name: donkey

channels:
  - defaults
  - conda-forge
  - pytorch
  - fastai

dependencies:
  - python=3.9
<<<<<<< HEAD
  - numpy=1.19
=======
  - numpy
>>>>>>> b79b151e
  - h5py
  - pillow
  - opencv
  - matplotlib
  - tornado
  - docopt
  - pandas
  - pylint
  - pytest
  - pytest-cov
  - codecov
  - pip
  - progress
  - paho-mqtt
  - PrettyTable
  - pyfiglet
  - mypy
  - pytorch
  - torchvision=0.12
  - torchaudio
<<<<<<< HEAD
  - pytorch-lightning
=======
  - pytorch-lightning>=1.9,<2.0
>>>>>>> b79b151e
  - psutil
  - kivy=2.1
  - plotly
  - pyyaml
  - fastai
  - pynmea2
  - pyserial
  - utm
  - albumentations
  - pip:
    - tensorflow==2.9
    - git+https://github.com/autorope/keras-vis.git
    - simple-pid
    - moviepy
<|MERGE_RESOLUTION|>--- conflicted
+++ resolved
@@ -8,11 +8,7 @@
 
 dependencies:
   - python=3.9
-<<<<<<< HEAD
-  - numpy=1.19
-=======
   - numpy
->>>>>>> b79b151e
   - h5py
   - pillow
   - opencv
@@ -33,11 +29,7 @@
   - pytorch
   - torchvision=0.12
   - torchaudio
-<<<<<<< HEAD
-  - pytorch-lightning
-=======
   - pytorch-lightning>=1.9,<2.0
->>>>>>> b79b151e
   - psutil
   - kivy=2.1
   - plotly
