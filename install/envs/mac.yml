<<<<<<< HEAD
name: donkey2
dependencies:

- jupyter
- h5py
- pillow
- opencv
- matplotlib
- tornado
- docopt
- pandas
- pylint
- pytest
- pip
- scikit-image
- tifffile
- moviepy
- paho-mqtt
- PrettyTable
- progress
- tqdm
- braceexpand
- plotly
- qgrid

- pip:
    - simple-pid
    - tensorflow==2.2.0
    - git+https://github.com/autorope/keras-vis.git
    - art
=======
name: donkey

channels:
  - defaults
  - conda-forge
  - pytorch

dependencies:
  - python=3.7
  - h5py
  - pillow
  - opencv
  - matplotlib
  - tornado
  - docopt
  - pandas
  - pylint
  - pytest
  - pytest-cov
  - codecov
  - pip
  - imgaug
  - progress
  - paho-mqtt
  - PrettyTable
  - pyfiglet
  - mypy
  - pytorch=1.7.1
  - torchvision
  - torchaudio
  - pytorch-lightning
  - numpy
  - psutil
  - kivy=2.0.0
  - plotly
  - pip:
    - tensorflow==2.2.0
    - git+https://github.com/autorope/keras-vis.git
    - simple-pid
    - opencv-python-headless
    - moviepy
>>>>>>> 7529dd23
<|MERGE_RESOLUTION|>--- conflicted
+++ resolved
@@ -1,35 +1,3 @@
-<<<<<<< HEAD
-name: donkey2
-dependencies:
-
-- jupyter
-- h5py
-- pillow
-- opencv
-- matplotlib
-- tornado
-- docopt
-- pandas
-- pylint
-- pytest
-- pip
-- scikit-image
-- tifffile
-- moviepy
-- paho-mqtt
-- PrettyTable
-- progress
-- tqdm
-- braceexpand
-- plotly
-- qgrid
-
-- pip:
-    - simple-pid
-    - tensorflow==2.2.0
-    - git+https://github.com/autorope/keras-vis.git
-    - art
-=======
 name: donkey
 
 channels:
@@ -71,4 +39,3 @@
     - simple-pid
     - opencv-python-headless
     - moviepy
->>>>>>> 7529dd23
