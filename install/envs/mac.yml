--- conflicted
+++ resolved
@@ -7,12 +7,8 @@
   - fastai
 
 dependencies:
-<<<<<<< HEAD
   - python=3.9
-=======
-  - python=3.7
   - numpy=1.19
->>>>>>> 988c9ce0
   - h5py
   - pillow
   - opencv
