name: donkey

<<<<<<< HEAD
- h5py
- pillow
- tensorflow-gpu==1.15
- opencv
- matplotlib
- tornado
- docopt
- pandas
- pylint
- pytest
- pip
=======
channels:
  - defaults
  - conda-forge
  - pytorch
>>>>>>> 7529dd23

dependencies:
  - python=3.7
  - h5py
  - pillow
  - opencv
  - matplotlib
  - tornado
  - docopt
  - pandas
  - pylint
  - pytest
  - pytest-cov
  - codecov
  - pip
  - imgaug
  - progress
  - moviepy
  - paho-mqtt
  - PrettyTable
<<<<<<< HEAD
  - art
=======
  - pyfiglet
  - mypy
  - pytorch=1.7.1
  - torchvision
  - torchaudio
  - pytorch-lightning
  - numpy
  - psutil
  - kivy=2.0.0
  - plotly
  - tensorflow==2.2.0
  - pip:
    - git+https://github.com/autorope/keras-vis.git
    - simple-pid
    - opencv-python-headless
>>>>>>> 7529dd23
<|MERGE_RESOLUTION|>--- conflicted
+++ resolved
@@ -1,23 +1,9 @@
 name: donkey
 
-<<<<<<< HEAD
-- h5py
-- pillow
-- tensorflow-gpu==1.15
-- opencv
-- matplotlib
-- tornado
-- docopt
-- pandas
-- pylint
-- pytest
-- pip
-=======
 channels:
   - defaults
   - conda-forge
   - pytorch
->>>>>>> 7529dd23
 
 dependencies:
   - python=3.7
@@ -38,9 +24,6 @@
   - moviepy
   - paho-mqtt
   - PrettyTable
-<<<<<<< HEAD
-  - art
-=======
   - pyfiglet
   - mypy
   - pytorch=1.7.1
@@ -55,5 +38,4 @@
   - pip:
     - git+https://github.com/autorope/keras-vis.git
     - simple-pid
-    - opencv-python-headless
->>>>>>> 7529dd23
+    - opencv-python-headless