--- conflicted
+++ resolved
@@ -24,11 +24,7 @@
     long_description = fh.read()
 
 setup(name='donkeycar',
-<<<<<<< HEAD
       version="4.4.2-DG",
-=======
-      version="4.4.3-main",
->>>>>>> 988c9ce0
       long_description=long_description,
       description='Self driving library for python.',
       url='https://github.com/autorope/donkeycar',
@@ -85,11 +81,6 @@
           'pc': [
               'matplotlib',
               'kivy',
-<<<<<<< HEAD
-=======
-              'protobuf==3.20.3',
-              'pandas',
->>>>>>> 988c9ce0
               'pyyaml',
               'plotly',
               'imgaug'
