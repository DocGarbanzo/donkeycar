--- conflicted
+++ resolved
@@ -23,57 +23,6 @@
     long_description = fh.read()
 
 setup(name='donkeycar',
-<<<<<<< HEAD
-      version='3.1.0',
-      long_description=long_description,
-      description='Self driving library for python.',
-      url='https://github.com/autorope/donkeycar',
-      author='Will Roscoe, Adam Conway, Tawn Kramer',
-      author_email='wroscoe@gmail.com, adam@casaconway.com, tawnkramer@gmail.com',
-      license='MIT',
-      entry_points={
-          'console_scripts': [
-              'donkey=donkeycar.management.base:execute_from_command_line',
-          ],
-      },
-      install_requires=['numpy',
-                        'pillow',
-                        'docopt',
-                        'tornado',
-                        'requests',
-                        'h5py',
-                        'moviepy',
-                        'pandas',
-                        'PrettyTable',
-                        'paho-mqtt',
-                        'progress'
-                        ],
-
-      extras_require={
-          'pi': [
-              'picamera',
-              'Adafruit_PCA9685',
-              'RPi.GPIO'
-          ],
-          'nano': [
-              'Adafruit_PCA9685',
-          ],
-          'pc': [
-              'matplotlib',
-          ],
-          'dev': [
-              'pytest',
-              'pytest-cov',
-              'responses',
-          ],
-          'ci': ['codecov'],
-          'tf': ['tensorflow>=1.9.0'],
-          'tf_gpu': ['tensorflow-gpu>=1.9.0'],
-      },
-      package_data={
-          'donkeycar': extra_files,
-      },
-=======
     version='3.1.2',
     long_description = long_description,
     description='Self driving library for python.',
@@ -95,7 +44,8 @@
                       'moviepy',
                       'pandas',
                       'PrettyTable',
-                      'paho-mqtt'
+                      'paho-mqtt',
+                      'progress'
                      ],
 
     extras_require={
@@ -125,7 +75,6 @@
     package_data={
         'donkeycar': extra_files, 
         },
->>>>>>> 0174bf9a
 
       include_package_data=True,
 
