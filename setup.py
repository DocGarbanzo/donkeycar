import os

from setuptools import find_packages, setup


# include the non python files
def package_files(directory, strip_leading):
    paths = []
    for (path, directories, filenames) in os.walk(directory):
        for filename in filenames:
            package_file = os.path.join(path, filename)
            paths.append(package_file[len(strip_leading):])
    return paths


car_templates = ['templates/*']
web_controller_html = package_files('donkeycar/parts/controllers/templates',
                                    'donkeycar/')

extra_files = car_templates + web_controller_html
print('extra_files', extra_files)

with open("README.md", "r") as fh:
    long_description = fh.read()

setup(name='donkeycar',
<<<<<<< HEAD
      version="4.3.1-DG",
=======
      version="4.4.1-main",
>>>>>>> a1e003c7
      long_description=long_description,
      description='Self driving library for python.',
      url='https://github.com/autorope/donkeycar',
      author='Will Roscoe, Adam Conway, Tawn Kramer',
      author_email='wroscoe@gmail.com, adam@casaconway.com, tawnkramer@gmail.com',
      license='MIT',
      entry_points={
          'console_scripts': [
              'donkey=donkeycar.management.base:execute_from_command_line',
          ],
      },
      install_requires=[
          'numpy',
          'pillow',
          'docopt',
          'tornado',
          'requests',
          'h5py',
          'PrettyTable',
          'paho-mqtt',
          "simple_pid",
          'progress',
          'typing_extensions',
          'pyfiglet',
          'psutil',
<<<<<<< HEAD
          'imgaug'
=======
          "pynmea2",
          'pyserial',
          "utm",
>>>>>>> a1e003c7
      ],
      extras_require={
          'pi': [
              'picamera',
              'Adafruit_PCA9685',
              'adafruit-circuitpython-lis3dh',
              'adafruit-circuitpython-ssd1306',
<<<<<<< HEAD
              'adafruit-circuitpython-mpu6050',
=======
              'adafruit-circuitpython-rplidar',
>>>>>>> a1e003c7
              'RPi.GPIO',
              'imgaug'
          ],
          'nano': [
              'Adafruit_PCA9685',
              'adafruit-circuitpython-lis3dh',
              'adafruit-circuitpython-ssd1306',
              'adafruit-circuitpython-rplidar',
              'Jetson.GPIO',
          ],
          'pc': [
              'matplotlib',
<<<<<<< HEAD
              'kivy'
=======
              'kivy',
              'pandas',
              'pyyaml',
              'plotly',
              'imgaug'
>>>>>>> a1e003c7
          ],
          'dev': [
              'pytest',
              'pytest-cov',
              'responses',
              'mypy'
          ],
          'ci': ['codecov'],
          'tf': ['tensorflow==2.2.0'],
          'torch': [
              'pytorch>=1.7.1',
              'torchvision',
              'torchaudio',
              'fastai'
          ],
          'mm1': ['pyserial']
      },
      package_data={
          'donkeycar': extra_files,
      },
      include_package_data=True,
      classifiers=[
          # How mature is this project? Common values are
          #   3 - Alpha
          #   4 - Beta
          #   5 - Production/Stable
          'Development Status :: 4 - Beta',
          # Indicate who your project is intended for
          'Intended Audience :: Developers',
          'Topic :: Scientific/Engineering :: Artificial Intelligence',
          # Pick your license as you wish (should match "license" above)
          'License :: OSI Approved :: MIT License',
          # Specify the Python versions you support here. In particular, ensure
          # that you indicate whether you support Python 2, Python 3 or both.
          'Programming Language :: Python :: 3.6',
          'Programming Language :: Python :: 3.7',
      ],
      keywords='selfdriving cars donkeycar diyrobocars',
      packages=find_packages(exclude=(['tests', 'docs', 'site', 'env'])),
    )<|MERGE_RESOLUTION|>--- conflicted
+++ resolved
@@ -24,11 +24,7 @@
     long_description = fh.read()
 
 setup(name='donkeycar',
-<<<<<<< HEAD
-      version="4.3.1-DG",
-=======
-      version="4.4.1-main",
->>>>>>> a1e003c7
+      version="4.4.1-DG",
       long_description=long_description,
       description='Self driving library for python.',
       url='https://github.com/autorope/donkeycar',
@@ -54,13 +50,9 @@
           'typing_extensions',
           'pyfiglet',
           'psutil',
-<<<<<<< HEAD
-          'imgaug'
-=======
           "pynmea2",
           'pyserial',
           "utm",
->>>>>>> a1e003c7
       ],
       extras_require={
           'pi': [
@@ -68,11 +60,8 @@
               'Adafruit_PCA9685',
               'adafruit-circuitpython-lis3dh',
               'adafruit-circuitpython-ssd1306',
-<<<<<<< HEAD
               'adafruit-circuitpython-mpu6050',
-=======
               'adafruit-circuitpython-rplidar',
->>>>>>> a1e003c7
               'RPi.GPIO',
               'imgaug'
           ],
@@ -85,15 +74,11 @@
           ],
           'pc': [
               'matplotlib',
-<<<<<<< HEAD
-              'kivy'
-=======
               'kivy',
               'pandas',
               'pyyaml',
               'plotly',
               'imgaug'
->>>>>>> a1e003c7
           ],
           'dev': [
               'pytest',
