import os

from setuptools import find_packages, setup


# include the non python files
def package_files(directory, strip_leading):
    paths = []
    for (path, directories, filenames) in os.walk(directory):
        for filename in filenames:
            package_file = os.path.join(path, filename)
            paths.append(package_file[len(strip_leading):])
    return paths


car_templates = ['templates/*']
web_controller_html = package_files('donkeycar/parts/controllers/templates',
                                    'donkeycar/')

extra_files = car_templates + web_controller_html
print('extra_files', extra_files)

with open("README.md", "r") as fh:
    long_description = fh.read()

setup(name='donkeycar',
<<<<<<< HEAD
      version="4.4.2-main",
=======
      version="4.4.3-main",
>>>>>>> 5d7fd501
      long_description=long_description,
      description='Self driving library for python.',
      url='https://github.com/autorope/donkeycar',
      author='Will Roscoe, Adam Conway, Tawn Kramer',
          author_email='wroscoe@gmail.com, adam@casaconway.com, tawnkramer@gmail.com',
      license='MIT',
      entry_points={
          'console_scripts': [
              'donkey=donkeycar.management.base:execute_from_command_line',
          ],
      },
      install_requires=[
          'numpy',
          'pillow',
          'docopt',
          'tornado',
          'requests',
          'h5py',
          'PrettyTable',
          'paho-mqtt',
          "simple_pid",
          'progress',
          'typing_extensions',
          'pyfiglet',
          'psutil',
          "pynmea2",
          'pyserial',
          "utm",
      ],
      extras_require={
          # if installing into a conda (i.e. miniforge) env on Pi we have to
          # run 'sudo apt-get install libcap-dev' first.
          'pi': [
              'picamera2',
              'Adafruit_PCA9685',
              'adafruit-circuitpython-ssd1306',
              'adafruit-circuitpython-rplidar',
              'RPi.GPIO',
              'imgaug',
              'tensorflow @ https://github.com/PINTO0309/Tensorflow-bin/releases/download/v2.9.0/tensorflow-2.9.0-cp39-none-linux_aarch64.whl'
          ],
          'nano': [
              'Adafruit_PCA9685',
              'adafruit-circuitpython-ssd1306',
              'adafruit-circuitpython-rplidar',
              'Jetson.GPIO',
              'matplotlib',
              'kivy-jetson==2.1',
              'pandas',
              'pyyaml',
              'plotly'
          ],
          'pc': [
              'matplotlib',
              'kivy',
              'protobuf==3.20.3',
              'pandas',
              'pyyaml',
              'plotly',
              'imgaug'
          ],
          'dev': [
              'pytest',
              'pytest-cov',
              'responses',
              'mypy'
          ],
          'ci': ['codecov'],
          'tf': ['tensorflow==2.9'],
          'torch': [
              'pytorch',
              'torchvision==0.12',
              'torchaudio',
              'fastai'
          ],
          'mm1': ['pyserial']
      },
      package_data={
          'donkeycar': extra_files,
      },
      include_package_data=True,
      classifiers=[
          # How mature is this project? Common values are
          #   3 - Alpha
          #   4 - Beta
          #   5 - Production/Stable
          'Development Status :: 4 - Beta',
          # Indicate who your project is intended for
          'Intended Audience :: Developers',
          'Topic :: Scientific/Engineering :: Artificial Intelligence',
          # Pick your license as you wish (should match "license" above)
          'License :: OSI Approved :: MIT License',
          # Specify the Python versions you support here. In particular, ensure
          # that you indicate whether you support Python 2, Python 3 or both.
          'Programming Language :: Python :: 3.6',
          'Programming Language :: Python :: 3.7',
      ],
      keywords='selfdriving cars donkeycar diyrobocars',
      packages=find_packages(exclude=(['tests', 'docs', 'site', 'env'])),
    )<|MERGE_RESOLUTION|>--- conflicted
+++ resolved
@@ -24,16 +24,12 @@
     long_description = fh.read()
 
 setup(name='donkeycar',
-<<<<<<< HEAD
-      version="4.4.2-main",
-=======
-      version="4.4.3-main",
->>>>>>> 5d7fd501
+      version="4.4.4-main",
       long_description=long_description,
       description='Self driving library for python.',
       url='https://github.com/autorope/donkeycar',
       author='Will Roscoe, Adam Conway, Tawn Kramer',
-          author_email='wroscoe@gmail.com, adam@casaconway.com, tawnkramer@gmail.com',
+      author_email='wroscoe@gmail.com, adam@casaconway.com, tawnkramer@gmail.com',
       license='MIT',
       entry_points={
           'console_scripts': [
