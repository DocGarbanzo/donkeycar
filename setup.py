--- conflicted
+++ resolved
@@ -1,7 +1,5 @@
 from setuptools import setup, find_packages
 
-<<<<<<< HEAD
-=======
 import os
 
 #include the non python files
@@ -20,40 +18,11 @@
 extra_files = car_templates + web_controller_html
 print('extra_files', extra_files)
 
->>>>>>> 99266cab
 with open("README.md", "r") as fh:
     long_description = fh.read()
 
 
 setup(name='donkeycar',
-<<<<<<< HEAD
-      version='2.6.0',
-      description='Self driving library for python.',
-      long_description=long_description,
-      long_description_content_type="text/markdown",
-      url='https://github.com/autorope/donkeycar',
-      download_url='https://github.com/autorope/donkeycar/archive/2.1.5.tar.gz',
-      author='Will Roscoe',
-      author_email='wroscoe@gmail.com',
-      license='MIT',
-      entry_points={
-          'console_scripts': [
-              'donkey=donkeycar.management.base:execute_from_command_line',
-          ],
-      },
-      install_requires=['numpy',
-                        'pillow',
-                        'docopt',
-                        'tornado==4.5.3',
-                        'requests',
-                        'h5py',
-                        'python-socketio',
-                        'flask',
-                        'eventlet',
-                        'moviepy',
-                        'pandas',
-                        ],
-=======
     version='3.0.0',
     long_description = long_description,
     description='Self driving library for python.',
@@ -66,7 +35,7 @@
             'donkey=donkeycar.management.base:execute_from_command_line',
         ],
     },
-    install_requires=['numpy', 
+    install_requires=['numpy',
                       'pillow',
                       'docopt',
                       'tornado',
@@ -77,7 +46,6 @@
                       'PrettyTable',
                       'paho-mqtt'
                      ],
->>>>>>> 99266cab
 
     extras_require={
                     'pi': [
@@ -86,7 +54,7 @@
                         'RPi.GPIO'
                         ],
                     'nano': [
-                        'Adafruit_PCA9685',                        
+                        'Adafruit_PCA9685',
                         ],
                     'pc': [
                         'matplotlib',
@@ -102,7 +70,7 @@
                     'tf_gpu': ['tensorflow-gpu>=1.9.0'],
                     },
     package_data={
-        'donkeycar': extra_files, 
+        'donkeycar': extra_files,
         },
 
       include_package_data=True,
