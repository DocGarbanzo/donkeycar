--- conflicted
+++ resolved
@@ -1,14 +1,8 @@
-<<<<<<< HEAD
-from setuptools import setup, find_packages
-import os
-
-=======
 import os
 
 from setuptools import find_packages, setup
 from donkeycar import __version__
 
->>>>>>> 7529dd23
 
 # include the non python files
 def package_files(directory, strip_leading):
@@ -21,12 +15,8 @@
 
 
 car_templates = ['templates/*']
-<<<<<<< HEAD
-web_controller_html = package_files('donkeycar/parts/controllers/templates', 'donkeycar/')
-=======
 web_controller_html = package_files('donkeycar/parts/controllers/templates',
                                     'donkeycar/')
->>>>>>> 7529dd23
 
 extra_files = car_templates + web_controller_html
 print('extra_files', extra_files)
@@ -35,46 +25,18 @@
     long_description = fh.read()
 
 setup(name='donkeycar',
-<<<<<<< HEAD
-      version='3.1.2 DocGarbanzo',
-=======
       version=__version__,
->>>>>>> 7529dd23
       long_description=long_description,
       description='Self driving library for python.',
       url='https://github.com/autorope/donkeycar',
       author='Will Roscoe, Adam Conway, Tawn Kramer',
-<<<<<<< HEAD
-      author_email='wroscoe@gmail.com, adam@casaconway.com, '
-                   'tawnkramer@gmail.com',
-=======
       author_email='wroscoe@gmail.com, adam@casaconway.com, tawnkramer@gmail.com',
->>>>>>> 7529dd23
       license='MIT',
       entry_points={
           'console_scripts': [
               'donkey=donkeycar.management.base:execute_from_command_line',
           ],
       },
-<<<<<<< HEAD
-      install_requires=['numpy',
-                        'pillow',
-                        'docopt',
-                        'tornado',
-                        'requests',
-                        'h5py',
-                        'moviepy',
-                        'pandas',
-                        'PrettyTable',
-                        'paho-mqtt',
-                        'progress',
-                        'tqdm',
-                        'simple-pid',
-                        'braceexpand',
-                        'art'
-                        ],
-
-=======
       install_requires=[
           'numpy',
           'pillow',
@@ -90,26 +52,10 @@
           'pyfiglet',
           'psutil'
       ],
->>>>>>> 7529dd23
       extras_require={
           'pi': [
               'picamera',
               'Adafruit_PCA9685',
-<<<<<<< HEAD
-              'Adafruit_SSD1306',
-              'RPi.GPIO',
-              'pyserial',
-              'adafruit-circuitpython-mpu6050'
-          ],
-          'nano': [
-              'Adafruit_PCA9685',
-              'Adafruit_SSD1306',
-          ],
-          'pc': [
-              'matplotlib',
-              'plotly',
-              'qgrid'
-=======
               'adafruit-circuitpython-lis3dh',
               'adafruit-circuitpython-ssd1306',
               'RPi.GPIO',
@@ -125,18 +71,11 @@
               'matplotlib',
               'imgaug',
               'kivy'
->>>>>>> 7529dd23
           ],
           'dev': [
               'pytest',
               'pytest-cov',
               'responses',
-<<<<<<< HEAD
-          ],
-          'ci': ['codecov'],
-          'tf': ['tensorflow==2.2.0'],
-          'tf_gpu': ['tensorflow-gpu==2.2.0'],
-=======
               'mypy'
           ],
           'ci': ['codecov'],
@@ -147,15 +86,10 @@
               'torchaudio'
           ],
           'mm1': ['pyserial']
->>>>>>> 7529dd23
       },
       package_data={
           'donkeycar': extra_files,
       },
-<<<<<<< HEAD
-
-=======
->>>>>>> 7529dd23
       include_package_data=True,
       classifiers=[
           # How mature is this project? Common values are
@@ -175,8 +109,4 @@
       ],
       keywords='selfdriving cars donkeycar diyrobocars',
       packages=find_packages(exclude=(['tests', 'docs', 'site', 'env'])),
-<<<<<<< HEAD
-      )
-=======
-    )
->>>>>>> 7529dd23
+    )