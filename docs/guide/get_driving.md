# Drive your car.

After you've [calibrated](/guide/calibrate) your car you can start driving it. 

If you are not already, please [ssh into your vehicle](/guide/robot_sbc/setup_raspberry_pi/#step-5-connecting-to-the-pi).

### Start your car.
 
> *** Put your car in a safe place where the wheels are off the ground ***. This
is the step were the car can take off. 

Open your car's folder and start your car. 
```
cd ~/mycar
python manage.py drive
```

This script will start the drive loop in your car which includes a part that 
is a web server for you to control your car. You can now control your car
from a web browser at the URL: `<your car's IP's address>:8887`

![drive UI](../assets/drive_UI.png)

## Driving with Web Controller
On your phone you can now press start to set your phones current tilt to be
zero throttle and steering. Now tilting your phone forward will increase throttle and tilting it side to side will turn the steering. 


### Features
* Recording - Press record data to start recording images, steering angels and throttle values. 
* Throttle mode - Option to set the throttle as constant. This is used in 
races if you have a pilot that will steer but doesn't control throttle. 
* Pilot mode - Choose this if the pilot should control the angle and/or throttle.
* Max throttle - Select the maximum throttle.

### Keyboard shortcuts
* `space` : stop car and stop recording
* `r` : toggle recording
* `i` : increase throttle
* `k` : decrease throttle
* `j` : turn left 
* `l` : turn right 

-----

### Next let's [train an autopilot](/guide/train_autopilot/).

----

# Driving with Physical Joystick Controller

You may find that it helps to use a physical joystick device to control your vehicle.

Check the [Controllers](/parts/controllers/#physical-joystick-controller) section to read about setting up the bluetooth connection.

<<<<<<< HEAD



=======
### Start car
```
cd ~/mycar
python manage.py drive --js
```

Optionally, if you want joystick use to be sticky and don't want to add the --js each time, modify your __myconfig.py__ so that __USE_JOYSTICK_AS_DEFAULT = True__
```
nano myconfig.py
```


### Joystick Controls

* Left analog stick - Left and right to adjust steering
* Right analog stick - Forward to increase forward throttle
* Pull back twice on right analog to reverse

> Whenever the throttle is not zero, driving data will be recorded - as long as you are in User mode!

* Select button switches modes - "User, Local Angle, Local(angle and throttle)"
* Triangle - Increase max throttle
* X  - Decrease max throttle
* Circle - Toggle recording (disabled by default. auto record on throttle is enabled by default)
* dpad up - Increase throttle scale
* dpad down - Decrease throttle scale
* dpad left - Increase steering scale
* dpad right - Decrease steering scale
* Start - Toggle constant throttle. Sets to max throttle (modified by X and Triangle).


-----
>>>>>>> 99266cab

### Next let's [train an autopilot](/guide/train_autopilot/).<|MERGE_RESOLUTION|>--- conflicted
+++ resolved
@@ -51,13 +51,9 @@
 
 You may find that it helps to use a physical joystick device to control your vehicle.
 
+### Setup Bluetooth and pair joystick
 Check the [Controllers](/parts/controllers/#physical-joystick-controller) section to read about setting up the bluetooth connection.
 
-<<<<<<< HEAD
-
-
-
-=======
 ### Start car
 ```
 cd ~/mycar
@@ -90,6 +86,5 @@
 
 
 -----
->>>>>>> 99266cab
 
 ### Next let's [train an autopilot](/guide/train_autopilot/).