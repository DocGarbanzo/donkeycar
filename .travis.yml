---
language: python
# this is required for python 3.7
dist: xenial
# This list should match the versions listed in setup.py
python:
<<<<<<< HEAD
- 3.5
- 3.6
- 3.7 # disable until travis fixes pip install tensorflow
=======
  - 3.5
  - 3.6
>>>>>>> cbcdee00

os:
  - linux

install:
  - sudo apt-get update -qq
  - wget https://repo.continuum.io/miniconda/Miniconda3-latest-Linux-x86_64.sh -O miniconda.sh
  - bash miniconda.sh -b -p $HOME/miniconda
  - export PATH="$HOME/miniconda/bin:$PATH"
  - hash -r
  - conda config --set always_yes yes --set changeps1 no
  - conda update -q conda
  - conda info -a
  - conda create -q -n test-environment-$TRAVIS_PYTHON_VERSION python=$TRAVIS_PYTHON_VERSION
  - source activate test-environment-$TRAVIS_PYTHON_VERSION
  - pip install --upgrade pip
  - hash -r
  - conda info -a
  - pip install -e .[tf]
  - pip install -e .[pc]
  - pip install -e .[dev]
  - pip install -e .[ci]
  - echo "pip freeze virtualenv=test-environment python=${TRAVIS_PYTHON_VERSION}"
  - pip freeze > test-environment-${TRAVIS_PYTHON_VERSION}.txt
  - cat test-environment-${TRAVIS_PYTHON_VERSION}.txt

script:
<<<<<<< HEAD
- pytest -v donkeycar/tests --cov
=======
  - pytest -v donkeycar/tests --cov=./
>>>>>>> cbcdee00

stages:
  - name: docs
  - name: lint
  - name: deploy
    if: branch = master

jobs:
  fast_finish: false
  allow_failures:
    - name: markdownlint
    - name: yamllint
    - name: black

  include:

    # mkdocs
    - stage: docs
      name: mkdocs
      language: python
      install:
        - pip install mkdocs
      script:
        - mkdocs build

    # black - The uncompromising Python code formatter - https://github.com/psf/black
    # it requires python 3.6
    - stage: lint
      name: black
      language: python
      python: 3.6
      install:
        - pip install --upgrade pip
        - hash -r
        - pip install black
      script:
        - "black --check ."

    # yamllint https://github.com/adrienverge/yamllint
    - stage: lint
      name: yamllint
      language: shell
      install: skip
      script:
        - "docker run --rm -v $PWD:/yaml:ro sdesbure/yamllint yamllint ."

    # markdownlint CLI https://github.com/06kellyjac/docker_markdownlint-cli
    - stage: lint
      name: markdownlint
      language: shell
      install: skip
      script:
        - "docker run -v $PWD:/markdown:ro 06kellyjac/markdownlint-cli ."

    - stage: deploy
      python: 3.6
      script: skip
      deploy:
        provider: pypi
        username: wroscoe
        password:
          # yamllint disable-line rule:line-length
          secure: Y64NS2etlOIjKMTLQex+5H/QrKdBzwGjhZ9VVp1NXyx76oqg0ygn5lOPcMAvQbuJbGzT0E/5q/EDhJAh6YjyjVYAS2UgBUehpY5Nu0oYFTfWCTC9fbQRn0XRLXPeZR3BKZ1cAxDCMm4a6iZ4M8CqatN73IexcORCYgkIXZfGRVGcAdLonWzkXPqIwe287e7TiQAx6wM6e7k4DRRUFcrw56lLWTG6FEkauQDNXJFlySwesIgFni+K59tHcxP1U00NTV5utTaNzkkFwro4bp6EsVHEYr8Hgz2Sv0mxAggWmXaMGwILahTSVoRznFsik4r3DiOwVEAc+aeTHg9NJin5/ic4ShODMPKkBQInUNxgmE8cZy5EpZ+a9Xbp1dNt/+x56Bmz+bKoQq/e0ydIBNXCeaT41VFyJTjz9db01HwUPZHfp0NCyIo5QcknH98G0oLmaqv43qGJzmaQi0h4BkkmgI5HpkE12MSDC8QFsDKmOXlj/I4WEWXuPslhuKTgYNadFGdTkfbhnbMjRDkuNfL8YSXwnNDTcB5qT3hIYWGVKN2qAAljWniWHdQMMosMv7CwfoM7IO6apgBuvoMJOMunHEgyGDX5Hb1Y5YYa+OC/0eCfcIEScoPM0JHtMmznYlIv5vwx8B3yK0qk0W8nIv65bZvP5eYBF1zLgeE2FLsuc1o=
        on:  # yamllint disable-line rule:truthy
          tags: true


after_success:
  - codecov<|MERGE_RESOLUTION|>--- conflicted
+++ resolved
@@ -4,14 +4,9 @@
 dist: xenial
 # This list should match the versions listed in setup.py
 python:
-<<<<<<< HEAD
 - 3.5
 - 3.6
 - 3.7 # disable until travis fixes pip install tensorflow
-=======
-  - 3.5
-  - 3.6
->>>>>>> cbcdee00
 
 os:
   - linux
@@ -39,11 +34,7 @@
   - cat test-environment-${TRAVIS_PYTHON_VERSION}.txt
 
 script:
-<<<<<<< HEAD
-- pytest -v donkeycar/tests --cov
-=======
   - pytest -v donkeycar/tests --cov=./
->>>>>>> cbcdee00
 
 stages:
   - name: docs
@@ -110,6 +101,5 @@
         on:  # yamllint disable-line rule:truthy
           tags: true
 
-
 after_success:
   - codecov