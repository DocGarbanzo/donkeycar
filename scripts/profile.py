--- conflicted
+++ resolved
@@ -21,11 +21,7 @@
     model = dk.utils.get_model_by_type(model_type, cfg)
     model.load(model_path)
     
-<<<<<<< HEAD
-    h, w, ch = cfg.IMAGE_H, cfg.IMAGE_W, cfg.IMAGE_D
-=======
     h, w, ch = cfg.IMAGE_H, cfg.IMAGE_W, cfg.IMAGE_DEPTH
->>>>>>> a1e003c7
 
     # generate random array in the right shape in [0,1)
     img = np.random.randint(0, 255, size=(h, w, ch))
