--- conflicted
+++ resolved
@@ -7,7 +7,7 @@
 import time
 import donkeycar as dk
 
-        
+
 class PCA9685:
     '''
     PWM motor controler using PCA9685 boards.
@@ -33,11 +33,7 @@
         time.sleep(init_delay) # "Tamiya TBLE-02" makes a little leap otherwise
 
     def set_pulse(self, pulse):
-<<<<<<< HEAD
-        self.pwm.set_pwm(self.channel, 0, pulse)
-=======
         self.pwm.set_pwm(self.channel, 0, int(pulse * self.pwm_scale))
->>>>>>> df6b1b7a
 
     def run(self, pulse):
         self.set_pulse(pulse)
