"""
actuators.py
Classes to control the motors and servos. These classes 
are wrapped in a mixer class before being used in the drive loop.
"""

import time
import logging
from typing import Tuple

import donkeycar as dk
<<<<<<< HEAD
from donkeycar.parts.pins import OutputPin, PwmPin, PinState, output_pin_by_id
from donkeycar.parts.part import Part, PartType
from donkeycar import utils
from donkeycar.utils import clamp
from donkeycar.parts.pins import OutputPin, PwmPin, PinState
=======
from donkeycar.parts.part import Part, CreatableFactory, PartType
from donkeycar.parts.pins import OutputPin, PwmPin, PinState, output_pin_by_id, \
    pwm_pin_by_id
>>>>>>> 6d42a406
from donkeycar.utilities.deprecated import deprecated

logger = logging.getLogger(__name__)


#
# pwm/duty-cycle/pulse
# - Standard RC servo pulses range from 1 millisecond (full reverse)
#   to 2 milliseconds (full forward) with 1.5 milliseconds being neutral (stopped).
# - These pulses are typically send at 50 hertz (every 20 milliseconds).
# - This means that, using the standard 50hz frequency, a 1 ms pulse
#   represents a 5% duty cycle and a 2 ms pulse represents a 10% duty cycle.
# - The important part is the length of the pulse;
#   it must be in the range of 1 ms to 2ms.
# - So this means that if a different frequency is used, then the duty cycle
#   must be adjusted in order to get the 1ms to 2ms pulse.
# - For instance, if a 60hz frequency is used, then a 1 ms pulse requires
#   a duty cycle of 0.05 * 60 / 50 = 0.06 (6%) duty cycle
# - We default the frequency of our PCA9685 to 60 hz, so pulses in
#   config are generally based on 60hz frequency and 12 bit values.
#   We use 12 bit values because the PCA9685 has 12 bit resolution.
#   So a 1 ms pulse is 0.06 * 4096 ~= 246, a neutral pulse of 0.09 duty cycle
#   is 0.09 * 4096 ~= 367 and full forward pulse of 0.12 duty cycles
#   is 0.12 * 4096 ~= 492
# - These are generalizations that are useful for understanding the underlying
#   api call arguments.  The final choice of duty-cycle/pulse length depends
#   on your hardware and perhaps your strategy (you may not want to go too fast,
#   and so you may choose is low max throttle pwm)
#

def duty_cycle(pulse_ms: float, frequency_hz: float) -> float:
    """
    Calculate the duty cycle, 0 to 1, of a pulse given
    the frequency and the pulse length

    :param pulse_ms:float the desired pulse length in milliseconds
    :param frequency_hz:float the pwm frequency in hertz
    :return:float duty cycle in range 0 to 1
    """
    ms_per_cycle = 1000 / frequency_hz
    duty = pulse_ms / ms_per_cycle
    return duty


def pulse_ms(pulse_bits: int) -> float:
    """
    Calculate pulse width in milliseconds given a
    12bit pulse (as a PCA9685 would use).
    Donkeycar throttle and steering PWM values are
    based on PCA9685 12bit pulse values, where
    0 is zero duty cycle and 4095 is 100% duty cycle.

    :param pulse_bits:int 12bit integer in range 0 to 4095
    :return:float pulse length in milliseconds
    """
    if pulse_bits < 0 or pulse_bits > 4095:
        raise ValueError("pulse_bits must be in range 0 to 4095 (12bit integer)")
    return pulse_bits / 4095


class PulseController(Creatable):
    """
    Controller that provides a servo PWM pulse using the given PwmPin
    See pins.py for pin provider implementations.
    """

    def __init__(self, pwm_pin: PwmPin, pwm_scale: float = 1.0,
                 pwm_inverted: bool = False) -> None:
        """
        :param pwm_pin:PwnPin pin that will emit the pulse.
        :param pwm_scale:float scaling the 12 bit pulse value to compensate
                        for non-standard pwm frequencies.
        :param pwm_inverted:bool True to invert the duty cycle
        """
        self.pwm_pin = pwm_pin
        self.scale = pwm_scale
        self.inverted = pwm_inverted
        self.started = pwm_pin.state() != PinState.NOT_STARTED

    def set_pulse(self, pulse: int) -> None:
        """
        Set the length of the pulse using a 12 bit integer (0..4095)
        :param pulse:int 12bit integer (0..4095)
        """
        if pulse < 0 or pulse > 4095:
            logger.error("pulse must be in range 0 to 4095")
            pulse = clamp(pulse, 0, 4095)

        if not self.started:
            self.pwm_pin.start()
            self.started = True
        if self.inverted:
            pulse = 4095 - pulse
        self.pwm_pin.duty_cycle(int(pulse * self.scale) / 4095)

    def run(self, pulse: int) -> None:
        """
        Set the length of the pulse using a 12 bit integer (0..4095)
        :param pulse:int 12bit integer (0..4095)
        """
        self.set_pulse(pulse)


@deprecated("Deprecated in favor or PulseController.  This will be removed in "
            "a future release")
class PCA9685:
    ''' 
    PWM motor controler using PCA9685 boards. 
    This is used for most RC Cars
    '''
    def __init__(self, channel, address=0x40, frequency=60, busnum=None, init_delay=0.1):

        self.default_freq = 60
        self.pwm_scale = frequency / self.default_freq

        import Adafruit_PCA9685
        # Initialise the PCA9685 using the default address (0x40).
        if busnum is not None:
            from Adafruit_GPIO import I2C
            # replace the get_bus function with our own
            def get_bus():
                return busnum
            I2C.get_default_bus = get_bus
        self.pwm = Adafruit_PCA9685.PCA9685(address=address)
        self.pwm.set_pwm_freq(frequency)
        self.channel = channel
        time.sleep(init_delay) # "Tamiya TBLE-02" makes a little leap otherwise

    def set_high(self):
        self.pwm.set_pwm(self.channel, 4096, 0)

    def set_low(self):
        self.pwm.set_pwm(self.channel, 0, 4096)

    def set_duty_cycle(self, duty_cycle):
        if duty_cycle < 0 or duty_cycle > 1:
            logger.error("duty_cycle must be in range 0 to 1")
            duty_cycle = clamp(duty_cycle, 0, 1)

        if duty_cycle == 1:
            self.set_high()
        elif duty_cycle == 0:
            self.set_low()
        else:
            # duty cycle is fraction of the 12 bits
            pulse = int(4096 * duty_cycle)
            try:
                self.pwm.set_pwm(self.channel, 0, pulse)
            except:
                self.pwm.set_pwm(self.channel, 0, pulse)

    def set_pulse(self, pulse):
        try:
            self.pwm.set_pwm(self.channel, 0, int(pulse * self.pwm_scale))
        except:
            self.pwm.set_pwm(self.channel, 0, int(pulse * self.pwm_scale))

    def run(self, pulse):
        self.set_pulse(pulse)


<<<<<<< HEAD
class VESC:
    '''
    VESC Motor controler using pyvesc
    This is used for most electric scateboards.

    inputs: serial_port---- port used communicate with vesc. for linux should be something like /dev/ttyACM1
    has_sensor=False------- default value from pyvesc
    start_heartbeat=True----default value from pyvesc (I believe this sets up a heartbeat and kills speed if lost)
    baudrate=115200--------- baudrate used for communication with VESC
    timeout=0.05-------------time it will try before giving up on establishing connection

    percent=.2--------------max percentage of the dutycycle that the motor will be set to
    outputs: none

    uses the pyvesc library to open communication with the VESC and sets the servo to the angle (0-1) and the duty_cycle(speed of the car) to the throttle (mapped so that percentage will be max/min speed)

    Note that this depends on pyvesc, but using pip install pyvesc will create a pyvesc file that
    can only set the speed, but not set the servo angle.

    Instead please use:
    pip install git+https://github.com/LiamBindle/PyVESC.git@master
    to install the pyvesc library
    '''
    def __init__(self, serial_port, percent=.2, has_sensor=False, start_heartbeat=True, baudrate=115200, timeout=0.05, steering_scale = 1.0, steering_offset = 0.0 ):

        try:
            import pyvesc
        except Exception as err:
            print("\n\n\n\n", err, "\n")
            print("please use the following command to import pyvesc so that you can also set")
            print("the servo position:")
            print("pip install git+https://github.com/LiamBindle/PyVESC.git@master")
            print("\n\n\n")
            time.sleep(1)
            raise

        assert percent <= 1 and percent >= -1,'\n\nOnly percentages are allowed for MAX_VESC_SPEED (we recommend a value of about .2) (negative values flip direction of motor)'
        self.steering_scale = steering_scale
        self.steering_offset = steering_offset
        self.percent = percent

        try:
            self.v = pyvesc.VESC(serial_port, has_sensor, start_heartbeat, baudrate, timeout)
        except Exception as err:
            print("\n\n\n\n", err)
            print("\n\nto fix permission denied errors, try running the following command:")
            print("sudo chmod a+rw {}".format(serial_port), "\n\n\n\n")
            time.sleep(1)
            raise

    def run(self, angle, throttle):
        self.v.set_servo((angle * self.steering_scale) + self.steering_offset)
        self.v.set_duty_cycle(throttle*self.percent)


@deprecated("Deprecated in favor or PulseController.  This will be removed in a future release")
=======
@deprecated("Deprecated in favor or PulseController.  This will be removed in a"
            " future release")
>>>>>>> 6d42a406
class PiGPIO_PWM():
    '''
    # Use the pigpio python module and daemon to get hardware pwm controls from
    # a raspberrypi gpio pins and no additional hardware. Can serve as a replacement
    # for PCA9685.
    #
    # Install and setup:
    # sudo apt update && sudo apt install pigpio python3-pigpio
    # sudo systemctl start pigpiod
    #
    # Note: the range of pulses will differ from those required for PCA9685
    # and can range from 12K to 170K
    #
    # If you use a control circuit that inverts the steering signal, set inverted to True
    # Default multipler for pulses from config etc is 100
    #
    #
    '''

    def __init__(self, pin, pgio=None, freq=75, inverted=False):
        import pigpio
        self.pin = pin
        self.pgio = pgio or pigpio.pi()
        self.freq = freq
        self.inverted = inverted
        self.pgio.set_mode(self.pin, pigpio.OUTPUT)
        self.dead_zone = 37000
        self.output = None

    def __del__(self):
        self.pgio.stop()

    def set_pulse(self, pulse):
        self.output = pulse * 200
        if self.output > 0:
            self.pgio.hardware_PWM(
                self.pin, self.freq,
                int(self.output if not self.inverted else 1e6 - self.output))

    def run(self, pulse):
        self.set_pulse(pulse)


class PWMSteering(Part):
    """
    Wrapper over a PWM pulse controller to convert angles to PWM pulses.
    """
    part_type = PartType.ACT

    LEFT_ANGLE = -1
    RIGHT_ANGLE = 1

    def __init__(self, controller, left_pulse, right_pulse):
        super().__init__(pwm_pin_frequency=controller.pwm_pin.frequency,
                         pwm_pin_number=controller.pwm_pin.pin_number,
                         controller_scale=controller.scale,
                         controller_inverted=controller.inverted,
                         left_pulse=left_pulse,
                         right_pulse=right_pulse)

        if controller is None:
            raise ValueError("PWMSteering requires a set_pulse controller to be passed")
        set_pulse = getattr(controller, "set_pulse", None)
        if set_pulse is None or not callable(set_pulse):
            raise ValueError("controller must have a set_pulse method")

        self.controller = controller
        self.left_pulse = left_pulse
        self.right_pulse = right_pulse
        self.pulse = dk.utils.map_range(0, self.LEFT_ANGLE, self.RIGHT_ANGLE,
                                        self.left_pulse, self.right_pulse)
        self.running = True
        logger.info('PWM Steering created')

    def update(self):
        while self.running:
            self.controller.set_pulse(self.pulse)

    def run_threaded(self, angle):
        # map absolute angle to angle that vehicle can implement.
        angle = utils.clamp(angle, self.LEFT_ANGLE, self.RIGHT_ANGLE)
        self.pulse = dk.utils.map_range(angle,
                                        self.LEFT_ANGLE, self.RIGHT_ANGLE,
                                        self.left_pulse, self.right_pulse)

    def run(self, angle):
        self.run_threaded(angle)
        self.controller.set_pulse(self.pulse)

    def shutdown(self):
        # set steering straight
        self.pulse = 0
        time.sleep(0.3)
        self.running = False

    @classmethod
    def create(cls, cfg, **kwargs):
        dt = cfg.PWM_STEERING_THROTTLE
        pwm_pin = pwm_pin_by_id(dt["PWM_STEERING_PIN"])
        controller = PulseController(pwm_pin=pwm_pin,
                                     pwm_scale=dt["PWM_STEERING_SCALE"],
                                     pwm_inverted=dt["PWM_STEERING_INVERTED"])
        return PWMSteering(controller=controller,
                           left_pulse=dt["STEERING_LEFT_PWM"],
                           right_pulse=dt["STEERING_RIGHT_PWM"])
<<<<<<< HEAD


class PWMSteeringCalibrator(Part):
    """
    This part allows to set the left and right pulse values of the assigned
    PWMSteering part to be set through the donkey run method.
    """
    def __init__(self, pwm_steering):
        """
        Creating the PWMSteeringCalibrator part. Operates on a PWMSteering part.
        :param PWMSteering pwm_steering:    PWMSteering part
        """
        assert isinstance(pwm_steering, PWMSteering), \
            f"Can only accept a PWMSteering object but not " \
            f"{pwm_steering.__class__.__name__}"
        super().__init__(pwm_steering=pwm_steering)
        self.pwm_steering = pwm_steering
        logger.info(f'Creating part PWMSteeringCalibrator')

    def run(self, config={}):
        """ Donkey car run method. Sets the left and right pulse of the
        PWMSteering part if they are not None.
        :param dict config:    dictionary which is expected to contain
                               STEERING_LEFT_PWM, STEERING_RIGHT_PWM
        """
        left_pulse = config.get('STEERING_LEFT_PWM')
        if left_pulse is not None:
            self.pwm_steering.left_pulse = left_pulse
        right_pulse = config.get('STEERING_right_PWM')
        if right_pulse is not None:
            self.pwm_steering.right_pulse = right_pulse


=======


class PWMSteeringCalibrator(Part):
    """
    This part allows to set the left and right pulse values of the assigned
    PWMSteering part to be set through the donkey run method.
    """
    def __init__(self, pwm_steering):
        """
        Creating the PWMSteeringCalibrator part. Operates on a PWMSteering part.
        :param PWMSteering pwm_steering:    PWMSteering part
        """
        assert isinstance(pwm_steering, PWMSteering), \
            f"Can only accept a PWMSteering object but not " \
            f"{pwm_steering.__class__.__name__}"
        super().__init__(pwm_steering=pwm_steering)
        self.pwm_steering = pwm_steering
        logger.info(f'Creating part PWMSteeringCalibrator')

    def run(self, config={}):
        """ Donkey car run method. Sets the left and right pulse of the
        PWMSteering part if they are not None.
        :param dict config:    dictionary which is expected to contain
                               STEERING_LEFT_PWM, STEERING_RIGHT_PWM
        """
        left_pulse = config.get('STEERING_LEFT_PWM')
        if left_pulse is not None:
            self.pwm_steering.left_pulse = left_pulse
        right_pulse = config.get('STEERING_right_PWM')
        if right_pulse is not None:
            self.pwm_steering.right_pulse = right_pulse


>>>>>>> 6d42a406
class PWMThrottle(Part):
    """
    Wrapper over a PWM pulse controller to convert -1 to 1 throttle
    values to PWM pulses.
    """
    part_type = PartType.ACT

    MIN_THROTTLE = -1
    MAX_THROTTLE = 1

    def __init__(self, controller, max_pulse, min_pulse, zero_pulse):

        if controller is None:
            raise ValueError("PWMThrottle requires a set_pulse controller to be passed")
        set_pulse = getattr(controller, "set_pulse", None)
        if set_pulse is None or not callable(set_pulse):
            raise ValueError("controller must have a set_pulse method")

        super().__init__(pwm_pin_frequency=controller.pwm_pin.frequency,
                         pwm_pin_number=controller.pwm_pin.pin_number,
                         controller_scale=controller.scale,
                         controller_inverted=controller.inverted,
                         max_pulse=max_pulse,
                         min_pulse=min_pulse,
                         zero_pulse=zero_pulse)
        self.controller = controller
        self.max_pulse = max_pulse
        self.min_pulse = min_pulse
        self.zero_pulse = zero_pulse
        self.pulse = zero_pulse

        # send zero pulse to calibrate ESC
        try:
            logger.info("Init ESC")
            self.controller.set_pulse(self.max_pulse)
            time.sleep(0.01)
            self.controller.set_pulse(self.min_pulse)
            time.sleep(0.01)
            self.controller.set_pulse(self.zero_pulse)
            time.sleep(1)
            self.running = True

        except Exception as e:
            logger.exception("PWMThrottle could not be initialised. This "
                             "instance can only be used in building the car "
                             "app but not running it.")

        logger.info('PWM Throttle created')

    def update(self):
        while self.running:
            self.controller.set_pulse(self.pulse)

    def run_threaded(self, throttle):
        throttle = utils.clamp(throttle, self.MIN_THROTTLE, self.MAX_THROTTLE)
        if throttle > 0:
            self.pulse = dk.utils.map_range(throttle, 0, self.MAX_THROTTLE,
                                            self.zero_pulse, self.max_pulse)
        else:
            self.pulse = dk.utils.map_range(throttle, self.MIN_THROTTLE, 0,
                                            self.min_pulse, self.zero_pulse)

    def run(self, throttle):
        self.run_threaded(throttle)
        self.controller.set_pulse(self.pulse)

    def shutdown(self):
        # stop vehicle
        self.run(0)
        self.running = False

    @classmethod
    def create(cls, cfg, **kwargs):
        dt = cfg.PWM_STEERING_THROTTLE
        pwm_pin = pwm_pin_by_id(dt["PWM_THROTTLE_PIN"])
        controller = PulseController(pwm_pin=pwm_pin,
                                     pwm_scale=dt["PWM_THROTTLE_SCALE"],
                                     pwm_inverted=dt["PWM_THROTTLE_INVERTED"])
        return PWMThrottle(controller=controller,
                           max_pulse=dt['THROTTLE_FORWARD_PWM'],
                           zero_pulse=dt['THROTTLE_STOPPED_PWM'],
                           min_pulse=dt['THROTTLE_REVERSE_PWM'])


class PWMThrottleCalibrator(Part):
    """
    This part allows to set the min, max and zero pulse values of the assigned
    PWMThrottle part to be set through the donkey run method.
    """
    def __init__(self, pwm_throttle):
        """
        Creating the PWMThrottleCalibrator part. Operates on a PWMThrottle part.
        :param PWMThrottle pwm_throttle:    PWMThrottle part
        """
        assert isinstance(pwm_throttle, PWMThrottle), \
            f"Can only accept a PWMThrottle object but not " \
            f"{pwm_throttle.__class__.__name__}"
        super().__init__(pwm_throttle=pwm_throttle)
        self.pwm_throttle = pwm_throttle
        logger.info(f'Creating part PWMThrottleCalibrator')

    def run(self, config={}):
        """ Donkey car run method. Sets the min, max and zero pulse of the
        PWMThrottle part if they are found in the config dict.
        :param dict config:    dictionary which is expected to contain
                               THROTTLE_FORWARD_PWM, THROTTLE_REVERSE_PWM and
                               THROTTLE_STOPPED_PWM
        """
        min_pulse = config.get('THROTTLE_REVERSE_PWM')
        if min_pulse is not None:
            self.pwm_throttle.min_pulse = min_pulse
        max_pulse = config.get('THROTTLE_FORWARD_PWM')
        if max_pulse is not None:
            self.pwm_throttle.max_pulse = max_pulse
        zero_pulse = config.get('THROTTLE_STOPPED_PWM')
        if zero_pulse is not None:
            self.pwm_throttle.zero_pulse = zero_pulse

#
# This seems redundant.  If it's really emulating and PCA9685, then
# why don't we just use that code?
# - this is not used in any templates
# - this is not documented in docs or elsewhere
# - this seems redundant; if it emultates a PCA9685 then we should be able to use that code.
# - there is an intention to implement a Firmata driver in pins.py.
#   Teensy can run Firmata, so that is a way to get Teensy support.
#   See https://www.pjrc.com/teensy/td_libs_Firmata.html
#
@deprecated("JHat is unsupported/undocumented in the framework.  It will be "
            "removed in a future release.")
class JHat:
    ''' 
    PWM motor controller using Teensy emulating PCA9685.
    '''
    def __init__(self, channel, address=0x40, frequency=60, busnum=None):
        logger.info("Firing up the Hat")
        import Adafruit_PCA9685
        LED0_OFF_L = 0x08
        # Initialise the PCA9685 using the default address (0x40).
        if busnum is not None:
            from Adafruit_GPIO import I2C
            # replace the get_bus function with our own
            def get_bus():
                return busnum
            I2C.get_default_bus = get_bus
        self.pwm = Adafruit_PCA9685.PCA9685(address=address)
        self.pwm.set_pwm_freq(frequency)
        self.channel = channel
        self.register = LED0_OFF_L+4*channel

        # we install our own write that is more efficient use of interrupts
        self.pwm.set_pwm = self.set_pwm
        
    def set_pulse(self, pulse):
        self.set_pwm(self.channel, 0, pulse) 

    def set_pwm(self, channel, on, off):
        # sets a single PWM channel
        self.pwm._device.writeList(self.register, [off & 0xFF, off >> 8])
        
    def run(self, pulse):
        self.set_pulse(pulse)


#
# JHatReader is on the chopping block for removal
# - it is not integrated into any templates
# - it is not documented in docs or elsewhere
# This appears to be a way to read RC receiving input.  As such
# it would more appropriately be integrated into controllers.py.
# If that can be addressed then we would keep this,
# otherwise this should be removed.
#
@deprecated("JHatReader is unsupported/undocumented in the framework.  It may "
            "be removed in a future release.")
class JHatReader:
    ''' 
    Read RC controls from teensy 
    '''
    def __init__(self, channel, address=0x40, frequency=60, busnum=None):
        import Adafruit_PCA9685
        self.pwm = Adafruit_PCA9685.PCA9685(address=address)
        self.pwm.set_pwm_freq(frequency)
        self.register = 0 #i2c read doesn't take an address
        self.steering = 0
        self.throttle = 0
        self.running = True
        #send a reset
        self.pwm._device.writeRaw8(0x06)

    def read_pwm(self):
        '''
        send read requests via i2c bus to Teensy to get
        pwm control values from last RC input  
        '''
        h1 = self.pwm._device.readU8(self.register)
        # first byte of header must be 100, otherwize we might be reading
        # in the wrong byte offset
        while h1 != 100:
            logger.debug("skipping to start of header")
            h1 = self.pwm._device.readU8(self.register)
        
        h2 = self.pwm._device.readU8(self.register)
        # h2 ignored now

        val_a = self.pwm._device.readU8(self.register)
        val_b = self.pwm._device.readU8(self.register)
        self.steering = (val_b << 8) + val_a
        
        val_c = self.pwm._device.readU8(self.register)
        val_d = self.pwm._device.readU8(self.register)
        self.throttle = (val_d << 8) + val_c

        # scale the values from -1 to 1
        self.steering = (self.steering - 1500.0) / 500.0  + 0.158
        self.throttle = (self.throttle - 1500.0) / 500.0  + 0.136

    def update(self):
        while(self.running):
            self.read_pwm()
        
    def run_threaded(self):
        return self.steering, self.throttle

    def shutdown(self):
        self.running = False
        time.sleep(0.1)


#
# Adafruit_DCMotor_Hat support is on the block for removal
# - it is not integrated into any templates
# - It is not documented in the docs or otherwise
# A path forward would be to add a drive train option
# DRIVE_TRAIN_TYPE = "DC_TWO_WHEEL_ADAFRUIT"
# and integrate this into complete.py
#
@deprecated("This appears to be unsupported/undocumented in the framework. "
            "This may be removed in a future release")
class Adafruit_DCMotor_Hat:
    ''' 
    Adafruit DC Motor Controller 
    Used for each motor on a differential drive car.
    '''
    def __init__(self, motor_num):
        from Adafruit_MotorHAT import Adafruit_MotorHAT, Adafruit_DCMotor
        import atexit
        
        self.FORWARD = Adafruit_MotorHAT.FORWARD
        self.BACKWARD = Adafruit_MotorHAT.BACKWARD
        self.mh = Adafruit_MotorHAT(addr=0x60) 
        
        self.motor = self.mh.getMotor(motor_num)
        self.motor_num = motor_num
        
        atexit.register(self.turn_off_motors)
        self.speed = 0
        self.throttle = 0

    def run(self, speed):
        '''
        Update the speed of the motor where 1 is full forward and
        -1 is full backwards.
        '''
        if speed > 1 or speed < -1:
            raise ValueError( "Speed must be between 1(forward) and -1(reverse)")
        
        self.speed = speed
        self.throttle = int(dk.utils.map_range(abs(speed), -1, 1, -255, 255))
        
        if speed > 0:            
            self.motor.run(self.FORWARD)
        else:
            self.motor.run(self.BACKWARD)
            
        self.motor.setSpeed(self.throttle)

    def shutdown(self):
        self.mh.getMotor(self.motor_num).run(Adafruit_MotorHAT.RELEASE)


#
# Maestro Servo Controller support is on the block for removal
# - it is not integrated into any templates
# - It is not documented in the docs or otherwise
# - It seems to require a separate AStar microcontroller for which there is no firmware included or referenced
# If that can be addressed, then we can add Maestro support to the pin provide api in pins.py
# so it can be used a source of TTL and PWM for the generalized motor drivers.
# Perhaps the AStar controller is not integral to using this as a source of servo pulses in which
# case it seems pretty straight forward to integrate this into pins.py and then delete this class.
#
@deprecated("This appears to be unsupported/undocumented in the framework. This may be removed in a future release")
class Maestro:
    '''
    Pololu Maestro Servo controller
    Use the MaestroControlCenter to set the speed & acceleration values to 0!
    See https://www.pololu.com/docs/0J40/all
    '''
    import threading

    maestro_device = None
    astar_device = None
    maestro_lock = threading.Lock()
    astar_lock = threading.Lock()

    def __init__(self, channel, frequency = 60):
        import serial

        if Maestro.maestro_device == None:
            Maestro.maestro_device = serial.Serial('/dev/ttyACM0', 115200)

        self.channel = channel
        self.frequency = frequency
        self.lturn = False
        self.rturn = False
        self.headlights = False
        self.brakelights = False

        if Maestro.astar_device == None:
            Maestro.astar_device = serial.Serial('/dev/ttyACM2', 115200, timeout= 0.01)

    def set_pulse(self, pulse):
        # Recalculate pulse width from the Adafruit values
        w = pulse * (1 / (self.frequency * 4096)) # in seconds
        w *= 1000 * 1000  # in microseconds
        w *= 4  # in quarter microsenconds the maestro wants
        w = int(w)

        with Maestro.maestro_lock:
            Maestro.maestro_device.write(bytearray([ 0x84,
                                                     self.channel,
                                                     (w & 0x7F),
                                                     ((w >> 7) & 0x7F)]))

    def set_turn_left(self, v):
        if self.lturn != v:
            self.lturn = v
            b = bytearray('L' if v else 'l', 'ascii')
            with Maestro.astar_lock:
                Maestro.astar_device.write(b)

    def set_turn_right(self, v):
        if self.rturn != v:
            self.rturn = v
            b = bytearray('R' if v else 'r', 'ascii')
            with Maestro.astar_lock:
                Maestro.astar_device.write(b)

    def set_headlight(self, v):
        if self.headlights != v:
            self.headlights = v
            b = bytearray('H' if v else 'h', 'ascii')
            with Maestro.astar_lock:
                Maestro.astar_device.write(b)

    def set_brake(self, v):
        if self.brakelights != v:
            self.brakelights = v
            b = bytearray('B' if v else 'b', 'ascii')
            with Maestro.astar_lock:
                Maestro.astar_device.write(b)

    def readline(self):
        ret = None
        with Maestro.astar_lock:
            # expecting lines like
            # E n nnn n
            if Maestro.astar_device.inWaiting() > 8:
                ret = Maestro.astar_device.readline()

        if ret is not None:
            ret = ret.rstrip()

        return ret


#
# Teensy support is on the chopping block.
# - It is not integrated into any template
# - It is not documented in the docs or otherwise
# - It presumably requires a firmware to be uploaded to the teensy, but no firmware is referenced.
# If that can be addressed, then we can add Teensy support to the pin provide api in pins.py
# so it can be used a source of TTL and PWM for the generalized motor drivers.
# Another route is to implement Firmata protocol (perhaps a version of the Arduino sketch,
# see ArduinoFirmata below)
#
@deprecated("This appears to be unsupported/undocumented in the framework. This"
            " may be removed in a future release")
class Teensy:
    '''
    Teensy Servo controller
    '''
    import threading

    teensy_device = None
    astar_device = None
    teensy_lock = threading.Lock()
    astar_lock = threading.Lock()

    def __init__(self, channel, frequency = 60):
        import serial

        if Teensy.teensy_device == None:
            Teensy.teensy_device = serial.Serial('/dev/teensy', 115200, timeout = 0.01)

        self.channel = channel
        self.frequency = frequency
        self.lturn = False
        self.rturn = False
        self.headlights = False
        self.brakelights = False

        if Teensy.astar_device == None:
            Teensy.astar_device = serial.Serial('/dev/astar', 115200, timeout = 0.01)

    def set_pulse(self, pulse):
        # Recalculate pulse width from the Adafruit values
        w = pulse * (1 / (self.frequency * 4096)) # in seconds
        w *= 1000 * 1000  # in microseconds

        with Teensy.teensy_lock:
            Teensy.teensy_device.write(("%c %.1f\n" % (self.channel, w)).encode('ascii'))

    def set_turn_left(self, v):
        if self.lturn != v:
            self.lturn = v
            b = bytearray('L' if v else 'l', 'ascii')
            with Teensy.astar_lock:
                Teensy.astar_device.write(b)

    def set_turn_right(self, v):
        if self.rturn != v:
            self.rturn = v
            b = bytearray('R' if v else 'r', 'ascii')
            with Teensy.astar_lock:
                Teensy.astar_device.write(b)

    def set_headlight(self, v):
        if self.headlights != v:
            self.headlights = v
            b = bytearray('H' if v else 'h', 'ascii')
            with Teensy.astar_lock:
                Teensy.astar_device.write(b)

    def set_brake(self, v):
        if self.brakelights != v:
            self.brakelights = v
            b = bytearray('B' if v else 'b', 'ascii')
            with Teensy.astar_lock:
                Teensy.astar_device.write(b)

    def teensy_readline(self):
        ret = None
        with Teensy.teensy_lock:
            # expecting lines like
            # E n nnn n
            if Teensy.teensy_device.inWaiting() > 8:
                ret = Teensy.teensy_device.readline()

        if ret != None:
            ret = ret.rstrip()

        return ret

    def astar_readline(self):
        ret = None
        with Teensy.astar_lock:
            # expecting lines like
            # E n nnn n
            if Teensy.astar_device.inWaiting() > 8:
                ret = Teensy.astar_device.readline()

        if ret != None:
            ret = ret.rstrip()

        return ret


class MockController(object):
    def __init__(self):
        pass

    def run(self, pulse):
        pass

    def shutdown(self):
        pass


class L298N_HBridge_3pin(object):
    """
    Motor controlled with an L298N hbridge,
    chosen with configuration DRIVETRAIN_TYPE=DC_TWO_WHEEL_L298N
    Uses two OutputPins to select direction and
    a PwmPin to control the power to the motor.
    See pins.py for pin provider implementations.

    See https://www.electronicshub.org/raspberry-pi-l298n-interface-tutorial-control-dc-motor-l298n-raspberry-pi/
    for a discussion of how the L298N hbridge module is wired in 3-pin mode.
    This also applies to the some other driver chips that emulate
    the L298N, such as the TB6612FNG motor driver.
    """

    def __init__(self, pin_forward: OutputPin, pin_backward: OutputPin,
                 pwm_pin: PwmPin, zero_throttle: float = 0,
                 max_duty: float = 0.9):
        """
        :param pin_forward:OutputPin when HIGH the motor will turn clockwise
                        using the output of the pwm_pin as a duty_cycle
        :param pin_backward:OutputPin when HIGH the motor will turn counter-clockwise
                            using the output of the pwm_pin as a duty_cycle
        :param pwm_pin:PwmPin takes a duty cycle in the range of 0 to 1,
                    where 0 is fully off and 1 is fully on.
        :param zero_throttle: values at or below zero_throttle are treated as zero.
        :param max_duty: the maximum duty cycle that will be send to the motors

        NOTE: if pin_forward and pin_backward are both LOW, then the motor is
            'detached' and will glide to a stop.
            if pin_forward and pin_backward are both HIGH, then the motor
            will be forcibly stopped (can be used for braking)
        """
        self.pin_forward = pin_forward
        self.pin_backward = pin_backward
        self.pwm_pin = pwm_pin
        self.zero_throttle = zero_throttle
        self.throttle = 0
        self.max_duty = max_duty
        self.pin_forward.start(PinState.LOW)
        self.pin_backward.start(PinState.LOW)
        self.pwm_pin.start(0)

    def run(self, throttle: float) -> None:
        """
        Update the speed of the motor
        :param throttle:float throttle value in range -1 to 1,
                        where 1 is full forward and -1 is full backwards.
        """
        if throttle is None:
            logger.warn("TwoWheelSteeringThrottle throttle is None")
            return
        if throttle > 1 or throttle < -1:
<<<<<<< HEAD
            logger.warn( f"TwoWheelSteeringThrottle throttle is {throttle}, but it must be between 1(forward) and -1(reverse)")
            throttle = clamp(throttle, -1, 1)
=======
            raise ValueError("Speed must be between 1(forward) and -1(reverse)")
>>>>>>> 6d42a406
        
        self.speed = throttle
        self.throttle = dk.utils.map_range_float(throttle, -1, 1, -self.max_duty, self.max_duty)
        if self.throttle > self.zero_throttle:
            self.pwm_pin.duty_cycle(self.throttle)
            self.pin_backward.output(PinState.LOW)
            self.pin_forward.output(PinState.HIGH)
        elif self.throttle < -self.zero_throttle:
            self.pwm_pin.duty_cycle(-self.throttle)
            self.pin_forward.output(PinState.LOW)
            self.pin_backward.output(PinState.HIGH)
        else:
            self.pwm_pin.duty_cycle(0)
            self.pin_forward.output(PinState.LOW)
            self.pin_backward.output(PinState.LOW)

    def shutdown(self):
        self.pwm_pin.stop()
        self.pin_forward.stop()
        self.pin_backward.stop()


class TwoWheelSteeringThrottle(object):
    """
    Modify individual differential drive wheel throttles
    in order to implemeht steering.
    """

    def run(self, throttle: float, steering: float) -> Tuple[float, float]:
        """
        :param throttle:float throttle value in range -1 to 1,
                        where 1 is full forward and -1 is full backwards.
        :param steering:float steering value in range -1 to 1,
                        where -1 is full left and 1 is full right.
        :return: tuple of left motor and right motor throttle values in range -1 to 1
                 where 1 is full forward and -1 is full backwards.
        """
        if throttle is None:
            logger.warn("TwoWheelSteeringThrottle throttle is None")
            return
        if steering is None:
            logger.warn("TwoWheelSteeringThrottle steering is None")
            return
        if throttle > 1 or throttle < -1:
            logger.warn( f"TwoWheelSteeringThrottle throttle is {throttle}, but it must be between 1(forward) and -1(reverse)")
            throttle = clamp(throttle, -1, 1)
        if steering > 1 or steering < -1:
            logger.warn( f"TwoWheelSteeringThrottle steering is {steering}, but it must be between 1(right) and -1(left)")
            steering = clamp(steering, -1, 1)

        left_motor_speed = throttle
        right_motor_speed = throttle

        if steering < 0:
            left_motor_speed *= (1.0 - (-steering))
        elif steering > 0:
            right_motor_speed *= (1.0 - steering)

        return left_motor_speed, right_motor_speed

    def shutdown(self) -> None:
        pass


class L298N_HBridge_2pin(object):
    """
    Motor controlled with an 'mini' L298N hbridge using 2 PwmPins,
    one for forward pwm and for reverse pwm.
    Chosen with configuration DRIVETRAIN_TYPE=DC_TWO_WHEEL
    See pins.py for pin provider implementations.

    See https://www.instructables.com/Tutorial-for-Dual-Channel-DC-Motor-Driver-Board-PW/
    for how an L298N mini-hbridge modules is wired.
    This driver can also be used for an L9110S/HG7881 motor driver.  See
    https://electropeak.com/learn/interfacing-l9110s-dual-channel-h-bridge-motor-driver-module-with-arduino/
    for how an L9110S motor driver module is wired.
    """

    def __init__(self, pin_forward:PwmPin, pin_backward:PwmPin, zero_throttle:float=0, max_duty = 0.9):
        """
        pin_forward:PwmPin Takes a duty cycle in the range of 0 to 1,
                        where 0 is fully off and 1 is fully on.
                        When the duty_cycle > 0 the motor will turn clockwise
                        proportial to the duty_cycle
        pin_backward:PwmPin Takes a duty cycle in the range of 0 to 1,
                            where 0 is fully off and 1 is fully on.
                            When the duty_cycle > 0 the motor will turn counter-clockwise
                            proportial to the duty_cycle
        zero_throttle: values at or below zero_throttle are treated as zero.
        max_duty: the maximum duty cycle that will be send to the motors

        NOTE: if pin_forward and pin_backward are both at duty_cycle == 0,
            then the motor is 'detached' and will glide to a stop.
            if pin_forward and pin_backward are both at duty_cycle == 1,
            then the motor will be forcibly stopped (can be used for braking)
        max_duty is from 0 to 1 (fully off to fully on). I've read 0.9 is a good max.
        """
        self.pin_forward = pin_forward
        self.pin_backward = pin_backward
        self.zero_throttle = zero_throttle
        self.max_duty = max_duty

        self.throttle=0
        self.speed=0
        
        self.pin_forward.start(0)
        self.pin_backward.start(0)

    def run(self, throttle:float) -> None:
        """
        Update the speed of the motor
        :param throttle:float throttle value in range -1 to 1,
                        where 1 is full forward and -1 is full backwards.
        """
        if throttle is None:
            logger.warn("TwoWheelSteeringThrottle throttle is None")
            return
        if throttle > 1 or throttle < -1:
            logger.warn( f"TwoWheelSteeringThrottle throttle is {throttle}, but it must be between 1(forward) and -1(reverse)")
            throttle = clamp(throttle, -1, 1)

        self.speed = throttle
        self.throttle = dk.utils.map_range_float(throttle, -1, 1, -self.max_duty, self.max_duty)
        
        if self.throttle > self.zero_throttle:
            self.pin_backward.duty_cycle(0)
            self.pin_forward.duty_cycle(self.throttle)
        elif self.throttle < -self.zero_throttle:
            self.pin_forward.duty_cycle(0)
            self.pin_backward.duty_cycle(-self.throttle)
        else:
            self.pin_forward.duty_cycle(0)
            self.pin_backward.duty_cycle(0)

    def shutdown(self):
        self.pin_forward.stop()
        self.pin_backward.stop()

    
#
# This is being replaced by pins.py and PulseController.
# GPIO pins can be configured using RPi.GPIO or PIGPIO,
# so this is redundant
#
@deprecated("This will be removed in a future release in favor of PulseController")
class RPi_GPIO_Servo(object):
    '''
    Servo controlled from the gpio pins on Rpi
    '''
    def __init__(self, pin, pin_scheme=None, freq = 50, min=5.0, max=7.8):
        self.pin = pin
        GPIO.setmode(GPIO.BCM if pin_scheme is None else pin_scheme)
        GPIO.setup(self.pin, GPIO.OUT)
        
        self.pwm = GPIO.PWM(self.pin, freq)
        self.pwm.start(0)
        self.min = min
        self.max = max

    def run(self, pulse):
        '''
        Update the speed of the motor where 1 is full forward and
        -1 is full backwards.
        '''
        #I've read 90 is a good max
        self.throttle = dk.map_frange(pulse, -1.0, 1.0, self.min, self.max)
        #logger.debug(pulse, self.throttle)
        self.pwm.ChangeDutyCycle(self.throttle)


    def shutdown(self):
        import RPi.GPIO as GPIO
        self.pwm.stop()
        GPIO.cleanup()


#
# This is being replaced by pins.py.  GPIO pins can be
# configured using RPi.GPIO or PIGPIO, so ServoBlaster is redundant
#
@deprecated("This will be removed in a future release in favor of PulseController")
class ServoBlaster(object):
    '''
    Servo controlled from the gpio pins on Rpi
    This uses a user space service to generate more efficient PWM via DMA control blocks.
    Check readme and install here:
    https://github.com/richardghirst/PiBits/tree/master/ServoBlaster
    cd PiBits/ServoBlaster/user
    make
    sudo ./servod
    will start the daemon and create the needed device file:
    /dev/servoblaster

    to test this from the command line:
    echo P1-16=120 > /dev/servoblaster

    will send 1200us PWM pulse to physical pin 16 on the pi.

    If you want it to start on boot:
    sudo make install
    '''
    def __init__(self, pin):
        self.pin = pin
        self.servoblaster = open('/dev/servoblaster', 'w')
        self.min = min
        self.max = max

    def set_pulse(self, pulse):
        s = 'P1-%d=%d\n' % (self.pin, pulse)
        self.servoblaster.write(s)
        self.servoblaster.flush()

    def run(self, pulse):
        self.set_pulse(pulse)

    def shutdown(self):
        self.run((self.max + self.min) / 2)
        self.servoblaster.close()

#
# TODO: integrate ArduinoFirmata support into pin providers, then we can remove all of this code and use PulseController
#
# Arduino/Microcontroller PWM support.
# Firmata is a specification for configuring general purpose microcontrollers remotey.
# The implementatino for Arduino is used here.
#
# See https://docs.donkeycar.com/parts/actuators/#arduino for how to set this up.
# Firmata Protocol https://github.com/firmata/protocol
# Arduino implementation https://github.com/firmata/arduino
#
# NOTE: to create a general purpose InputPin/OutputPin/PwmPin with support for servo pulses between 1ms and 2ms
#       with good resolution, it is likely we will need to create our own sketch based on the Arduino Firmata
#       examples.  By default, analog write is not adequate to support servos; it is good for motor duty cycles
#       but is poor for servos because of the low resolution and poor control of frequency.  So we need to
#       use the Servo.h library and dynamically add a Servo instance to a pin when it is configured for
#       analog output.  Further, we should use writeMicroseconds for output and so interpret values
#       to the pin as microseconds for the on part of the pulse.  See the various flavors of examples
#       in the Arduino Firmata repo linked above.
#
@deprecated("This will be removed in a future release and Arduino support will be added to pins.py")
class ArduinoFirmata:
    '''
    PWM controller using Arduino board.
    This is particularly useful for boards like Latte Panda with built it Arduino.
    Standard Firmata sketch needs to be loaded on Arduino side.
    Refer to docs/parts/actuators.md for more details
    '''

    def __init__(self, servo_pin = 6, esc_pin = 5):
        from pymata_aio.pymata3 import PyMata3
        self.board = PyMata3()
        self.board.sleep(0.015)
        self.servo_pin = servo_pin
        self.esc_pin = esc_pin
        self.board.servo_config(servo_pin)
        self.board.servo_config(esc_pin)

    def set_pulse(self, pin, angle):
        try:
            self.board.analog_write(pin, int(angle))
        except:
            self.board.analog_write(pin, int(angle))

    def set_servo_pulse(self, angle):
        self.set_pulse(self.servo_pin, int(angle))

    def set_esc_pulse(self, angle):
        self.set_pulse(self.esc_pin, int(angle))


@deprecated("This will be removed in a future release and Arduino PWM support will be add to pins.py")
class ArdPWMSteering:
    """
    Wrapper over a Arduino Firmata controller to convert angles to PWM pulses.
    """
    LEFT_ANGLE = -1
    RIGHT_ANGLE = 1

    def __init__(self,
                 controller=None,
                 left_pulse=60,
                 right_pulse=120):

        self.controller = controller
        self.left_pulse = left_pulse
        self.right_pulse = right_pulse
        self.pulse = dk.utils.map_range(0, self.LEFT_ANGLE, self.RIGHT_ANGLE,
                                        self.left_pulse, self.right_pulse)
        self.running = True
        logger.info('Arduino PWM Steering created')

    def run(self, angle):
        # map absolute angle to angle that vehicle can implement.
        self.pulse = dk.utils.map_range(angle,
                                        self.LEFT_ANGLE, self.RIGHT_ANGLE,
                                        self.left_pulse, self.right_pulse)
        self.controller.set_servo_pulse(self.pulse)

    def shutdown(self):
        # set steering straight
        self.pulse = dk.utils.map_range(0, self.LEFT_ANGLE, self.RIGHT_ANGLE,
                                        self.left_pulse, self.right_pulse)
        time.sleep(0.3)
        self.running = False


@deprecated("This will be removed in a future release and Arduino PWM support will be add to pins.py")
class ArdPWMThrottle:

    """
    Wrapper over Arduino Firmata controller to convert -1 to 1 throttle
    values to PWM pulses.
    """
    MIN_THROTTLE = -1
    MAX_THROTTLE = 1

    def __init__(self,
                 controller=None,
                 max_pulse=105,
                 min_pulse=75,
                 zero_pulse=90):

        self.controller = controller
        self.max_pulse = max_pulse
        self.min_pulse = min_pulse
        self.zero_pulse = zero_pulse
        self.pulse = zero_pulse

        # send zero pulse to calibrate ESC
        logger.info("Init ESC")
        self.controller.set_esc_pulse(self.max_pulse)
        time.sleep(0.01)
        self.controller.set_esc_pulse(self.min_pulse)
        time.sleep(0.01)
        self.controller.set_esc_pulse(self.zero_pulse)
        time.sleep(1)
        self.running = True
        logger.info('Arduino PWM Throttle created')

    def run(self, throttle):
        if throttle > 0:
            self.pulse = dk.utils.map_range(throttle, 0, self.MAX_THROTTLE,
                                            self.zero_pulse, self.max_pulse)
        else:
            self.pulse = dk.utils.map_range(throttle, self.MIN_THROTTLE, 0,
                                            self.min_pulse, self.zero_pulse)
        self.controller.set_esc_pulse(self.pulse)

    def shutdown(self):
        # stop vehicle
        self.run(0)
        self.running = False<|MERGE_RESOLUTION|>--- conflicted
+++ resolved
@@ -9,17 +9,11 @@
 from typing import Tuple
 
 import donkeycar as dk
-<<<<<<< HEAD
 from donkeycar.parts.pins import OutputPin, PwmPin, PinState, output_pin_by_id
 from donkeycar.parts.part import Part, PartType
 from donkeycar import utils
 from donkeycar.utils import clamp
 from donkeycar.parts.pins import OutputPin, PwmPin, PinState
-=======
-from donkeycar.parts.part import Part, CreatableFactory, PartType
-from donkeycar.parts.pins import OutputPin, PwmPin, PinState, output_pin_by_id, \
-    pwm_pin_by_id
->>>>>>> 6d42a406
 from donkeycar.utilities.deprecated import deprecated
 
 logger = logging.getLogger(__name__)
@@ -181,7 +175,6 @@
         self.set_pulse(pulse)
 
 
-<<<<<<< HEAD
 class VESC:
     '''
     VESC Motor controler using pyvesc
@@ -238,10 +231,6 @@
 
 
 @deprecated("Deprecated in favor or PulseController.  This will be removed in a future release")
-=======
-@deprecated("Deprecated in favor or PulseController.  This will be removed in a"
-            " future release")
->>>>>>> 6d42a406
 class PiGPIO_PWM():
     '''
     # Use the pigpio python module and daemon to get hardware pwm controls from
@@ -347,7 +336,6 @@
         return PWMSteering(controller=controller,
                            left_pulse=dt["STEERING_LEFT_PWM"],
                            right_pulse=dt["STEERING_RIGHT_PWM"])
-<<<<<<< HEAD
 
 
 class PWMSteeringCalibrator(Part):
@@ -381,41 +369,6 @@
             self.pwm_steering.right_pulse = right_pulse
 
 
-=======
-
-
-class PWMSteeringCalibrator(Part):
-    """
-    This part allows to set the left and right pulse values of the assigned
-    PWMSteering part to be set through the donkey run method.
-    """
-    def __init__(self, pwm_steering):
-        """
-        Creating the PWMSteeringCalibrator part. Operates on a PWMSteering part.
-        :param PWMSteering pwm_steering:    PWMSteering part
-        """
-        assert isinstance(pwm_steering, PWMSteering), \
-            f"Can only accept a PWMSteering object but not " \
-            f"{pwm_steering.__class__.__name__}"
-        super().__init__(pwm_steering=pwm_steering)
-        self.pwm_steering = pwm_steering
-        logger.info(f'Creating part PWMSteeringCalibrator')
-
-    def run(self, config={}):
-        """ Donkey car run method. Sets the left and right pulse of the
-        PWMSteering part if they are not None.
-        :param dict config:    dictionary which is expected to contain
-                               STEERING_LEFT_PWM, STEERING_RIGHT_PWM
-        """
-        left_pulse = config.get('STEERING_LEFT_PWM')
-        if left_pulse is not None:
-            self.pwm_steering.left_pulse = left_pulse
-        right_pulse = config.get('STEERING_right_PWM')
-        if right_pulse is not None:
-            self.pwm_steering.right_pulse = right_pulse
-
-
->>>>>>> 6d42a406
 class PWMThrottle(Part):
     """
     Wrapper over a PWM pulse controller to convert -1 to 1 throttle
@@ -957,12 +910,8 @@
             logger.warn("TwoWheelSteeringThrottle throttle is None")
             return
         if throttle > 1 or throttle < -1:
-<<<<<<< HEAD
             logger.warn( f"TwoWheelSteeringThrottle throttle is {throttle}, but it must be between 1(forward) and -1(reverse)")
             throttle = clamp(throttle, -1, 1)
-=======
-            raise ValueError("Speed must be between 1(forward) and -1(reverse)")
->>>>>>> 6d42a406
         
         self.speed = throttle
         self.throttle = dk.utils.map_range_float(throttle, -1, 1, -self.max_duty, self.max_duty)
@@ -1080,6 +1029,7 @@
         if throttle is None:
             logger.warn("TwoWheelSteeringThrottle throttle is None")
             return
+        
         if throttle > 1 or throttle < -1:
             logger.warn( f"TwoWheelSteeringThrottle throttle is {throttle}, but it must be between 1(forward) and -1(reverse)")
             throttle = clamp(throttle, -1, 1)
