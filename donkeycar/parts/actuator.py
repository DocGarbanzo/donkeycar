"""
actuators.py
Classes to control the motors and servos. These classes
are wrapped in a mixer class before being used in the drive loop.
"""

import time
import donkeycar as dk


class PCA9685:
    '''
    PWM motor controler using PCA9685 boards.
    This is used for most RC Cars
    '''
    def __init__(self, channel, address=0x40, frequency=60, busnum=None, init_delay=0.1):

        self.default_freq = 60
        self.pwm_scale = frequency / self.default_freq

        import Adafruit_PCA9685
        # Initialise the PCA9685 using the default address (0x40).
        if busnum is not None:
            from Adafruit_GPIO import I2C
            # replace the get_bus function with our own
<<<<<<< HEAD

=======
>>>>>>> 0174bf9a
            def get_bus():
                return busnum
            I2C.get_default_bus = get_bus
        self.pwm = Adafruit_PCA9685.PCA9685(address=address)
        self.pwm.set_pwm_freq(frequency)
        self.channel = channel
        time.sleep(init_delay) # "Tamiya TBLE-02" makes a little leap otherwise

    def set_pulse(self, pulse):
        try:
            self.pwm.set_pwm(self.channel, 0, int(pulse * self.pwm_scale))
        except:
            self.pwm.set_pwm(self.channel, 0, int(pulse * self.pwm_scale))

    def run(self, pulse):
        self.set_pulse(pulse)


class PiGPIO_PWM():
    '''
    # Use the pigpio python module and daemon to get hardware pwm controls from
    # a raspberrypi gpio pins and no additional hardware. Can serve as a replacement
    # for PCA9685.
    #
    # Install and setup:
    # sudo update && sudo apt install pigpio python3-pigpio
    # sudo systemctl start pigpiod
    #
    # Note: the range of pulses will differ from those required for PCA9685
    # and can range from 12K to 170K
    '''

    def __init__(self, pin, pgio=None, freq=75):
        import pigpio

        self.pin = pin
        self.pgio = pgio or pigpio.pi()
        self.freq = freq
        self.pgio.set_mode(self.pin, pigpio.OUTPUT)

    def __del__(self):
        self.pgio.stop()

    def set_pulse(self, pulse):
        self.pgio.hardware_PWM(self.pin, self.freq, pulse)

    def run(self, pulse):
        self.set_pulse(pulse)


class JHat:
    '''
    PWM motor controler using Teensy emulating PCA9685.
    '''
    def __init__(self, channel, address=0x40, frequency=60, busnum=None):
        print("Firing up the Hat")
        import Adafruit_PCA9685
        LED0_OFF_L = 0x08
        # Initialise the PCA9685 using the default address (0x40).
        if busnum is not None:
            from Adafruit_GPIO import I2C
            # replace the get_bus function with our own
<<<<<<< HEAD

=======
>>>>>>> 0174bf9a
            def get_bus():
                return busnum
            I2C.get_default_bus = get_bus
        self.pwm = Adafruit_PCA9685.PCA9685(address=address)
        self.pwm.set_pwm_freq(frequency)
        self.channel = channel
        self.register = LED0_OFF_L+4*channel

        # we install our own write that is more efficient use of interrupts
        self.pwm.set_pwm = self.set_pwm

    def set_pulse(self, pulse):
        self.set_pwm(self.channel, 0, pulse)

    def set_pwm(self, channel, on, off):
        # sets a single PWM channel
        self.pwm._device.writeList(self.register, [off & 0xFF, off >> 8])

    def run(self, pulse):
        self.set_pulse(pulse)


class JHatReader:
    '''
    Read RC controls from teensy
    '''
    def __init__(self, channel, address=0x40, frequency=60, busnum=None):
        import Adafruit_PCA9685
        self.pwm = Adafruit_PCA9685.PCA9685(address=address)
        self.pwm.set_pwm_freq(frequency)
        self.register = 0  # i2c read doesn't take an address
        self.steering = 0
        self.throttle = 0
        self.running = True
        # send a reset
        self.pwm._device.writeRaw8(0x06)

    def read_pwm(self):
        '''
        send read requests via i2c bus to Teensy to get
        pwm control values from last RC input
        '''
        h1 = self.pwm._device.readU8(self.register)
        # first byte of header must be 100, otherwize we might be reading
        # in the wrong byte offset
        while h1 != 100:
            print("skipping to start of header")
            h1 = self.pwm._device.readU8(self.register)

        # h2 ignored now
        h2 = self.pwm._device.readU8(self.register)
<<<<<<< HEAD
=======
        # h2 ignored now
>>>>>>> 0174bf9a

        val_a = self.pwm._device.readU8(self.register)
        val_b = self.pwm._device.readU8(self.register)
        self.steering = (val_b << 8) + val_a

        val_c = self.pwm._device.readU8(self.register)
        val_d = self.pwm._device.readU8(self.register)
        self.throttle = (val_d << 8) + val_c

        # scale the values from -1 to 1
<<<<<<< HEAD
        self.steering = (((float)(self.steering)) - 1500.0) / 500.0 + 0.158
        self.throttle = (((float)(self.throttle)) - 1500.0) / 500.0 + 0.136
=======
        self.steering = (((float)(self.steering)) - 1500.0) / 500.0  + 0.158
        self.throttle = (((float)(self.throttle)) - 1500.0) / 500.0  + 0.136
>>>>>>> 0174bf9a

    def update(self):
        while(self.running):
            self.read_pwm()
            time.sleep(0.015)

    def run_threaded(self):
        return self.steering, self.throttle

    def shutdown(self):
        self.running = False
        time.sleep(0.1)


class PWMSteering:
    """
    Wrapper over a PWM motor controller to convert angles to PWM pulses.
    """
    LEFT_ANGLE = -1
    RIGHT_ANGLE = 1

    def __init__(self,
                 controller=None,
                 left_pulse=290,
                 right_pulse=490):

        self.controller = controller
        self.left_pulse = left_pulse
        self.right_pulse = right_pulse
<<<<<<< HEAD
        print('PWM Steering created')

    def run(self, angle):
        # map absolute angle to angle that vehicle can implement.
        pulse = dk.utils.map_range(angle,
                                self.LEFT_ANGLE, self.RIGHT_ANGLE,
                                self.left_pulse, self.right_pulse)
=======
        self.pulse = dk.utils.map_range(0, self.LEFT_ANGLE, self.RIGHT_ANGLE,
                                        self.left_pulse, self.right_pulse)
        self.running = True
        print('PWM Steering created')

    def update(self):
        while self.running:
            self.controller.set_pulse(self.pulse)

    def run_threaded(self, angle):
        # map absolute angle to angle that vehicle can implement.
        self.pulse = dk.utils.map_range(angle,
                                        self.LEFT_ANGLE, self.RIGHT_ANGLE,
                                        self.left_pulse, self.right_pulse)
>>>>>>> 0174bf9a

    def run(self, angle):
        self.run_threaded(angle)
        self.controller.set_pulse(self.pulse)

    def shutdown(self):
        # set steering straight
<<<<<<< HEAD
        self.run(0)
=======
        self.pulse = 0
        time.sleep(0.3)
        self.running = False
>>>>>>> 0174bf9a


class PWMThrottle:
    """
    Wrapper over a PWM motor controller to convert -1 to 1 throttle
    values to PWM pulses.
    """
    MIN_THROTTLE = -1
    MAX_THROTTLE = 1

    def __init__(self,
                 controller=None,
                 max_pulse=300,
                 min_pulse=490,
                 zero_pulse=350):

        self.controller = controller
        self.max_pulse = max_pulse
        self.min_pulse = min_pulse
        self.zero_pulse = zero_pulse
<<<<<<< HEAD
=======
        self.pulse = zero_pulse
>>>>>>> 0174bf9a

        # send zero pulse to calibrate ESC
        print("Init ESC")
        self.controller.set_pulse(self.zero_pulse)
        time.sleep(1)
<<<<<<< HEAD
        print('PWM Throttle created')
=======
        self.running = True
        print('PWM Throttle created')

    def update(self):
        while self.running:
            self.controller.set_pulse(self.pulse)
>>>>>>> 0174bf9a

    def run_threaded(self, throttle):
        if throttle > 0:
<<<<<<< HEAD
            pulse = dk.utils.map_range(throttle, 0, self.MAX_THROTTLE,
                                       self.zero_pulse, self.max_pulse)
        else:
            pulse = dk.utils.map_range(throttle, self.MIN_THROTTLE, 0,
                                       self.min_pulse, self.zero_pulse)
        self.controller.set_pulse(pulse)
=======
            self.pulse = dk.utils.map_range(throttle, 0, self.MAX_THROTTLE,
                                            self.zero_pulse, self.max_pulse)
        else:
            self.pulse = dk.utils.map_range(throttle, self.MIN_THROTTLE, 0,
                                            self.min_pulse, self.zero_pulse)

    def run(self, throttle):
        self.run_threaded(throttle)
        self.controller.set_pulse(self.pulse)
>>>>>>> 0174bf9a

    def shutdown(self):
        # stop vehicle
        self.run(0)
<<<<<<< HEAD
=======
        self.running = False
>>>>>>> 0174bf9a


class Adafruit_DCMotor_Hat:
    '''
    Adafruit DC Motor Controller
    Used for each motor on a differential drive car.
    '''
    def __init__(self, motor_num):
        from Adafruit_MotorHAT import Adafruit_MotorHAT, Adafruit_DCMotor
        import atexit

        self.FORWARD = Adafruit_MotorHAT.FORWARD
        self.BACKWARD = Adafruit_MotorHAT.BACKWARD
        self.mh = Adafruit_MotorHAT(addr=0x60)

        self.motor = self.mh.getMotor(motor_num)
        self.motor_num = motor_num

        atexit.register(self.turn_off_motors)
        self.speed = 0
        self.throttle = 0

    def run(self, speed):
        '''
        Update the speed of the motor where 1 is full forward and
        -1 is full backwards.
        '''
        if speed > 1 or speed < -1:
            raise ValueError( "Speed must be between 1(forward) and -1(reverse)")

        self.speed = speed
        self.throttle = int(dk.utils.map_range(abs(speed), -1, 1, -255, 255))

        if speed > 0:
            self.motor.run(self.FORWARD)
        else:
            self.motor.run(self.BACKWARD)

        self.motor.setSpeed(self.throttle)

    def shutdown(self):
        self.mh.getMotor(self.motor_num).run(Adafruit_MotorHAT.RELEASE)


class Maestro:
    '''
    Pololu Maestro Servo controller
    Use the MaestroControlCenter to set the speed & acceleration values to 0!
    '''
    import threading

    maestro_device = None
    astar_device = None
    maestro_lock = threading.Lock()
    astar_lock = threading.Lock()

    def __init__(self, channel, frequency=60):
        import serial

        if Maestro.maestro_device is None:
            Maestro.maestro_device = serial.Serial('/dev/ttyACM0', 115200)

        self.channel = channel
        self.frequency = frequency
        self.lturn = False
        self.rturn = False
        self.headlights = False
        self.brakelights = False

        if Maestro.astar_device == None:
            Maestro.astar_device = serial.Serial('/dev/ttyACM2', 115200, timeout= 0.01)

    def set_pulse(self, pulse):
        # Recalculate pulse width from the Adafruit values
        w = pulse * (1 / (self.frequency * 4096)) # in seconds
        w *= 1000 * 1000  # in microseconds
        w *= 4  # in quarter microsenconds the maestro wants
        w = int(w)

        with Maestro.maestro_lock:
            Maestro.maestro_device.write(bytearray([ 0x84,
                                                     self.channel,
                                                     (w & 0x7F),
                                                     ((w >> 7) & 0x7F)]))

    def set_turn_left(self, v):
        if self.lturn != v:
            self.lturn = v
            b = bytearray('L' if v else 'l', 'ascii')
            with Maestro.astar_lock:
                Maestro.astar_device.write(b)

    def set_turn_right(self, v):
        if self.rturn != v:
            self.rturn = v
            b = bytearray('R' if v else 'r', 'ascii')
            with Maestro.astar_lock:
                Maestro.astar_device.write(b)

    def set_headlight(self, v):
        if self.headlights != v:
            self.headlights = v
            b = bytearray('H' if v else 'h', 'ascii')
            with Maestro.astar_lock:
                Maestro.astar_device.write(b)

    def set_brake(self, v):
        if self.brakelights != v:
            self.brakelights = v
            b = bytearray('B' if v else 'b', 'ascii')
            with Maestro.astar_lock:
                Maestro.astar_device.write(b)

    def readline(self):
        ret = None
        with Maestro.astar_lock:
            # expecting lines like
            # E n nnn n
            if Maestro.astar_device.inWaiting() > 8:
                ret = Maestro.astar_device.readline()

        if ret is not None:
            ret = ret.rstrip()

        return ret


class Teensy:
    '''
    Teensy Servo controller
    '''
    import threading

    teensy_device = None
    astar_device = None
    teensy_lock = threading.Lock()
    astar_lock = threading.Lock()

    def __init__(self, channel, frequency = 60):
        import serial

        if Teensy.teensy_device is None:
            Teensy.teensy_device = serial.Serial('/dev/teensy', 115200, timeout=0.01)

        self.channel = channel
        self.frequency = frequency
        self.lturn = False
        self.rturn = False
        self.headlights = False
        self.brakelights = False

        if Teensy.astar_device == None:
            Teensy.astar_device = serial.Serial('/dev/astar', 115200, timeout=0.01)

    def set_pulse(self, pulse):
        # Recalculate pulse width from the Adafruit values
        w = pulse * (1 / (self.frequency * 4096)) # in seconds
        w *= 1000 * 1000  # in microseconds

        with Teensy.teensy_lock:
            Teensy.teensy_device.write(("%c %.1f\n" % (self.channel, w)).encode('ascii'))

    def set_turn_left(self, v):
        if self.lturn != v:
            self.lturn = v
            b = bytearray('L' if v else 'l', 'ascii')
            with Teensy.astar_lock:
                Teensy.astar_device.write(b)

    def set_turn_right(self, v):
        if self.rturn != v:
            self.rturn = v
            b = bytearray('R' if v else 'r', 'ascii')
            with Teensy.astar_lock:
                Teensy.astar_device.write(b)

    def set_headlight(self, v):
        if self.headlights != v:
            self.headlights = v
            b = bytearray('H' if v else 'h', 'ascii')
            with Teensy.astar_lock:
                Teensy.astar_device.write(b)

    def set_brake(self, v):
        if self.brakelights != v:
            self.brakelights = v
            b = bytearray('B' if v else 'b', 'ascii')
            with Teensy.astar_lock:
                Teensy.astar_device.write(b)

    def teensy_readline(self):
        ret = None
        with Teensy.teensy_lock:
            # expecting lines like
            # E n nnn n
            if Teensy.teensy_device.inWaiting() > 8:
                ret = Teensy.teensy_device.readline()

        if ret is not None:
            ret = ret.rstrip()

        return ret

    def astar_readline(self):
        ret = None
        with Teensy.astar_lock:
            # expecting lines like
            # E n nnn n
            if Teensy.astar_device.inWaiting() > 8:
                ret = Teensy.astar_device.readline()

        if ret is not None:
            ret = ret.rstrip()

        return ret


class MockController(object):
    def __init__(self):
        pass

    def run(self, pulse):
        pass

    def shutdown(self):
        pass


class L298N_HBridge_DC_Motor(object):
    '''
    Motor controlled with an L298N hbridge from the gpio pins on Rpi
    '''
    def __init__(self, pin_forward, pin_backward, pwm_pin, freq = 50):
        import RPi.GPIO as GPIO
        self.pin_forward = pin_forward
        self.pin_backward = pin_backward
        self.pwm_pin = pwm_pin

        GPIO.setmode(GPIO.BOARD)
        GPIO.setup(self.pin_forward, GPIO.OUT)
        GPIO.setup(self.pin_backward, GPIO.OUT)
        GPIO.setup(self.pwm_pin, GPIO.OUT)

        self.pwm = GPIO.PWM(self.pwm_pin, freq)
        self.pwm.start(0)

    def run(self, speed):
        import RPi.GPIO as GPIO
        '''
        Update the speed of the motor where 1 is full forward and
        -1 is full backwards.
        '''
        if speed > 1 or speed < -1:
            raise ValueError( "Speed must be between 1(forward) and -1(reverse)")

        self.speed = speed
        max_duty = 90 #I've read 90 is a good max
        self.throttle = int(dk.utils.map_range(speed, -1, 1, -max_duty, max_duty))

        if self.throttle > 0:
            self.pwm.ChangeDutyCycle(self.throttle)
            GPIO.output(self.pin_forward, GPIO.HIGH)
            GPIO.output(self.pin_backward, GPIO.LOW)
        elif self.throttle < 0:
            self.pwm.ChangeDutyCycle(-self.throttle)
            GPIO.output(self.pin_forward, GPIO.LOW)
            GPIO.output(self.pin_backward, GPIO.HIGH)
        else:
            self.pwm.ChangeDutyCycle(self.throttle)
            GPIO.output(self.pin_forward, GPIO.LOW)
            GPIO.output(self.pin_backward, GPIO.LOW)

    def shutdown(self):
        import RPi.GPIO as GPIO
        self.pwm.stop()
        GPIO.cleanup()


class TwoWheelSteeringThrottle(object):

    def run(self, throttle, steering):
        if throttle > 1 or throttle < -1:
            raise ValueError( "throttle must be between 1(forward) and -1(reverse)")

        if steering > 1 or steering < -1:
            raise ValueError( "steering must be between 1(right) and -1(left)")

        left_motor_speed = throttle
        right_motor_speed = throttle

        if steering < 0:
            left_motor_speed *= (1.0 + steering)
        elif steering > 0:
            right_motor_speed *= (1.0 - steering)

        return left_motor_speed, right_motor_speed


class RCReceiver:
    """
    Class to read PWM from an RC control and convert into a float output number.
    Uses pigpio library. The code is essentially a copy of
    http://abyz.me.uk/rpi/pigpio/code/read_PWM_py.zip. You will need a voltage
    divider from a 5V RC receiver to a 3.3V Pi input pin if the receiver runs
    on 5V. If your receiver accepts 3.3V input, then it can be connected
    directly to the Pi.
    """
    MIN_OUT = -1
    MAX_OUT = 1

    def __init__(self, gpio, invert=False, jitter=0.025, no_action=None):
        """
        :param gpio: gpio pin connected to RC channel
        :param invert: invert value of run() within [MIN_OUT,MAX_OUT]
        :param jitter: threshold below which no signal is reported
        :param no_action: value within [MIN_OUT,MAX_OUT] if no RC signal is
                          sent. This is usually zero for throttle and steering
                          being the center values when the controls are not
                          pressed.
        """
        import pigpio
        self.pi = pigpio.pi()
        self.gpio = gpio
        self.high_tick = None
        self.period = None
        self.high = None
        self.min_pwm = 1000
        self.max_pwm = 2000
        self.invert = invert
        self.jitter = jitter
        if no_action is not None:
            self.no_action = no_action
        else:
            self.no_action = (self.MAX_OUT - self.MIN_OUT) / 2.0

        self.factor = (self.MAX_OUT - self.MIN_OUT) / (self.max_pwm - self.min_pwm)
        self.pi.set_mode(self.gpio, pigpio.INPUT)
        self.cb = self.pi.callback(self.gpio, pigpio.EITHER_EDGE, self._cbf)
        print('RCReceiver gpio ' + str(gpio) + ' created')

    def _update_param(self, tick):
        """ Helper function for callback function _cbf.
        :param tick: current tick in mu s
        :return: difference in ticks
        """
        import pigpio
        if self.high_tick is not None:
            t = pigpio.tickDiff(self.high_tick, tick)
            return t

    def _cbf(self, gpio, level, tick):
        """ Callback function for pigpio interrupt gpio. Signature is determined
            by pigpiod library. This function is called every time the gpio
            changes state as we specified EITHER_EDGE.
        :param gpio: gpio to listen for state changes
        :param level: rising/falling edge
        :param tick: # of mu s since boot, 32 bit int
        """
        if level == 1:
            self.period = self._update_param(tick)
            self.high_tick = tick
        elif level == 0:
            self.high = self._update_param(tick)

    def pulse_width(self):
        """
        :return: the PWM pulse width in microseconds.
        """
        if self.high is not None:
            return self.high
        else:
            return 0.0

    def run(self):
        """
        Donkey parts interface, returns pulse mapped into [MIN_OUT,MAX_OUT] or
        [MAX_OUT,MIN_OUT]
        """
        # signal is a value in [0, (MAX_OUT-MIN_OUT)]
        signal = (self.pulse_width() - self.min_pwm) * self.factor
        # Assuming non-activity if the pulse is at no_action point
        is_action = abs(signal - self.no_action) > self.jitter
        # if deemed noise assume no signal
        if not is_action:
            signal = self.no_action
        # convert into min max interval
        if self.invert:
            signal = -signal + self.MAX_OUT
        else:
            signal += self.MIN_OUT
        return signal, is_action

    def shutdown(self):
        """
        Donkey parts interface
        """
        import pigpio
        self.cb.cancel()


class MockRCReceiver:
    """
    Mock of the above to run on host for debugging
    """
    def __init__(self):
        self.is_run_ = False

    def run(self):
        if self.is_run_ is True:
            self.is_run_ = False
            return 0.5, True
        else:
            self.is_run_ = True
            return 0.0, False

    def shutdown(self):
        pass


class Mini_HBridge_DC_Motor_PWM(object):
    '''
    Motor controlled with an mini hbridge from the gpio pins on Rpi
    This can be using the L298N as above, but wired differently with only
    two inputs and no enable line.
    https://www.amazon.com/s/ref=nb_sb_noss?url=search-alias%3Dtoys-and-games&field-keywords=Mini+Dual+DC+Motor+H-Bridge+Driver
    https://www.aliexpress.com/item/5-pc-2-DC-Motor-Drive-Module-Reversing-PWM-Speed-Dual-H-Bridge-Stepper-Motor-Mini
    '''
    def __init__(self, pin_forward, pin_backward, freq = 50, max_duty = 90):
        '''
        max_duy is from 0 to 100. I've read 90 is a good max.
        '''
        import RPi.GPIO as GPIO
        self.pin_forward = pin_forward
        self.pin_backward = pin_backward
        self.max_duty = max_duty

        GPIO.setmode(GPIO.BOARD)
        GPIO.setup(self.pin_forward, GPIO.OUT)
        GPIO.setup(self.pin_backward, GPIO.OUT)

        self.pwm_f = GPIO.PWM(self.pin_forward, freq)
        self.pwm_f.start(0)
        self.pwm_b = GPIO.PWM(self.pin_backward, freq)
        self.pwm_b.start(0)

    def run(self, speed):
        import RPi.GPIO as GPIO
        '''
        Update the speed of the motor where 1 is full forward and
        -1 is full backwards.
        '''
        if speed is None:
            return

        if speed > 1 or speed < -1:
            raise ValueError( "Speed must be between 1(forward) and -1(reverse)")

        self.speed = speed
        self.throttle = int(dk.utils.map_range(speed, -1, 1, -self.max_duty, self.max_duty))

        if self.throttle > 0:
            self.pwm_f.ChangeDutyCycle(self.throttle)
            self.pwm_b.ChangeDutyCycle(0)
        elif self.throttle < 0:
            self.pwm_f.ChangeDutyCycle(0)
            self.pwm_b.ChangeDutyCycle(-self.throttle)
        else:
            self.pwm_f.ChangeDutyCycle(0)
            self.pwm_b.ChangeDutyCycle(0)

    def shutdown(self):
        import RPi.GPIO as GPIO
        self.pwm_f.ChangeDutyCycle(0)
        self.pwm_b.ChangeDutyCycle(0)
        self.pwm_f.stop()
        self.pwm_b.stop()
        GPIO.cleanup()

<<<<<<< HEAD

def map_frange(x, x_min, x_max, y_min, y_max):
    '''
    Linear mapping between two ranges of values, helper function for below
    '''
    x_range = x_max - x_min
    y_range = y_max - y_min
    xy_ratio = y_range / x_range
    y = ((x - x_min) * xy_ratio + y_min)
    return y


=======
    
>>>>>>> 0174bf9a
class RPi_GPIO_Servo(object):
    '''
    Servo controlled from the gpio pins on Rpi
    '''
    def __init__(self, pin, freq = 50, min=5.0, max=7.8):
        import RPi.GPIO as GPIO
        self.pin = pin
        GPIO.setmode(GPIO.BOARD)
        GPIO.setup(self.pin, GPIO.OUT)

        self.pwm = GPIO.PWM(self.pin, freq)
        self.pwm.start(0)
        self.min = min
        self.max = max

    def run(self, pulse):
        import RPi.GPIO as GPIO
        '''
        Update the speed of the motor where 1 is full forward and
        -1 is full backwards.
        '''
        #I've read 90 is a good max
        self.throttle = dk.map_frange(pulse, -1.0, 1.0, self.min, self.max)
        #print(pulse, self.throttle)
        self.pwm.ChangeDutyCycle(self.throttle)


    def shutdown(self):
        import RPi.GPIO as GPIO
        self.pwm.stop()
        GPIO.cleanup()


class ServoBlaster(object):
    '''
    Servo controlled from the gpio pins on Rpi
    This uses a user space service to generate more efficient PWM via DMA control blocks.
    Check readme and install here:
    https://github.com/richardghirst/PiBits/tree/master/ServoBlaster
    cd PiBits/ServoBlaster/user
    make
    sudo ./servod
    will start the daemon and create the needed device file:
    /dev/servoblaster

    to test this from the command line:
    echo P1-16=120 > /dev/servoblaster

    will send 1200us PWM pulse to physical pin 16 on the pi.

    If you want it to start on boot:
    sudo make install
    '''
    def __init__(self, pin):
        self.pin = pin
        self.servoblaster = open('/dev/servoblaster', 'w')
        self.min = min
        self.max = max

    def set_pulse(self, pulse):
        s = 'P1-%d=%d\n' % (self.pin, pulse)
        self.servoblaster.write(s)
        self.servoblaster.flush()

    def run(self, pulse):
        self.set_pulse(pulse)

    def shutdown(self):
        self.run((self.max + self.min) / 2)
        self.servoblaster.close()


<<<<<<< HEAD
class ModeSwitch:
    """
    Donkey part which allows to cycle through a number of states, every time an
    input signal is received. This is useful if for example we want to cycle
    through different behaviours in the drive mode when we only have an RC or
    similar controller but no web controller. When pressing that button we can
    cycle through different states, like drive w/ auto pilot or w/o, etc.
    As run gets called in the vehicle loop the mode switch runs only once for
    each continuous activation. A new mode switch requires to release of the
    input trigger.
    """
    def __init__(self, num_modes=1):
        """
        :param num_modes: number of modes
        """
        assert num_modes >= 1, "Need >=1 modes in ModeSwitch part"
        self._num_modes = num_modes
        self._current_mode = 0
        self._active_loop = False

    def run(self, is_active):
        """
        Method in the vehicle loop. Cycle to next mode
        :param is_active: if deletion has been triggered by the caller
        :return: active mode
        """
        # only run if input is true and debounced
        if is_active:
            if not self._active_loop:
                # action command
                self._current_mode += 1
                # if we run over the end set back to mode 0
                if self._current_mode == self._num_modes:
                    self._current_mode = 0
                # activate the loop tracker
                self._active_loop = True
                print("Switched to mode", self._current_mode)
        else:
            # trigger released, reset active loop
            self._active_loop = False

        return self._current_mode
=======
class ArduinoFirmata:
    '''
    PWM controller using Arduino board.
    This is particularly useful for boards like Latte Panda with built it Arduino.
    Standard Firmata sketch needs to be loaded on Arduino side.
    Refer to docs/parts/actuators.md for more details
    '''

    def __init__(self, servo_pin = 6, esc_pin = 5):
        from pymata_aio.pymata3 import PyMata3
        self.board = PyMata3()
        self.board.sleep(0.015)
        self.servo_pin = servo_pin
        self.esc_pin = esc_pin
        self.board.servo_config(servo_pin)
        self.board.servo_config(esc_pin)

    def set_pulse(self, pin, angle):
        try:
            self.board.analog_write(pin, int(angle))
        except:
            self.board.analog_write(pin, int(angle))

    def set_servo_pulse(self, angle):
        self.set_pulse(self.servo_pin, int(angle))

    def set_esc_pulse(self, angle):
        self.set_pulse(self.esc_pin, int(angle))



class ArdPWMSteering:
    """
    Wrapper over a Arduino Firmata controller to convert angles to PWM pulses.
    """
    LEFT_ANGLE = -1
    RIGHT_ANGLE = 1

    def __init__(self,
                 controller=None,
                 left_pulse=60,
                 right_pulse=120):

        self.controller = controller
        self.left_pulse = left_pulse
        self.right_pulse = right_pulse
        self.pulse = dk.utils.map_range(0, self.LEFT_ANGLE, self.RIGHT_ANGLE,
                                        self.left_pulse, self.right_pulse)
        self.running = True
        print('Arduino PWM Steering created')

    def run(self, angle):
        # map absolute angle to angle that vehicle can implement.
        self.pulse = dk.utils.map_range(angle,
                                        self.LEFT_ANGLE, self.RIGHT_ANGLE,
                                        self.left_pulse, self.right_pulse)
        self.controller.set_servo_pulse(self.pulse)

    def shutdown(self):
        # set steering straight
        self.pulse = dk.utils.map_range(0, self.LEFT_ANGLE, self.RIGHT_ANGLE,
                                        self.left_pulse, self.right_pulse)
        time.sleep(0.3)
        self.running = False


class ArdPWMThrottle:

    """
    Wrapper over Arduino Firmata controller to convert -1 to 1 throttle
    values to PWM pulses.
    """
    MIN_THROTTLE = -1
    MAX_THROTTLE = 1

    def __init__(self,
                 controller=None,
                 max_pulse=105,
                 min_pulse=75,
                 zero_pulse=90):

        self.controller = controller
        self.max_pulse = max_pulse
        self.min_pulse = min_pulse
        self.zero_pulse = zero_pulse
        self.pulse = zero_pulse

        # send zero pulse to calibrate ESC
        print("Init ESC")
        self.controller.set_esc_pulse(self.max_pulse)
        time.sleep(0.01)
        self.controller.set_esc_pulse(self.min_pulse)
        time.sleep(0.01)
        self.controller.set_esc_pulse(self.zero_pulse)
        time.sleep(1)
        self.running = True
        print('Arduino PWM Throttle created')

    def run(self, throttle):
        if throttle > 0:
            self.pulse = dk.utils.map_range(throttle, 0, self.MAX_THROTTLE,
                                            self.zero_pulse, self.max_pulse)
        else:
            self.pulse = dk.utils.map_range(throttle, self.MIN_THROTTLE, 0,
                                            self.min_pulse, self.zero_pulse)
        self.controller.set_esc_pulse(self.pulse)

    def shutdown(self):
        # stop vehicle
        self.run(0)
        self.running = False
>>>>>>> 0174bf9a
<|MERGE_RESOLUTION|>--- conflicted
+++ resolved
@@ -5,6 +5,7 @@
 """
 
 import time
+
 import donkeycar as dk
 
 
@@ -23,10 +24,7 @@
         if busnum is not None:
             from Adafruit_GPIO import I2C
             # replace the get_bus function with our own
-<<<<<<< HEAD
-
-=======
->>>>>>> 0174bf9a
+
             def get_bus():
                 return busnum
             I2C.get_default_bus = get_bus
@@ -36,10 +34,7 @@
         time.sleep(init_delay) # "Tamiya TBLE-02" makes a little leap otherwise
 
     def set_pulse(self, pulse):
-        try:
-            self.pwm.set_pwm(self.channel, 0, int(pulse * self.pwm_scale))
-        except:
-            self.pwm.set_pwm(self.channel, 0, int(pulse * self.pwm_scale))
+        self.pwm.set_pwm(self.channel, 0, int(pulse * self.pwm_scale))
 
     def run(self, pulse):
         self.set_pulse(pulse)
@@ -89,10 +84,6 @@
         if busnum is not None:
             from Adafruit_GPIO import I2C
             # replace the get_bus function with our own
-<<<<<<< HEAD
-
-=======
->>>>>>> 0174bf9a
             def get_bus():
                 return busnum
             I2C.get_default_bus = get_bus
@@ -110,7 +101,7 @@
     def set_pwm(self, channel, on, off):
         # sets a single PWM channel
         self.pwm._device.writeList(self.register, [off & 0xFF, off >> 8])
-
+        
     def run(self, pulse):
         self.set_pulse(pulse)
 
@@ -144,10 +135,6 @@
 
         # h2 ignored now
         h2 = self.pwm._device.readU8(self.register)
-<<<<<<< HEAD
-=======
-        # h2 ignored now
->>>>>>> 0174bf9a
 
         val_a = self.pwm._device.readU8(self.register)
         val_b = self.pwm._device.readU8(self.register)
@@ -157,14 +144,11 @@
         val_d = self.pwm._device.readU8(self.register)
         self.throttle = (val_d << 8) + val_c
 
-        # scale the values from -1 to 1
-<<<<<<< HEAD
-        self.steering = (((float)(self.steering)) - 1500.0) / 500.0 + 0.158
-        self.throttle = (((float)(self.throttle)) - 1500.0) / 500.0 + 0.136
-=======
+        #scale the values from -1 to 1
         self.steering = (((float)(self.steering)) - 1500.0) / 500.0  + 0.158
         self.throttle = (((float)(self.throttle)) - 1500.0) / 500.0  + 0.136
->>>>>>> 0174bf9a
+        
+        #print(self.steering, self.throttle)
 
     def update(self):
         while(self.running):
@@ -194,44 +178,21 @@
         self.controller = controller
         self.left_pulse = left_pulse
         self.right_pulse = right_pulse
-<<<<<<< HEAD
-        print('PWM Steering created')
+
 
     def run(self, angle):
-        # map absolute angle to angle that vehicle can implement.
+        #map absolute angle to angle that vehicle can implement.
         pulse = dk.utils.map_range(angle,
                                 self.LEFT_ANGLE, self.RIGHT_ANGLE,
                                 self.left_pulse, self.right_pulse)
-=======
-        self.pulse = dk.utils.map_range(0, self.LEFT_ANGLE, self.RIGHT_ANGLE,
-                                        self.left_pulse, self.right_pulse)
-        self.running = True
-        print('PWM Steering created')
-
-    def update(self):
-        while self.running:
-            self.controller.set_pulse(self.pulse)
-
-    def run_threaded(self, angle):
-        # map absolute angle to angle that vehicle can implement.
-        self.pulse = dk.utils.map_range(angle,
-                                        self.LEFT_ANGLE, self.RIGHT_ANGLE,
-                                        self.left_pulse, self.right_pulse)
->>>>>>> 0174bf9a
 
     def run(self, angle):
         self.run_threaded(angle)
         self.controller.set_pulse(self.pulse)
 
     def shutdown(self):
-        # set steering straight
-<<<<<<< HEAD
-        self.run(0)
-=======
-        self.pulse = 0
-        time.sleep(0.3)
-        self.running = False
->>>>>>> 0174bf9a
+        self.run(0) #set steering straight
+
 
 
 class PWMThrottle:
@@ -252,36 +213,25 @@
         self.max_pulse = max_pulse
         self.min_pulse = min_pulse
         self.zero_pulse = zero_pulse
-<<<<<<< HEAD
-=======
         self.pulse = zero_pulse
->>>>>>> 0174bf9a
 
         # send zero pulse to calibrate ESC
         print("Init ESC")
+        self.controller.set_pulse(self.max_pulse)
+        time.sleep(0.01)
+        self.controller.set_pulse(self.min_pulse)
+        time.sleep(0.01)
         self.controller.set_pulse(self.zero_pulse)
         time.sleep(1)
-<<<<<<< HEAD
-        print('PWM Throttle created')
-=======
         self.running = True
         print('PWM Throttle created')
 
     def update(self):
         while self.running:
             self.controller.set_pulse(self.pulse)
->>>>>>> 0174bf9a
 
     def run_threaded(self, throttle):
         if throttle > 0:
-<<<<<<< HEAD
-            pulse = dk.utils.map_range(throttle, 0, self.MAX_THROTTLE,
-                                       self.zero_pulse, self.max_pulse)
-        else:
-            pulse = dk.utils.map_range(throttle, self.MIN_THROTTLE, 0,
-                                       self.min_pulse, self.zero_pulse)
-        self.controller.set_pulse(pulse)
-=======
             self.pulse = dk.utils.map_range(throttle, 0, self.MAX_THROTTLE,
                                             self.zero_pulse, self.max_pulse)
         else:
@@ -291,37 +241,34 @@
     def run(self, throttle):
         self.run_threaded(throttle)
         self.controller.set_pulse(self.pulse)
->>>>>>> 0174bf9a
 
     def shutdown(self):
         # stop vehicle
         self.run(0)
-<<<<<<< HEAD
-=======
         self.running = False
->>>>>>> 0174bf9a
 
 
 class Adafruit_DCMotor_Hat:
-    '''
-    Adafruit DC Motor Controller
+    ''' 
+    Adafruit DC Motor Controller 
     Used for each motor on a differential drive car.
     '''
     def __init__(self, motor_num):
         from Adafruit_MotorHAT import Adafruit_MotorHAT, Adafruit_DCMotor
         import atexit
-
+        
         self.FORWARD = Adafruit_MotorHAT.FORWARD
         self.BACKWARD = Adafruit_MotorHAT.BACKWARD
-        self.mh = Adafruit_MotorHAT(addr=0x60)
-
+        self.mh = Adafruit_MotorHAT(addr=0x60) 
+        
         self.motor = self.mh.getMotor(motor_num)
         self.motor_num = motor_num
-
+        
         atexit.register(self.turn_off_motors)
         self.speed = 0
         self.throttle = 0
-
+    
+        
     def run(self, speed):
         '''
         Update the speed of the motor where 1 is full forward and
@@ -329,20 +276,20 @@
         '''
         if speed > 1 or speed < -1:
             raise ValueError( "Speed must be between 1(forward) and -1(reverse)")
-
+        
         self.speed = speed
         self.throttle = int(dk.utils.map_range(abs(speed), -1, 1, -255, 255))
-
-        if speed > 0:
+        
+        if speed > 0:            
             self.motor.run(self.FORWARD)
         else:
             self.motor.run(self.BACKWARD)
-
+            
         self.motor.setSpeed(self.throttle)
 
+
     def shutdown(self):
         self.mh.getMotor(self.motor_num).run(Adafruit_MotorHAT.RELEASE)
-
 
 class Maestro:
     '''
@@ -421,11 +368,10 @@
             if Maestro.astar_device.inWaiting() > 8:
                 ret = Maestro.astar_device.readline()
 
-        if ret is not None:
+        if ret != None:
             ret = ret.rstrip()
 
         return ret
-
 
 class Teensy:
     '''
@@ -735,11 +681,11 @@
         self.pin_forward = pin_forward
         self.pin_backward = pin_backward
         self.max_duty = max_duty
-
+        
         GPIO.setmode(GPIO.BOARD)
         GPIO.setup(self.pin_forward, GPIO.OUT)
         GPIO.setup(self.pin_backward, GPIO.OUT)
-
+        
         self.pwm_f = GPIO.PWM(self.pin_forward, freq)
         self.pwm_f.start(0)
         self.pwm_b = GPIO.PWM(self.pin_backward, freq)
@@ -753,13 +699,13 @@
         '''
         if speed is None:
             return
-
+        
         if speed > 1 or speed < -1:
             raise ValueError( "Speed must be between 1(forward) and -1(reverse)")
-
+        
         self.speed = speed
         self.throttle = int(dk.utils.map_range(speed, -1, 1, -self.max_duty, self.max_duty))
-
+        
         if self.throttle > 0:
             self.pwm_f.ChangeDutyCycle(self.throttle)
             self.pwm_b.ChangeDutyCycle(0)
@@ -770,6 +716,7 @@
             self.pwm_f.ChangeDutyCycle(0)
             self.pwm_b.ChangeDutyCycle(0)
 
+
     def shutdown(self):
         import RPi.GPIO as GPIO
         self.pwm_f.ChangeDutyCycle(0)
@@ -778,7 +725,6 @@
         self.pwm_b.stop()
         GPIO.cleanup()
 
-<<<<<<< HEAD
 
 def map_frange(x, x_min, x_max, y_min, y_max):
     '''
@@ -791,9 +737,6 @@
     return y
 
 
-=======
-    
->>>>>>> 0174bf9a
 class RPi_GPIO_Servo(object):
     '''
     Servo controlled from the gpio pins on Rpi
@@ -866,7 +809,6 @@
         self.servoblaster.close()
 
 
-<<<<<<< HEAD
 class ModeSwitch:
     """
     Donkey part which allows to cycle through a number of states, every time an
@@ -909,7 +851,8 @@
             self._active_loop = False
 
         return self._current_mode
-=======
+
+
 class ArduinoFirmata:
     '''
     PWM controller using Arduino board.
@@ -938,7 +881,6 @@
 
     def set_esc_pulse(self, angle):
         self.set_pulse(self.esc_pin, int(angle))
-
 
 
 class ArdPWMSteering:
@@ -1020,5 +962,4 @@
     def shutdown(self):
         # stop vehicle
         self.run(0)
-        self.running = False
->>>>>>> 0174bf9a
+        self.running = False