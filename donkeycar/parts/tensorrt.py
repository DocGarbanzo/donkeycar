from collections import namedtuple
from donkeycar.parts.keras import KerasPilot
import json
import numpy as np
import pycuda.driver as cuda
import pycuda.autoinit
from pathlib import Path
import tensorflow as tf
import tensorrt as trt

HostDeviceMemory = namedtuple('HostDeviceMemory', 'host_memory device_memory')

class TensorRTLinear(KerasPilot):
    '''
    Uses TensorRT to do the inference.
    '''
    def __init__(self, cfg, *args, **kwargs):
        super(TensorRTLinear, self).__init__(*args, **kwargs)
        self.logger = trt.Logger(trt.Logger.WARNING)
        self.cfg = cfg
        self.engine = None
        self.inputs = None
        self.outputs = None
        self.bindings = None
        self.stream = None

    def compile(self):
        print('Nothing to compile')

    def load(self, model_path):
        uff_model = Path(model_path)
        metadata_path = Path('%s/%s.metadata' % (uff_model.parent.as_posix(), uff_model.stem))
        with open(metadata_path.as_posix(), 'r') as metadata, trt.Builder(self.logger) as builder, builder.create_network() as network, trt.UffParser() as parser:
            metadata = json.loads(metadata.read())
            # Configure inputs and outputs
            print('Configuring I/O')
            input_names = metadata['input_names']
            output_names = metadata['output_names']
            for name in input_names:
                parser.register_input(name, (self.cfg.TARGET_D, self.cfg.TARGET_W, self.cfg.TARGET_H))

            for name in output_names:
                parser.register_output(name)
            # Parse network
            print('Parsing TensorRT Network')
            parser.parse(uff_model.as_posix(), network)
            print('Building CUDA Engine')
            self.engine = builder.build_cuda_engine(network)
            # Allocate buffers
            print('Allocating Buffers')
            self.inputs, self.outputs, self.bindings, self.stream = TensorRTLinear.allocate_buffers(self.engine)
            print('Ready')

    def run(self, image):
<<<<<<< HEAD
        #channel first
        image = np.moveaxis(image, -1, 0)
        #print(image.shape)
        image = 1.0 - image
        # Image is a numpy array. Flatten it to a 1D array.
=======
        image = image.transpose((2,0,1))
        # Flatten it to a 1D array.
>>>>>>> c04592b6
        image = image.ravel()
        # The first input is the image. Copy to host memory.
        image_input = self.inputs[0] 
        np.copyto(image_input.host_memory, image)
        with self.engine.create_execution_context() as context:
            [throttle, steering] = TensorRTLinear.infer(context=context, bindings=self.bindings, inputs=self.inputs, outputs=self.outputs, stream=self.stream)
            return steering[0], throttle[0]

    @classmethod
    def allocate_buffers(cls, engine):
        inputs = []
        outputs = []
        bindings = []
        stream = cuda.Stream()
        for binding in engine:
            size = trt.volume(engine.get_binding_shape(binding)) * engine.max_batch_size
            dtype = trt.nptype(engine.get_binding_dtype(binding))
            # Allocate host and device buffers
            host_memory = cuda.pagelocked_empty(size, dtype)
            device_memory = cuda.mem_alloc(host_memory.nbytes)
            bindings.append(int(device_memory))
            if engine.binding_is_input(binding):
                inputs.append(HostDeviceMemory(host_memory, device_memory))
            else:
                outputs.append(HostDeviceMemory(host_memory, device_memory))

        return inputs, outputs, bindings, stream

    @classmethod
    def infer(cls, context, bindings, inputs, outputs, stream, batch_size=1):
        # Transfer input data to the GPU.
        [cuda.memcpy_htod_async(inp.device_memory, inp.host_memory, stream) for inp in inputs]
        # Run inference.
        context.execute_async(batch_size=batch_size, bindings=bindings, stream_handle=stream.handle)
        # Transfer predictions back from the GPU.
        [cuda.memcpy_dtoh_async(out.host_memory, out.device_memory, stream) for out in outputs]
        # Synchronize the stream
        stream.synchronize()
        # Return only the host outputs.
        return [out.host_memory for out in outputs]<|MERGE_RESOLUTION|>--- conflicted
+++ resolved
@@ -52,16 +52,9 @@
             print('Ready')
 
     def run(self, image):
-<<<<<<< HEAD
-        #channel first
-        image = np.moveaxis(image, -1, 0)
-        #print(image.shape)
-        image = 1.0 - image
-        # Image is a numpy array. Flatten it to a 1D array.
-=======
+        # Channel first image format
         image = image.transpose((2,0,1))
         # Flatten it to a 1D array.
->>>>>>> c04592b6
         image = image.ravel()
         # The first input is the image. Copy to host memory.
         image_input = self.inputs[0] 
