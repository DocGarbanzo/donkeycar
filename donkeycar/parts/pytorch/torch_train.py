import os
from pathlib import Path
import torch
import pytorch_lightning as pl
from pytorch_lightning.utilities.model_summary import summarize
from donkeycar.parts.pytorch.torch_data import TorchTubDataModule
from donkeycar.parts.pytorch.torch_utils import get_model_by_type


def train(cfg, tub_paths, model_output_path, model_type, checkpoint_path=None):
    """
    Train the model
    """
    model_name, model_ext = os.path.splitext(model_output_path)

    is_torch_model = model_ext == '.ckpt'
    if is_torch_model:
        model = f'{model_name}.ckpt'
    else:
        print(f"Unrecognized model file extension for model_output_path: '"
              f"{model_output_path}'. Please use the '.ckpt' extension.")

    if not model_type:
        model_type = cfg.DEFAULT_MODEL_TYPE

    tubs = tub_paths.split(',')
    tub_paths = [os.path.expanduser(tub) for tub in tubs]
    output_path = os.path.expanduser(model_output_path)
    output_dir = str(Path(model_output_path).parent)
    model = get_model_by_type(model_type, cfg, checkpoint_path=checkpoint_path)
    if torch.cuda.is_available():
        print('Using CUDA')
        gpus = -1
    else:
        print('Not using CUDA')
        gpus = 0

    logger = None
    if cfg.VERBOSE_TRAIN:
        print("Tensorboard logging started. Run `tensorboard --logdir "
              "./tb_logs` in a new terminal")
        from pytorch_lightning.loggers import TensorBoardLogger

        # Create Tensorboard logger
        logger = TensorBoardLogger('tb_logs', name=model_name)

    if cfg.PRINT_MODEL_SUMMARY:
        summarize(model)
<<<<<<< HEAD
    trainer = pl.Trainer(logger=logger, max_epochs=cfg.MAX_EPOCHS,
                         default_root_dir=output_dir)
=======
    trainer = pl.Trainer(accelerator='cpu', logger=logger,
                         max_epochs=cfg.MAX_EPOCHS, default_root_dir=output_dir)
>>>>>>> 5efa1b09

    data_module = TorchTubDataModule(cfg, tub_paths)
    trainer.fit(model, data_module)

    if is_torch_model:
        checkpoint_model_path = f'{os.path.splitext(output_path)[0]}.ckpt'
        trainer.save_checkpoint(checkpoint_model_path)
        print("Saved final model to {}".format(checkpoint_model_path))

    return model.loss_history<|MERGE_RESOLUTION|>--- conflicted
+++ resolved
@@ -46,13 +46,8 @@
 
     if cfg.PRINT_MODEL_SUMMARY:
         summarize(model)
-<<<<<<< HEAD
-    trainer = pl.Trainer(logger=logger, max_epochs=cfg.MAX_EPOCHS,
-                         default_root_dir=output_dir)
-=======
     trainer = pl.Trainer(accelerator='cpu', logger=logger,
                          max_epochs=cfg.MAX_EPOCHS, default_root_dir=output_dir)
->>>>>>> 5efa1b09
 
     data_module = TorchTubDataModule(cfg, tub_paths)
     trainer.fit(model, data_module)
