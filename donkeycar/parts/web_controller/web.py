--- conflicted
+++ resolved
@@ -7,14 +7,9 @@
 
 remotes.py
 
-The client and web server needed to control a car remotely. 
+The client and web server needed to control a car remotely.
 """
 
-<<<<<<< HEAD
-import random
-import logging
-=======
->>>>>>> 99266cab
 
 import os
 import json
@@ -32,9 +27,9 @@
 class RemoteWebServer():
     '''
     A controller that repeatedly polls a remote webserver and expects
-    the response to be angle, throttle and drive mode. 
-    '''
-    
+    the response to be angle, throttle and drive mode.
+    '''
+
     def __init__(self, remote_url, connection_timeout=.25):
 
         self.control_url = remote_url
@@ -47,11 +42,11 @@
         self.session = requests.Session()
 
 
-        
+
     def update(self):
         '''
-        Loop to run in separate thread the updates angle, throttle and 
-        drive mode. 
+        Loop to run in separate thread the updates angle, throttle and
+        drive mode.
         '''
 
         while True:
@@ -60,39 +55,39 @@
 
 
     def run_threaded(self):
-        ''' 
+        '''
         Return the last state given from the remote server.
         '''
-        
+
         #return last returned last remote response.
         return self.angle, self.throttle, self.mode, self.recording
 
-        
+
     def run(self):
         '''
         Posts current car sensor data to webserver and returns
-        angle and throttle recommendations. 
-        '''
-        
+        angle and throttle recommendations.
+        '''
+
         data = {}
         response = None
         while response == None:
             try:
-                response = self.session.post(self.control_url, 
+                response = self.session.post(self.control_url,
                                              files={'json': json.dumps(data)},
                                              timeout=0.25)
-                
+
             except (requests.exceptions.ReadTimeout) as err:
                 print("\n Request took too long. Retrying")
                 #Lower throttle to prevent runaways.
                 return self.angle, self.throttle * .8, None
-                
+
             except (requests.ConnectionError) as err:
                 #try to reconnect every 3 seconds
-                print("\n Vehicle could not connect to server. Make sure you've " + 
+                print("\n Vehicle could not connect to server. Make sure you've " +
                     "started your server and you're referencing the right port.")
                 time.sleep(3)
-            
+
 
 
         data = json.loads(response.text)
@@ -100,18 +95,18 @@
         throttle = float(data['throttle'])
         drive_mode = str(data['drive_mode'])
         recording = bool(data['recording'])
-        
+
         return angle, throttle, drive_mode, recording
 
     def shutdown(self):
         pass
-    
-    
+
+
 class LocalWebController(tornado.web.Application):
 
     def __init__(self):
-        ''' 
-        Create and publish variables needed on many of 
+        '''
+        Create and publish variables needed on many of
         the web handlers.
         '''
 
@@ -119,7 +114,7 @@
 
         this_dir = os.path.dirname(os.path.realpath(__file__))
         self.static_file_path = os.path.join(this_dir, 'templates', 'static')
-        
+
         self.angle = 0.0
         self.throttle = 0.0
         self.mode = 'user'
@@ -133,12 +128,6 @@
             ]
 
         settings = {'debug': True}
-<<<<<<< HEAD
-        super().__init__(handlers, **settings)
-        # Suppress all the logging below WARNING level in tornado
-        logging.getLogger('tornado.access').setLevel(logging.WARNING)
-=======
->>>>>>> 99266cab
 
         super().__init__(handlers, **settings)
 
@@ -153,7 +142,7 @@
     def run_threaded(self, img_arr=None):
         self.img_arr = img_arr
         return self.angle, self.throttle, self.mode, self.recording
-        
+
     def run(self, img_arr=None):
         self.img_arr = img_arr
         return self.angle, self.throttle, self.mode, self.recording
@@ -167,8 +156,8 @@
     def get(self):
         data = {}
         self.render("templates/vehicle.html", **data)
-    
-    
+
+
     def post(self):
         '''
         Receive post requests as user changes the angle
@@ -183,7 +172,7 @@
 
 class VideoAPI(tornado.web.RequestHandler):
     '''
-    Serves a MJPEG of the images posted from the vehicle. 
+    Serves a MJPEG of the images posted from the vehicle.
     '''
     async def get(self):
 
@@ -192,7 +181,7 @@
         self.served_image_timestamp = time.time()
         my_boundary = "--boundarydonotcross\n"
         while True:
-            
+
             interval = .1
             if self.served_image_timestamp + interval < time.time() and \
                     hasattr(self.application, 'img_arr'):
@@ -202,7 +191,7 @@
 
                 self.write(my_boundary)
                 self.write("Content-type: image/jpeg\r\n")
-                self.write("Content-length: %s\r\n\r\n" % len(img)) 
+                self.write("Content-length: %s\r\n\r\n" % len(img))
                 self.write(img)
                 self.served_image_timestamp = time.time()
                 try:
