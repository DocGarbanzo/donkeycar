--- conflicted
+++ resolved
@@ -43,15 +43,6 @@
         self.bottom = bottom
         self.left = left
         self.right = right
-<<<<<<< HEAD
-        
-    def run(self, img_arr):
-        width, height, _ = img_arr.shape
-        img_arr = img_arr[self.top:height-self.bottom, 
-                          self.left: width-self.right]
-        return img_arr
-=======
->>>>>>> 41506092
         
     def run(self, img_arr):
         width, height, _ = img_arr.shape
