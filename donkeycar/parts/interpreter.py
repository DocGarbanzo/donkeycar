import os
from abc import ABC, abstractmethod
import logging
import numpy as np
from typing import Union, Sequence, List

import tensorflow as tf
from tensorflow import keras
from tensorflow.python.saved_model import tag_constants, signature_constants
from tensorflow.python.compiler.tensorrt import trt_convert as trt

logger = logging.getLogger(__name__)


def has_trt_support():
    try:
        converter = trt.TrtGraphConverterV2()
        return True
    except RuntimeError as e:
        logger.warning(e)
        return False


def keras_model_to_tflite(in_filename, out_filename, data_gen=None):
    logger.info(f'Convert model {in_filename} to TFLite {out_filename}')
    model = tf.keras.models.load_model(in_filename, compile=False)
    keras_to_tflite(model, out_filename, data_gen)
    logger.info('TFLite conversion done.')


def keras_to_tflite(model, out_filename, data_gen=None):
    converter = tf.lite.TFLiteConverter.from_keras_model(model)
    converter.target_spec.supported_ops = [tf.lite.OpsSet.TFLITE_BUILTINS,
                                           tf.lite.OpsSet.SELECT_TF_OPS]
    converter.allow_custom_ops = True
    if data_gen is not None:
        # when we have a data_gen that is the trigger to use it to create
        # integer weights and calibrate them. Warning: this model will no
        # longer run with the standard tflite engine. That uses only float.
        converter.optimizations = [tf.lite.Optimize.DEFAULT]
        converter.representative_dataset = data_gen
        try:
            converter.target_ops = [tf.lite.OpsSet.TFLITE_BUILTINS_INT8]
        except:
            pass
        try:
            converter.target_spec.supported_ops \
                = [tf.lite.OpsSet.TFLITE_BUILTINS_INT8]
        except:
            pass
        converter.inference_input_type = tf.uint8
        converter.inference_output_type = tf.uint8
        logger.info("using data generator to create int optimized weights for "
                    "Coral TPU")
    tflite_model = converter.convert()
    open(out_filename, "wb").write(tflite_model)


def saved_model_to_tensor_rt(saved_path: str, tensor_rt_path: str) -> bool:
    """ Converts TF SavedModel format into TensorRT for cuda. Note,
        this works also without cuda as all GPU specific magic is handled
        within TF now. """
    logger.info(f'Converting SavedModel {saved_path} to TensorRT'
                f' {tensor_rt_path}')
    try:
        converter = trt.TrtGraphConverterV2(input_saved_model_dir=saved_path)
        converter.convert()
        converter.save(tensor_rt_path)
        logger.info(f'TensorRT conversion done.')
        return True
    except Exception as e:
        logger.error(f'TensorRT conversion failed because: {e}')
        return False


class Interpreter(ABC):
    """ Base class to delegate between Keras, TFLite and TensorRT """
    def __init__(self):
        self.input_keys: list[str] = None
        self.output_keys: list[str] = None
        self.shapes: tuple[dict] = None

    @abstractmethod
    def load(self, model_path: str) -> None:
        pass

    def load_weights(self, model_path: str, by_name: bool = True) -> None:
        raise NotImplementedError('Requires implementation')

    def set_model(self, pilot: 'KerasPilot') -> None:
        """ Some interpreters will need the model"""
        pass

    def set_optimizer(self, optimizer: tf.keras.optimizers.Optimizer) -> None:
        pass

    def compile(self, **kwargs):
        raise NotImplementedError('Requires implementation')

    @abstractmethod
    def get_input_shape(self, input_name) -> tf.TensorShape:
        pass

    def predict(self, img_arr: np.ndarray, *other_arr: np.ndarray) \
            -> Sequence[Union[float, np.ndarray]]:
        """
        This inference interface just converts the inputs into a dictionary
        :param img_arr:    input image array
        :param other_arr:  second input array
        :return:           model output, Iterable over scalar and/or vectors
        """
        input_dict = dict(zip(self.input_keys, (img_arr, *other_arr)))
        return self.predict_from_dict(input_dict)

    def predict_from_dict(self, input_dict) -> Sequence[Union[float, np.ndarray]]:
        pass

    def summary(self) -> str:
        pass

    def __str__(self) -> str:
        """ For printing interpreter """
        return type(self).__name__


class KerasInterpreter(Interpreter):

    def __init__(self):
        super().__init__()
        self.model: tf.keras.Model = None

    def set_model(self, pilot: 'KerasPilot') -> None:
        self.model = pilot.create_model()
        # input_shape and output_shape in keras are unfortunately not a list
        # if there is only a single input / output. So pack them into a list
        # if they are single:
        input_shape = self.model.input_shape
        if type(input_shape) is not list:
            input_shape = [input_shape]
        output_shape = self.model.output_shape
        if type(output_shape) is not list:
            output_shape = [output_shape]

        self.input_keys = self.model.input_names
        self.output_keys = self.model.output_names
        self.shapes = (dict(zip(self.input_keys, input_shape)),
                       dict(zip(self.output_keys, output_shape)))

    def set_optimizer(self, optimizer: tf.keras.optimizers.Optimizer) -> None:
        self.model.optimizer = optimizer

    def get_input_shape(self, input_name) -> tf.TensorShape:
        assert self.model, 'Model not set'
        return self.shapes[0][input_name]

    def compile(self, **kwargs):
        assert self.model, 'Model not set'
        self.model.compile(**kwargs)

    def predict_from_dict(self, input_dict):
        for k, v in input_dict.items():
            input_dict[k] = self.expand_and_convert(v)
        outputs = self.model(input_dict, training=False)
        # for functional models the output here is a list
        if type(outputs) is list:
            # as we invoke the interpreter with a batch size of one we remove
            # the additional dimension here again
            output = [output.numpy().squeeze(axis=0) for output in outputs]
            return output
        # for sequential models the output shape is (1, n) with n = output dim
        else:
            return outputs.numpy().squeeze(axis=0)

    def load(self, model_path: str) -> None:
        logger.info(f'Loading model {model_path}')
        self.model = keras.models.load_model(model_path, compile=False)

    def load_weights(self, model_path: str, by_name: bool = True) -> \
            None:
        assert self.model, 'Model not set'
        self.model.load_weights(model_path, by_name=by_name)

    def summary(self) -> str:
        return self.model.summary()

    @staticmethod
    def expand_and_convert(arr):
        """ Helper function. """
        # expand each input to shape from [x, y, z] to [1, x, y, z] and
        arr_exp = np.expand_dims(arr, axis=0)
        return arr_exp


class FastAIInterpreter(Interpreter):

    def __init__(self):
        super().__init__()
        self.model = None

    def set_model(self, pilot: 'FastAiPilot') -> None:
        self.model = pilot.create_model()

    def set_optimizer(self, optimizer: 'fastai_optimizer') -> None:
        self.model.optimizer = optimizer

    def get_input_shape(self, input_name):
        assert self.model, 'Model not set'
        return self.model.inputs[0].shape

    def compile(self, **kwargs):
        pass

    def invoke(self, inputs):
        outputs = self.model(inputs)
        # for functional models the output here is a list
        if type(outputs) is list:
            # as we invoke the interpreter with a batch size of one we remove
            # the additional dimension here again
            output = [output.numpy().squeeze(axis=0) for output in outputs]
            return output
        # for sequential models the output shape is (1, n) with n = output dim
        else:
            return outputs.detach().numpy().squeeze(axis=0)

    def predict(self, img_arr: np.ndarray, other_arr: np.ndarray) \
            -> Sequence[Union[float, np.ndarray]]:
        import torch
        inputs = torch.unsqueeze(img_arr, 0)
        if other_arr is not None:
            inputs = [img_arr, other_arr]
        return self.invoke(inputs)

    def load(self, model_path: str) -> None:
        import torch
        logger.info(f'Loading model {model_path}')
        if torch.cuda.is_available():
            logger.info("using cuda for torch inference")
            self.model = torch.load(model_path)
        else:
            logger.info("cuda not available for torch inference")
            self.model = torch.load(model_path, map_location=torch.device('cpu'))

        logger.info(self.model)
        self.model.eval()

    def summary(self) -> str:
        return self.model


class TfLite(Interpreter):
    """
    This class wraps around the TensorFlow Lite interpreter.
    """

    def __init__(self):
        super().__init__()
        self.interpreter = None
        self.runner = None
        self.signatures = None
    
    def load(self, model_path):
        assert os.path.splitext(model_path)[1] == '.tflite', \
            'TFlitePilot should load only .tflite files'
        logger.info(f'Loading model {model_path}')
        # Load TFLite model and extract input and output keys
        self.interpreter = tf.lite.Interpreter(model_path=model_path)
        self.signatures = self.interpreter.get_signature_list()
        self.runner = self.interpreter.get_signature_runner()
        self.input_keys = self.signatures['serving_default']['inputs']
        self.output_keys = self.signatures['serving_default']['outputs']

    def compile(self, **kwargs):
        pass

    def predict_from_dict(self, input_dict):
        for k, v in input_dict.items():
            input_dict[k] = self.expand_and_convert(v)
        outputs = self.runner(**input_dict)
        ret = list(outputs[k][0] for k in self.output_keys)
        return ret if len(ret) > 1 else ret[0]

    def get_input_shape(self, input_name):
        assert self.interpreter is not None, "Need to load tflite model first"
        details = self.interpreter.get_input_details()
        for detail in details:
            if detail['name'] == f"serving_default_{input_name}:0":
                return detail['shape']
        raise RuntimeError(f'{input_name} not found in TFlite model')

    @staticmethod
    def expand_and_convert(arr):
        """ Helper function. """
        # expand each input to shape from [x, y, z] to [1, x, y, z] and
        # convert to float32 for expression:
        arr_exp = np.expand_dims(arr, axis=0).astype(np.float32)
        return arr_exp


class TensorRT(Interpreter):
    """
    Uses TensorRT to do the inference.
    """
    def __init__(self):
        super().__init__()
        self.graph_func = None
        self.pilot = None

    def set_model(self, pilot: 'KerasPilot') -> None:
        # We can't determine the output shape neither here, nor in the
        # constructor, because calling output_shapes() on the model will call
<<<<<<< HEAD
        # get_input_shap() from the interpreter which will fail at that
=======
        # get_input_shape() from the interpreter which will fail at that
>>>>>>> 4722828d
        # state as the trt model hasn't been loaded yet
        self.pilot = pilot

    def get_input_shape(self, input_name) -> tf.TensorShape:
        assert self.graph_func, "Requires loadin the tensorrt model first"
<<<<<<< HEAD
        return self.graph_func.inputs[input_name]
=======
        return self.graph_func.structured_input_signature[1][input_name].shape
>>>>>>> 4722828d

    def compile(self, **kwargs):
        pass

    def load(self, model_path: str) -> None:
        logger.info(f'Loading TensorRT model {model_path}')
        assert self.pilot, "Need to set pilot first"
        try:
            ext = os.path.splitext(model_path)[1]
            if ext == '.savedmodel':
                # first load tf model format to extract input and output keys
                model = tf.keras.models.load_model(model_path, compile=False)
                self.input_keys = model.input_names
                self.output_keys = model.output_names
                converter \
                    = trt.TrtGraphConverterV2(input_saved_model_dir=model_path)
                self.graph_func = converter.convert()
            else:
                trt_model_loaded = tf.saved_model.load(
                    model_path, tags=[tag_constants.SERVING])
                self.graph_func = trt_model_loaded.signatures[
                    signature_constants.DEFAULT_SERVING_SIGNATURE_DEF_KEY]
                inputs, outputs = self.pilot.output_shapes()
                self.input_keys = list(inputs.keys())
                self.output_keys = list(outputs.keys())
            logger.info(f'Finished loading TensorRT model.')
        except Exception as e:
            logger.error(f'Could not load TensorRT model because: {e}')

    def predict_from_dict(self, input_dict):
        for k, v in input_dict.items():
            input_dict[k] = self.expand_and_convert(v)
        out_dict = self.graph_func(**input_dict)
        # Squeeze here because we send a batch of size one, so pick first
        # element. To return the order of outputs as defined in the model we
        # need to iterate through the model's output shapes here
        outputs = [out_dict[k].numpy().squeeze(axis=0) for k in
                   self.output_keys]
        # don't return list if output is 1d
        return outputs if len(outputs) > 1 else outputs[0]

    @staticmethod
    def expand_and_convert(arr):
        """ Helper function. """
        # expand each input to shape from [x, y, z] to [1, x, y, z] and
        # convert to float32 for expression:
        arr_exp = np.expand_dims(arr, axis=0)
        return tf.convert_to_tensor(value=arr_exp, dtype=tf.float32)<|MERGE_RESOLUTION|>--- conflicted
+++ resolved
@@ -308,21 +308,13 @@
     def set_model(self, pilot: 'KerasPilot') -> None:
         # We can't determine the output shape neither here, nor in the
         # constructor, because calling output_shapes() on the model will call
-<<<<<<< HEAD
-        # get_input_shap() from the interpreter which will fail at that
-=======
         # get_input_shape() from the interpreter which will fail at that
->>>>>>> 4722828d
         # state as the trt model hasn't been loaded yet
         self.pilot = pilot
 
     def get_input_shape(self, input_name) -> tf.TensorShape:
         assert self.graph_func, "Requires loadin the tensorrt model first"
-<<<<<<< HEAD
-        return self.graph_func.inputs[input_name]
-=======
         return self.graph_func.structured_input_signature[1][input_name].shape
->>>>>>> 4722828d
 
     def compile(self, **kwargs):
         pass
