import os
from abc import ABC, abstractmethod
import logging
import numpy as np
from typing import Union, Sequence, List

import tensorflow as tf
from tensorflow import keras
<<<<<<< HEAD
=======

>>>>>>> a1e003c7
from tensorflow.python.framework.convert_to_constants import \
    convert_variables_to_constants_v2 as convert_var_to_const
from tensorflow.python.saved_model import tag_constants, signature_constants

logger = logging.getLogger(__name__)


def keras_model_to_tflite(in_filename, out_filename, data_gen=None):
    logger.info(f'Convert model {in_filename} to TFLite {out_filename}')
    model = tf.keras.models.load_model(in_filename)
    keras_to_tflite(model, out_filename, data_gen)
    logger.info('TFLite conversion done.')


def keras_to_tflite(model, out_filename, data_gen=None):
    converter = tf.lite.TFLiteConverter.from_keras_model(model)
    converter.target_spec.supported_ops = [tf.lite.OpsSet.TFLITE_BUILTINS,
                                           tf.lite.OpsSet.SELECT_TF_OPS]
    converter.allow_custom_ops = True
    if data_gen is not None:
        # when we have a data_gen that is the trigger to use it to create
        # integer weights and calibrate them. Warning: this model will no
        # longer run with the standard tflite engine. That uses only float.
        converter.optimizations = [tf.lite.Optimize.DEFAULT]
        converter.representative_dataset = data_gen
        try:
            converter.target_ops = [tf.lite.OpsSet.TFLITE_BUILTINS_INT8]
        except:
            pass
        try:
            converter.target_spec.supported_ops \
                = [tf.lite.OpsSet.TFLITE_BUILTINS_INT8]
        except:
            pass
        converter.inference_input_type = tf.uint8
        converter.inference_output_type = tf.uint8
        logger.info("using data generator to create int optimized weights for "
                    "Coral TPU")
    try:
        tflite_model = converter.convert()
        open(out_filename, "wb").write(tflite_model)
    except Exception as e:
        logger.error(f'Tflite conversion failed: {e}')


def saved_model_to_tensor_rt(saved_path: str, tensor_rt_path: str):
    """ Converts TF SavedModel format into TensorRT for cuda. Note,
        this works also without cuda as all GPU specific magic is handled
        within TF now. """
    logger.info(f'Converting SavedModel {saved_path} to TensorRT'
                f' {tensor_rt_path}')
    from tensorflow.python.compiler.tensorrt import trt_convert as trt

    from tensorflow.python.compiler.tensorrt import trt_convert as trt
    params = trt.DEFAULT_TRT_CONVERSION_PARAMS
    params = params._replace(max_workspace_size_bytes=(1 << 32))
    params = params._replace(precision_mode="FP16")
    params = params._replace(maximum_cached_engines=100)
    try:
        converter = trt.TrtGraphConverterV2(
            input_saved_model_dir=saved_path,
            conversion_params=params)
        converter.convert()
        converter.save(tensor_rt_path)
        logger.info(f'TensorRT conversion done.')
    except Exception as e:
        logger.error(f'TensorRT conversion failed because: {e}')


class Interpreter(ABC):
    """ Base class to delegate between Keras, TFLite and TensorRT """

    @abstractmethod
    def load(self, model_path: str) -> None:
        pass

    def load_weights(self, model_path: str, by_name: bool = True) -> None:
        raise NotImplementedError('Requires implementation')

    def set_model(self, pilot: 'KerasPilot') -> None:
        """ Some interpreters will need the model"""
        pass

    def set_optimizer(self, optimizer: tf.keras.optimizers.Optimizer) -> None:
        pass

    def compile(self, **kwargs):
        raise NotImplementedError('Requires implementation')

    @abstractmethod
    def get_input_shapes(self) -> List[tf.TensorShape]:
        pass

    @abstractmethod
    def predict(self, img_arr: np.ndarray, *other_arr: np.ndarray) \
            -> Sequence[Union[float, np.ndarray]]:
        pass

    def predict_from_dict(self, input_dict) -> Sequence[Union[float, np.ndarray]]:
        pass

    def summary(self) -> str:
        pass

    def __str__(self) -> str:
        """ For printing interpreter """
        return type(self).__name__


class KerasInterpreter(Interpreter):

    def __init__(self):
        super().__init__()
        self.model: tf.keras.Model = None

    def set_model(self, pilot: 'KerasPilot') -> None:
        self.model = pilot.create_model()

    def set_optimizer(self, optimizer: tf.keras.optimizers.Optimizer) -> None:
        self.model.optimizer = optimizer

    def get_input_shapes(self) -> List[tf.TensorShape]:
        assert self.model, 'Model not set'
        return [inp.shape for inp in self.model.inputs]

    def compile(self, **kwargs):
        assert self.model, 'Model not set'
        self.model.compile(**kwargs)

    def invoke(self, inputs):
        outputs = self.model(inputs, training=False)
        # for functional models the output here is a list
        if type(outputs) is list:
            # as we invoke the interpreter with a batch size of one we remove
            # the additional dimension here again
            output = [output.numpy().squeeze(axis=0) for output in outputs]
            return output
        # for sequential models the output shape is (1, n) with n = output dim
        else:
            return outputs.numpy().squeeze(axis=0)

    def predict(self, img_arr: np.ndarray, *other_arr: np.ndarray) \
            -> Sequence[Union[float, np.ndarray]]:
        img_arr = np.expand_dims(img_arr, axis=0)
        inputs = [img_arr]
        for arr in other_arr:
            arr_expand = np.expand_dims(arr, axis=0)
            inputs.append(arr_expand)
        return self.invoke(inputs)

    def predict_from_dict(self, input_dict):
        for k, v in input_dict.items():
            input_dict[k] = np.expand_dims(v, axis=0)
        return self.invoke(input_dict)

    def load(self, model_path: str) -> None:
        logger.info(f'Loading model {model_path}')
        self.model = keras.models.load_model(model_path, compile=False)

    def load_weights(self, model_path: str, by_name: bool = True) -> \
            None:
        assert self.model, 'Model not set'
        self.model.load_weights(model_path, by_name=by_name)

    def summary(self) -> str:
        return self.model.summary()


class FastAIInterpreter(Interpreter):

    def __init__(self):
        super().__init__()
        self.model: None
        from fastai import learner as fastai_learner
        from fastai import optimizer as fastai_optimizer

    def set_model(self, pilot: 'FastAiPilot') -> None:
        self.model = pilot.create_model()

    def set_optimizer(self, optimizer: 'fastai_optimizer') -> None:
        self.model.optimizer = optimizer

    def get_input_shapes(self):
        assert self.model, 'Model not set'
        return [inp.shape for inp in self.model.inputs]

    def compile(self, **kwargs):
        pass

    def invoke(self, inputs):
        outputs = self.model(inputs)
        # for functional models the output here is a list
        if type(outputs) is list:
            # as we invoke the interpreter with a batch size of one we remove
            # the additional dimension here again
            output = [output.numpy().squeeze(axis=0) for output in outputs]
            return output
        # for sequential models the output shape is (1, n) with n = output dim
        else:
            return outputs.detach().numpy().squeeze(axis=0)

    def predict(self, img_arr: np.ndarray, other_arr: np.ndarray) \
            -> Sequence[Union[float, np.ndarray]]:
        import torch
        inputs = torch.unsqueeze(img_arr, 0)
        if other_arr is not None:
            #other_arr = np.expand_dims(other_arr, axis=0)
            inputs = [img_arr, other_arr]
        return self.invoke(inputs)

    def load(self, model_path: str) -> None:
        import torch
        logger.info(f'Loading model {model_path}')
        if torch.cuda.is_available():
            logger.info("using cuda for torch inference")
            self.model = torch.load(model_path)
        else:
            logger.info("cuda not available for torch inference")
            self.model = torch.load(model_path, map_location=torch.device('cpu'))

        logger.info(self.model)
        self.model.eval()

    def summary(self) -> str:
        return self.model


class TfLite(Interpreter):
    """
    This class wraps around the TensorFlow Lite interpreter.
    """

    def __init__(self):
        super().__init__()
        self.interpreter = None
        self.input_shapes = None
        self.input_details = None
        self.output_details = None
    
    def load(self, model_path):
        assert os.path.splitext(model_path)[1] == '.tflite', \
            'TFlitePilot should load only .tflite files'
        # Load TFLite model and allocate tensors.
        self.interpreter = tf.lite.Interpreter(model_path=model_path)
        self.interpreter.allocate_tensors()
        # Get input and output tensors.
        self.input_details = self.interpreter.get_input_details()
        self.output_details = self.interpreter.get_output_details()
        # Get Input shape
        self.input_shapes = []
        logger.info(f'Load tflite model {model_path} with tflite input '
                    'tensor details:')
        for detail in self.input_details:
            logger.info(detail)
            self.input_shapes.append(detail['shape'])

    def compile(self, **kwargs):
        pass

    def invoke(self) -> Sequence[Union[float, np.ndarray]]:
        self.interpreter.invoke()
        outputs = []
        for tensor in self.output_details:
            output_data = self.interpreter.get_tensor(tensor['index'])
            # as we invoke the interpreter with a batch size of one we remove
            # the additional dimension here again
            outputs.append(output_data[0])
        # don't return list if output is 1d
        return outputs if len(outputs) > 1 else outputs[0]

    def predict(self, img_arr, *other_arr) \
            -> Sequence[Union[float, np.ndarray]]:
        assert self.input_shapes and self.input_details, \
            "Tflite model not loaded"
        input_arrays = img_arr, *other_arr
        for arr, shape, detail \
                in zip(input_arrays, self.input_shapes, self.input_details):
            in_data = arr.reshape(shape).astype(np.float32)
            self.interpreter.set_tensor(detail['index'], in_data)
        return self.invoke()

    def predict_from_dict(self, input_dict):
        for detail in self.input_details:
            k = detail['name']
            inp_k = input_dict[k]
            inp_k_res = inp_k.reshape(detail['shape']).astype(np.float32)
            self.interpreter.set_tensor(detail['index'], inp_k_res)
        return self.invoke()

    def get_input_shapes(self):
        assert self.input_shapes is not None, "Need to load model first"
        return self.input_shapes


class TensorRT(Interpreter):
    """
    Uses TensorRT to do the inference.
    """
    def __init__(self):
        self.frozen_func = None
        self.input_shapes = None

    def get_input_shapes(self) -> List[tf.TensorShape]:
        return self.input_shapes

    def compile(self, **kwargs):
        pass

    def load(self, model_path: str) -> None:
        saved_model_loaded = tf.saved_model.load(model_path,
                                                 tags=[tag_constants.SERVING])
        graph_func = saved_model_loaded.signatures[
            signature_constants.DEFAULT_SERVING_SIGNATURE_DEF_KEY]
        self.frozen_func = convert_var_to_const(graph_func)
        self.input_shapes = [inp.shape for inp in graph_func.inputs]

    def predict(self, img_arr: np.ndarray, *other_arr: np.ndarray) \
            -> Sequence[Union[float, np.ndarray]]:
        # first reshape as usual
        img_arr = np.expand_dims(img_arr, axis=0).astype(np.float32)
        img_tensor = self.convert(img_arr)
        if other_arr:
            tensors = []
            for arr in other_arr:
                arr_exp = np.expand_dims(arr, axis=0).astype(np.float32)
                tensors.append(self.convert(arr_exp))
            output_tensors = self.frozen_func(img_tensor, *tensors)
        else:
            output_tensors = self.frozen_func(img_tensor)

        # because we send a batch of size one, pick first element
        outputs = [out.numpy().squeeze(axis=0) for out in output_tensors]
        # don't return list if output is 1d
        return outputs if len(outputs) > 1 else outputs[0]

    def predict_from_dict(self, input_dict):
        args = []
        for inp in self.frozen_func.inputs:
            name = inp.name.split(':')[0]
            val = input_dict[name]
            val_res = np.expand_dims(val, axis=0).astype(np.float32)
            val_conv = self.convert(val_res)
            args.append(val_conv)
        output_tensors = self.frozen_func(*args)
        # because we send a batch of size one, pick first element
        outputs = [out.numpy().squeeze(axis=0) for out in output_tensors]
        # don't return list if output is 1d
        return outputs if len(outputs) > 1 else outputs[0]

    @staticmethod
    def convert(arr):
        """ Helper function. """
        value = tf.compat.v1.get_variable("features", dtype=tf.float32,
                                          initializer=tf.constant(arr))
        return tf.convert_to_tensor(value=value)<|MERGE_RESOLUTION|>--- conflicted
+++ resolved
@@ -6,10 +6,7 @@
 
 import tensorflow as tf
 from tensorflow import keras
-<<<<<<< HEAD
-=======
-
->>>>>>> a1e003c7
+
 from tensorflow.python.framework.convert_to_constants import \
     convert_variables_to_constants_v2 as convert_var_to_const
 from tensorflow.python.saved_model import tag_constants, signature_constants
@@ -63,7 +60,6 @@
                 f' {tensor_rt_path}')
     from tensorflow.python.compiler.tensorrt import trt_convert as trt
 
-    from tensorflow.python.compiler.tensorrt import trt_convert as trt
     params = trt.DEFAULT_TRT_CONVERSION_PARAMS
     params = params._replace(max_workspace_size_bytes=(1 << 32))
     params = params._replace(precision_mode="FP16")
@@ -252,6 +248,7 @@
     def load(self, model_path):
         assert os.path.splitext(model_path)[1] == '.tflite', \
             'TFlitePilot should load only .tflite files'
+        logger.info(f'Loading model {model_path}')
         # Load TFLite model and allocate tensors.
         self.interpreter = tf.lite.Interpreter(model_path=model_path)
         self.interpreter.allocate_tensors()
