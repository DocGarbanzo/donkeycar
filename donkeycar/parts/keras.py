'''

pilots.py

Methods to create, use, save and load pilots. Pilots 
contain the highlevel logic used to determine the angle
and throttle of a vehicle. Pilots can include one or more 
models to help direct the vehicles motion. 

<<<<<<< HEAD
"""
# run these 2 lines to use plaidml as backend for gpu
# import plaidml.keras
# plaidml.keras.install_backend()
# ---------------------------------------------------
from keras.layers import Input
from keras.models import Model, load_model
from keras.layers import Convolution2D
from keras.layers import Dropout, Flatten, Dense
from keras.callbacks import ModelCheckpoint, EarlyStopping
=======
'''

>>>>>>> 99266cab



import os
import numpy as np

from tensorflow.python import keras
from tensorflow.python.keras.layers import Input, Dense
from tensorflow.python.keras.models import Model, Sequential
from tensorflow.python.keras.layers import Convolution2D, MaxPooling2D, Reshape, BatchNormalization
from tensorflow.python.keras.layers import Activation, Dropout, Flatten, Cropping2D, Lambda
from tensorflow.python.keras.layers.merge import concatenate
from tensorflow.python.keras.layers import LSTM
from tensorflow.python.keras.layers.wrappers import TimeDistributed as TD
from tensorflow.python.keras.layers import Conv3D, MaxPooling3D, Cropping3D, Conv2DTranspose

import donkeycar as dk



class KerasPilot(object):
    '''
    Base class for Keras models that will provide steering and throttle to guide a car.
    '''
    def __init__(self):
        self.model = None
        self.optimizer = "adam"
 
    def load(self, model_path):
        self.model = keras.models.load_model(model_path)

    def load_weights(self, model_path, by_name=True):
        self.model.load_weights(model_path, by_name=by_name)

    def shutdown(self):
        pass

    def compile(self):
        pass

    def set_optimizer(self, optimizer_type, rate, decay):
        if optimizer_type == "adam":
            self.model.optimizer = keras.optimizers.Adam(lr=rate, decay=decay)
        elif optimizer_type == "sgd":
            self.model.optimizer = keras.optimizers.SGD(lr=rate, decay=decay)
        elif optimizer_type == "rmsprop":
            self.model.optimizer = keras.optimizers.RMSprop(lr=rate, decay=decay)
        else:
            raise Exception("unknown optimizer type: %s" % optimizer_type)
    
    def train(self, train_gen, val_gen, 
              saved_model_path, epochs=100, steps=100, train_split=0.8,
<<<<<<< HEAD
              verbose=1, min_delta=.0005, patience=15, use_early_stop=True):
=======
              verbose=1, min_delta=.0005, patience=5, use_early_stop=True):
        
>>>>>>> 99266cab
        """
        train_gen: generator that yields an array of images an array of 
        
        """

        #checkpoint to save model after each epoch
        save_best = keras.callbacks.ModelCheckpoint(saved_model_path, 
                                                    monitor='val_loss', 
                                                    verbose=verbose, 
                                                    save_best_only=True, 
                                                    mode='min')
        
        #stop training if the validation error stops improving.
        early_stop = keras.callbacks.EarlyStopping(monitor='val_loss', 
                                                   min_delta=min_delta, 
                                                   patience=patience, 
                                                   verbose=verbose, 
                                                   mode='auto')
        
        callbacks_list = [save_best]

        if use_early_stop:
            callbacks_list.append(early_stop)
        
        hist = self.model.fit_generator(
                        train_gen, 
                        steps_per_epoch=steps, 
                        epochs=epochs, 
                        verbose=1, 
                        validation_data=val_gen,
                        callbacks=callbacks_list, 
                        validation_steps=steps*(1.0 - train_split))
        return hist


class KerasCategorical(KerasPilot):
    '''
    The KerasCategorical pilot breaks the steering and throttle decisions into discreet
    angles and then uses categorical cross entropy to train the network to activate a single
    neuron for each steering and throttle choice. This can be interesting because we
    get the confidence value as a distribution over all choices.
    This uses the dk.utils.linear_bin and dk.utils.linear_unbin to transform continuous
    real numbers into a range of discreet values for training and runtime.
    The input and output are therefore bounded and must be chosen wisely to match the data.
    The default ranges work for the default setup. But cars which go faster may want to
    enable a higher throttle range. And cars with larger steering throw may want more bins.
    '''
    def __init__(self, input_shape=(120, 160, 3), throttle_range=0.5, roi_crop=(0, 0), *args, **kwargs):
        super(KerasCategorical, self).__init__(*args, **kwargs)
        self.model = default_categorical(input_shape, roi_crop)
        self.compile()
        self.throttle_range = throttle_range

    def compile(self):
        self.model.compile(optimizer=self.optimizer, metrics=['acc'],
                  loss={'angle_out': 'categorical_crossentropy', 
                        'throttle_out': 'categorical_crossentropy'},
                  loss_weights={'angle_out': 0.5, 'throttle_out': 1.0})
        
    def run(self, img_arr):
        if img_arr is None:
            print('no image')
            return 0.0, 0.0

        img_arr = img_arr.reshape((1,) + img_arr.shape)
        angle_binned, throttle = self.model.predict(img_arr)
        N = len(throttle[0])
        throttle = dk.utils.linear_unbin(throttle, N=N, offset=0.0, R=self.throttle_range)
        angle_unbinned = dk.utils.linear_unbin(angle_binned)
        return angle_unbinned, throttle
    
    
    
class KerasLinear(KerasPilot):
<<<<<<< HEAD
    def __init__(self, model=None, num_outputs=None, *args, **kwargs):
        super(KerasLinear, self).__init__()
        if model:
            self.model = model
        elif num_outputs is not None:
            self.model = default_linear(**kwargs)
        else:
            self.model = default_linear(**kwargs)
=======
    '''
    The KerasLinear pilot uses one neuron to output a continous value via the 
    Keras linear layer. One each for steering and throttle.
    The output is not bounded.
    '''
    def __init__(self, num_outputs=2, input_shape=(120, 160, 3), roi_crop=(0, 0), *args, **kwargs):
        super(KerasLinear, self).__init__(*args, **kwargs)
        self.model = default_n_linear(num_outputs, input_shape, roi_crop)
        self.compile()

    def compile(self):
        self.model.compile(optimizer=self.optimizer,
                loss='mse')
>>>>>>> 99266cab

    def run(self, img_arr):
        img_arr = img_arr.reshape((1,) + img_arr.shape)
        outputs = self.model.predict(img_arr)
        steering = outputs[0]
        throttle = outputs[1]
        return steering[0][0], throttle[0][0]


<<<<<<< HEAD
def default_linear(image_size=(120, 160)):
    img_in = Input(shape=image_size + (3,), name='img_in')
=======

class KerasIMU(KerasPilot):
    '''
    A Keras part that take an image and IMU vector as input,
    outputs steering and throttle

    Note: When training, you will need to vectorize the input from the IMU.
    Depending on the names you use for imu records, something like this will work:

    X_keys = ['cam/image_array','imu_array']
    y_keys = ['user/angle', 'user/throttle']
    
    def rt(rec):
        rec['imu_array'] = np.array([ rec['imu/acl_x'], rec['imu/acl_y'], rec['imu/acl_z'],
            rec['imu/gyr_x'], rec['imu/gyr_y'], rec['imu/gyr_z'] ])
        return rec

    kl = KerasIMU()

    tubgroup = TubGroup(tub_names)
    train_gen, val_gen = tubgroup.get_train_val_gen(X_keys, y_keys, record_transform=rt,
                                                    batch_size=cfg.BATCH_SIZE,
                                                    train_frac=cfg.TRAIN_TEST_SPLIT)

    '''
    def __init__(self, model=None, num_outputs=2, num_imu_inputs=6, input_shape=(120, 160, 3), *args, **kwargs):
        super(KerasIMU, self).__init__(*args, **kwargs)
        self.num_imu_inputs = num_imu_inputs
        self.model = default_imu(num_outputs = num_outputs, num_imu_inputs = num_imu_inputs, input_shape=input_shape)
        self.compile()

    def compile(self):
        self.model.compile(optimizer=self.optimizer,
                  loss='mse')
        
    def run(self, img_arr, accel_x, accel_y, accel_z, gyr_x, gyr_y, gyr_z):
        #TODO: would be nice to take a vector input array.
        img_arr = img_arr.reshape((1,) + img_arr.shape)
        imu_arr = np.array([accel_x, accel_y, accel_z, gyr_x, gyr_y, gyr_z]).reshape(1,self.num_imu_inputs)
        outputs = self.model.predict([img_arr, imu_arr])
        steering = outputs[0]
        throttle = outputs[1]
        return steering[0][0], throttle[0][0]


class KerasBehavioral(KerasPilot):
    '''
    A Keras part that take an image and Behavior vector as input,
    outputs steering and throttle
    '''
    def __init__(self, model=None, num_outputs=2, num_behavior_inputs=2, input_shape=(120, 160, 3), *args, **kwargs):
        super(KerasBehavioral, self).__init__(*args, **kwargs)
        self.model = default_bhv(num_outputs = num_outputs, num_bvh_inputs = num_behavior_inputs, input_shape=input_shape)
        self.compile()

    def compile(self):
        self.model.compile(optimizer=self.optimizer,
                  loss='mse')
        
    def run(self, img_arr, state_array):        
        img_arr = img_arr.reshape((1,) + img_arr.shape)
        bhv_arr = np.array(state_array).reshape(1,len(state_array))
        angle_binned, throttle = self.model.predict([img_arr, bhv_arr])
        #in order to support older models with linear throttle,
        #we will test for shape of throttle to see if it's the newer
        #binned version.
        N = len(throttle[0])
        
        if N > 0:
            throttle = dk.utils.linear_unbin(throttle, N=N, offset=0.0, R=0.5)
        else:
            throttle = throttle[0][0]
        angle_unbinned = dk.utils.linear_unbin(angle_binned)
        return angle_unbinned, throttle


class KerasLocalizer(KerasPilot):
    '''
    A Keras part that take an image and Behavior vector as input,
    outputs steering and throttle, and localisation category
    '''
    def __init__(self, model=None, num_outputs=2, num_behavior_inputs=2, num_locations=8, input_shape=(120, 160, 3), *args, **kwargs):
        super(KerasLocalizer, self).__init__(*args, **kwargs)
        self.model = default_loc(num_outputs = num_outputs, num_locations=num_locations, input_shape=input_shape)
        self.compile()

    def compile(self):
        self.model.compile(optimizer=self.optimizer, metrics=['acc'],
                  loss='mse')
        
    def run(self, img_arr):        
        img_arr = img_arr.reshape((1,) + img_arr.shape)
        angle_binned, throttle, track_loc = self.model.predict([img_arr])
        #in order to support older models with linear throttle,
        #we will test for shape of throttle to see if it's the newer
        #binned version.
        N = len(throttle[0])
        #print("track_loc", np.argmax(track_loc[0]), track_loc, track_loc.shape)
        #print("lane", np.argmax(lane[0]), lane, lane.shape)
        loc = np.argmax(track_loc[0])
        
        if N > 0:
            throttle = dk.utils.linear_unbin(throttle, N=N, offset=0.0, R=0.5)
        else:
            throttle = throttle[0][0]
        angle_unbinned = dk.utils.linear_unbin(angle_binned)
        print("angle_unbinned", angle_unbinned, "throttle", throttle)
        
        return angle_unbinned, throttle, loc



def default_categorical(input_shape=(120, 160, 3), roi_crop=(0, 0)):

    opt = keras.optimizers.Adam()
    drop = 0.4

    img_in = Input(shape=input_shape, name='img_in')                      # First layer, input layer, Shape comes from camera.py resolution, RGB
>>>>>>> 99266cab
    x = img_in
    x = Cropping2D(cropping=(roi_crop, (0,0)))(x) #trim configured pixels off top and bottom
    #x = Lambda(lambda x: x/127.5 - 1.)(x) # normalize and re-center
    x = BatchNormalization()(x)
    x = Convolution2D(24, (5,5), strides=(2,2), activation='relu', name="conv2d_1")(x)       # 24 features, 5 pixel x 5 pixel kernel (convolution, feauture) window, 2wx2h stride, relu activation
    x = Dropout(drop)(x)                                                      # Randomly drop out (turn off) 10% of the neurons (Prevent overfitting)
    x = Convolution2D(32, (5,5), strides=(2,2), activation='relu', name="conv2d_2")(x)       # 32 features, 5px5p kernel window, 2wx2h stride, relu activatiion
    x = Dropout(drop)(x)                                                      # Randomly drop out (turn off) 10% of the neurons (Prevent overfitting)
    if input_shape[0] > 32 :
        x = Convolution2D(64, (5,5), strides=(2,2), activation='relu', name="conv2d_3")(x)       # 64 features, 5px5p kernal window, 2wx2h stride, relu
    else:
        x = Convolution2D(64, (3,3), strides=(1,1), activation='relu', name="conv2d_3")(x)       # 64 features, 5px5p kernal window, 2wx2h stride, relu
    if input_shape[0] > 64 :
        x = Convolution2D(64, (3,3), strides=(2,2), activation='relu', name="conv2d_4")(x)       # 64 features, 3px3p kernal window, 2wx2h stride, relu
    elif input_shape[0] > 32 :
        x = Convolution2D(64, (3,3), strides=(1,1), activation='relu', name="conv2d_4")(x)       # 64 features, 3px3p kernal window, 2wx2h stride, relu
    x = Dropout(drop)(x)                                                      # Randomly drop out (turn off) 10% of the neurons (Prevent overfitting)
    x = Convolution2D(64, (3,3), strides=(1,1), activation='relu', name="conv2d_5")(x)       # 64 features, 3px3p kernal window, 1wx1h stride, relu
    x = Dropout(drop)(x)                                                      # Randomly drop out (turn off) 10% of the neurons (Prevent overfitting)
    # Possibly add MaxPooling (will make it less sensitive to position in image).  Camera angle fixed, so may not to be needed

    x = Flatten(name='flattened')(x)                                        # Flatten to 1D (Fully connected)
    x = Dense(100, activation='relu', name="fc_1")(x)                                    # Classify the data into 100 features, make all negatives 0
    x = Dropout(drop)(x)                                                      # Randomly drop out (turn off) 10% of the neurons (Prevent overfitting)
    x = Dense(50, activation='relu', name="fc_2")(x)                                     # Classify the data into 50 features, make all negatives 0
    x = Dropout(drop)(x)                                                      # Randomly drop out 10% of the neurons (Prevent overfitting)
    #categorical output of the angle
    angle_out = Dense(15, activation='softmax', name='angle_out')(x)        # Connect every input with every output and output 15 hidden units. Use Softmax to give percentage. 15 categories and find best one based off percentage 0.0-1.0
    
    #continous output of throttle
    throttle_out = Dense(20, activation='softmax', name='throttle_out')(x)      # Reduce to 1 number, Positive number only
    
    model = Model(inputs=[img_in], outputs=[angle_out, throttle_out])
    return model


def default_n_linear(num_outputs, input_shape=(120, 160, 3), roi_crop=(0, 0)):

    drop = 0.1
    
    img_in = Input(shape=input_shape, name='img_in')
    x = img_in
    x = Cropping2D(cropping=(roi_crop, (0,0)))(x) #trim pixels off top and bottom
    #x = Lambda(lambda x: x/127.5 - 1.)(x) # normalize and re-center
    x = BatchNormalization()(x)
    x = Convolution2D(24, (5,5), strides=(2,2), activation='relu', name="conv2d_1")(x)
    x = Dropout(drop)(x)
    x = Convolution2D(32, (5,5), strides=(2,2), activation='relu', name="conv2d_2")(x)
    x = Dropout(drop)(x)
    x = Convolution2D(64, (5,5), strides=(2,2), activation='relu', name="conv2d_3")(x)
    x = Dropout(drop)(x)
    x = Convolution2D(64, (3,3), strides=(1,1), activation='relu', name="conv2d_4")(x)
    x = Dropout(drop)(x)
    x = Convolution2D(64, (3,3), strides=(1,1), activation='relu', name="conv2d_5")(x)
    x = Dropout(drop)(x)
    
    x = Flatten(name='flattened')(x)
    x = Dense(100, activation='relu')(x)
    x = Dropout(drop)(x)
    x = Dense(50, activation='relu')(x)
    x = Dropout(drop)(x)

    outputs = []
    
    for i in range(num_outputs):
        outputs.append(Dense(1, activation='linear', name='n_outputs' + str(i))(x))
        
    model = Model(inputs=[img_in], outputs=outputs)
    
    return model


<<<<<<< HEAD
    model.compile(optimizer='adam',
                  loss={'angle_out': 'mean_squared_error',
                        'throttle_out': 'mean_squared_error'},
                  loss_weights={'angle_out': 0.5, 'throttle_out': .5})
    model.name = 'kl_donkey'
=======
>>>>>>> 99266cab

def default_imu(num_outputs, num_imu_inputs, input_shape):
    
    img_in = Input(shape=input_shape, name='img_in')
    imu_in = Input(shape=(num_imu_inputs,), name="imu_in")
    
    x = img_in
    x = Cropping2D(cropping=((60,0), (0,0)))(x) #trim 60 pixels off top
    #x = Lambda(lambda x: x/127.5 - 1.)(x) # normalize and re-center
    x = BatchNormalization()(x)
    x = Convolution2D(24, (5,5), strides=(2,2), activation='relu')(x)
    x = Convolution2D(32, (5,5), strides=(2,2), activation='relu')(x)
    x = Convolution2D(64, (3,3), strides=(2,2), activation='relu')(x)
    x = Convolution2D(64, (3,3), strides=(1,1), activation='relu')(x)
    x = Convolution2D(64, (3,3), strides=(1,1), activation='relu')(x)
    x = Flatten(name='flattened')(x)
    x = Dense(100, activation='relu')(x)
    x = Dropout(.1)(x)
    
    y = imu_in
    y = Dense(14, activation='relu')(y)
    y = Dense(14, activation='relu')(y)
    y = Dense(14, activation='relu')(y)
    
    z = concatenate([x, y])
    z = Dense(50, activation='relu')(z)
    z = Dropout(.1)(z)
    z = Dense(50, activation='relu')(z)
    z = Dropout(.1)(z)

    outputs = [] 
    
    for i in range(num_outputs):
        outputs.append(Dense(1, activation='linear', name='out_' + str(i))(z))
        
    model = Model(inputs=[img_in, imu_in], outputs=outputs)
    
    return model


def default_bhv(num_outputs, num_bvh_inputs, input_shape):
    '''
    Notes: this model depends on concatenate which failed on keras < 2.0.8
    '''

    img_in = Input(shape=input_shape, name='img_in')
    bvh_in = Input(shape=(num_bvh_inputs,), name="behavior_in")
    
    x = img_in
    x = Cropping2D(cropping=((60,0), (0,0)))(x) #trim 60 pixels off top
    #x = Lambda(lambda x: x/127.5 - 1.)(x) # normalize and re-center
    x = BatchNormalization()(x)
    x = Convolution2D(24, (5,5), strides=(2,2), activation='relu')(x)
    x = Convolution2D(32, (5,5), strides=(2,2), activation='relu')(x)
    x = Convolution2D(64, (5,5), strides=(2,2), activation='relu')(x)
    x = Convolution2D(64, (3,3), strides=(1,1), activation='relu')(x)
    x = Convolution2D(64, (3,3), strides=(1,1), activation='relu')(x)
    x = Flatten(name='flattened')(x)
    x = Dense(100, activation='relu')(x)
    x = Dropout(.1)(x)
    
    y = bvh_in
    y = Dense(num_bvh_inputs * 2, activation='relu')(y)
    y = Dense(num_bvh_inputs * 2, activation='relu')(y)
    y = Dense(num_bvh_inputs * 2, activation='relu')(y)
    
    z = concatenate([x, y])
    z = Dense(100, activation='relu')(z)
    z = Dropout(.1)(z)
    z = Dense(50, activation='relu')(z)
    z = Dropout(.1)(z)
    
  #categorical output of the angle
    angle_out = Dense(15, activation='softmax', name='angle_out')(z)        # Connect every input with every output and output 15 hidden units. Use Softmax to give percentage. 15 categories and find best one based off percentage 0.0-1.0
    
    #continous output of throttle
    throttle_out = Dense(20, activation='softmax', name='throttle_out')(z)      # Reduce to 1 number, Positive number only
        
    model = Model(inputs=[img_in, bvh_in], outputs=[angle_out, throttle_out])
    
    return model


def default_loc(num_outputs, num_locations, input_shape):
    '''
    Notes: this model depends on concatenate which failed on keras < 2.0.8
    '''

    drop = 0.5

    img_in = Input(shape=input_shape, name='img_in')
    
    x = img_in
    #x = Cropping2D(cropping=((10,0), (0,0)))(x) #trim 10 pixels off top
    #x = Lambda(lambda x: x/127.5 - 1.)(x) # normalize and re-center
    x = BatchNormalization()(x)
    x = Convolution2D(24, (5,5), strides=(2,2), activation='relu', name="conv2d_1")(x)
    x = Dropout(drop)(x)
    x = Convolution2D(32, (5,5), strides=(2,2), activation='relu', name="conv2d_2")(x)
    x = Dropout(drop)(x)
    x = Convolution2D(64, (5,5), strides=(2,2), activation='relu', name="conv2d_3")(x)
    x = Dropout(drop)(x)
    x = Convolution2D(64, (3,3), strides=(2,2), activation='relu', name="conv2d_4")(x)
    x = Dropout(drop)(x)
    x = Convolution2D(64, (3,3), strides=(1,1), activation='relu', name="conv2d_5")(x)
    x = Dropout(drop)(x)
    x = Flatten(name='flattened')(x)
    x = Dense(100, activation='relu')(x)
    x = Dropout(drop)(x)
    
    z = Dense(50, activation='relu')(x)
    z = Dropout(.1)(z)
    
    
    #categorical output of the angle
    angle_out = Dense(15, activation='softmax', name='angle')(z)
    
    #categorical output of throttle
    throttle_out = Dense(20, activation='softmax', name='throttle')(z)

    #categorical output of location
    loc_out = Dense(num_locations, activation='softmax', name='loc')(z)

    #categorical output of lane
    lane_out = Dense(2, activation='softmax', name='lane')(z)

    #model = Model(inputs=[img_in], outputs=[angle_out, throttle_out, loc_out, lane_out])
    model = Model(inputs=[img_in], outputs=[angle_out, throttle_out, loc_out])
    
    return model


class KerasRNN_LSTM(KerasPilot):
    def __init__(self, image_w =160, image_h=120, image_d=3, seq_length=3, num_outputs=2, *args, **kwargs):
        super(KerasRNN_LSTM, self).__init__(*args, **kwargs)
        image_shape = (image_h, image_w, image_d)
        self.model = rnn_lstm(seq_length=seq_length,
            num_outputs=num_outputs,
            image_shape=image_shape)
        self.seq_length = seq_length
        self.image_d = image_d
        self.image_w = image_w
        self.image_h = image_h
        self.img_seq = []
        self.compile()
        self.optimizer = "rmsprop"

    def compile(self):
        self.model.compile(optimizer=self.optimizer,
                  loss='mse')

    def run(self, img_arr):
        if img_arr.shape[2] == 3 and self.image_d == 1:
            img_arr = dk.utils.rgb2gray(img_arr)

        while len(self.img_seq) < self.seq_length:
            self.img_seq.append(img_arr)

        self.img_seq = self.img_seq[1:]
        self.img_seq.append(img_arr)
        
        img_arr = np.array(self.img_seq).reshape(1, self.seq_length, self.image_h, self.image_w, self.image_d )
        outputs = self.model.predict([img_arr])
        steering = outputs[0][0]
        throttle = outputs[0][1]
        return steering, throttle
  

def rnn_lstm(seq_length=3, num_outputs=2, image_shape=(120,160,3)):

    
    img_seq_shape = (seq_length,) + image_shape   
    img_in = Input(batch_shape = img_seq_shape, name='img_in')
    drop_out = 0.3

    x = Sequential()
    x.add(TD(Cropping2D(cropping=((40,0), (0,0))), input_shape=img_seq_shape )) #trim 60 pixels off top
    x.add(TD(BatchNormalization()))
    x.add(TD(Convolution2D(24, (5,5), strides=(2,2), activation='relu')))
    x.add(TD(Dropout(drop_out)))
    x.add(TD(Convolution2D(32, (5,5), strides=(2,2), activation='relu')))
    x.add(TD(Dropout(drop_out)))
    x.add(TD(Convolution2D(32, (3,3), strides=(2,2), activation='relu')))
    x.add(TD(Dropout(drop_out)))
    x.add(TD(Convolution2D(32, (3,3), strides=(1,1), activation='relu')))
    x.add(TD(Dropout(drop_out)))
    x.add(TD(MaxPooling2D(pool_size=(2, 2))))
    x.add(TD(Flatten(name='flattened')))
    x.add(TD(Dense(100, activation='relu')))
    x.add(TD(Dropout(drop_out)))
      
    x.add(LSTM(128, return_sequences=True, name="LSTM_seq"))
    x.add(Dropout(.1))
    x.add(LSTM(128, return_sequences=False, name="LSTM_out"))
    x.add(Dropout(.1))
    x.add(Dense(128, activation='relu'))
    x.add(Dropout(.1))
    x.add(Dense(64, activation='relu'))
    x.add(Dense(10, activation='relu'))
    x.add(Dense(num_outputs, activation='linear', name='model_outputs'))
    
    return x


class Keras3D_CNN(KerasPilot):
    def __init__(self, image_w =160, image_h=120, image_d=3, seq_length=20, num_outputs=2, *args, **kwargs):
        super(Keras3D_CNN, self).__init__(*args, **kwargs)
        self.model = build_3d_cnn(w=image_w, h=image_h, d=image_d, s=seq_length, num_outputs=num_outputs)
        self.seq_length = seq_length
        self.image_d = image_d
        self.image_w = image_w
        self.image_h = image_h
        self.img_seq = []
        self.compile()

    def compile(self):
        self.model.compile(loss='mean_squared_error', optimizer=self.optimizer, metrics=['accuracy'])

    def run(self, img_arr):

        if img_arr.shape[2] == 3 and self.image_d == 1:
            img_arr = dk.utils.rgb2gray(img_arr)

        while len(self.img_seq) < self.seq_length:
            self.img_seq.append(img_arr)

        self.img_seq = self.img_seq[1:]
        self.img_seq.append(img_arr)
        
        img_arr = np.array(self.img_seq).reshape(1, self.seq_length, self.image_h, self.image_w, self.image_d )
        outputs = self.model.predict([img_arr])
        steering = outputs[0][0]
        throttle = outputs[0][1]
        return steering, throttle


def build_3d_cnn(w, h, d, s, num_outputs):
    #Credit: https://github.com/jessecha/DNRacing/blob/master/3D_CNN_Model/model.py
    '''
        w : width
        h : height
        d : depth
        s : n_stacked
    '''
    input_shape=(s, h, w, d)

    model = Sequential()
    #First layer
    model.add(Cropping3D(cropping=((0,0), (50,10), (0,0)), input_shape=input_shape) ) #trim pixels off top
    
    # Second layer
    model.add(Conv3D(
        filters=16, kernel_size=(3,3,3), strides=(1,3,3),
        data_format='channels_last', padding='same')
    )
    model.add(Activation('relu'))
    model.add(MaxPooling3D(
        pool_size=(1,2,2), strides=(1,2,2), padding='valid', data_format=None)
    )
    # Third layer
    model.add(Conv3D(
        filters=32, kernel_size=(3,3,3), strides=(1,1,1),
        data_format='channels_last', padding='same')
    )
    model.add(Activation('relu'))
    model.add(MaxPooling3D(
        pool_size=(1, 2, 2), strides=(1,2,2), padding='valid', data_format=None)
    )
    # Fourth layer
    model.add(Conv3D(
        filters=64, kernel_size=(3,3,3), strides=(1,1,1),
        data_format='channels_last', padding='same')
    )
    model.add(Activation('relu'))
    model.add(MaxPooling3D(
        pool_size=(1,2,2), strides=(1,2,2), padding='valid', data_format=None)
    )
    # Fifth layer
    model.add(Conv3D(
        filters=128, kernel_size=(3,3,3), strides=(1,1,1),
        data_format='channels_last', padding='same')
    )
    model.add(Activation('relu'))
    model.add(MaxPooling3D(
        pool_size=(1,2,2), strides=(1,2,2), padding='valid', data_format=None)
    )
    # Fully connected layer
    model.add(Flatten())

    model.add(Dense(256))
    model.add(BatchNormalization())
    model.add(Activation('relu'))
    model.add(Dropout(0.5))

    model.add(Dense(256))
    model.add(BatchNormalization())
    model.add(Activation('relu'))
    model.add(Dropout(0.5))

    model.add(Dense(num_outputs))
    #model.add(Activation('tanh'))

    return model

class KerasLatent(KerasPilot):
    def __init__(self, num_outputs=2, input_shape=(120, 160, 3), *args, **kwargs):
        super().__init__(*args, **kwargs)
        self.model = default_latent(num_outputs, input_shape)
        self.compile()

    def compile(self):
        self.model.compile(optimizer=self.optimizer, loss={
            "img_out" : "mse", "n_outputs0" : "mse", "n_outputs1" : "mse"
        }, loss_weights={
            "img_out" : 100.0, "n_outputs0" : 2.0, "n_outputs1" : 1.0
        })

    def run(self, img_arr):
        img_arr = img_arr.reshape((1,) + img_arr.shape)
        outputs = self.model.predict(img_arr)
        steering = outputs[1]
        throttle = outputs[2]
        return steering[0][0], throttle[0][0]


def default_latent(num_outputs, input_shape):
    
    drop = 0.2
    
    img_in = Input(shape=input_shape, name='img_in')
    x = img_in
    x = Lambda(lambda x: x/255.)(x) # normalize
    x = Convolution2D(24, (5,5), strides=(2,2), activation='relu', name="conv2d_1")(x)
    x = Dropout(drop)(x)
    x = Convolution2D(32, (5,5), strides=(2,2), activation='relu', name="conv2d_2")(x)
    x = Dropout(drop)(x)
    x = Convolution2D(32, (5,5), strides=(2,2), activation='relu', name="conv2d_3")(x)
    x = Dropout(drop)(x)
    x = Convolution2D(32, (3,3), strides=(1,1), activation='relu', name="conv2d_4")(x)
    x = Dropout(drop)(x)
    x = Convolution2D(32, (3,3), strides=(1,1), activation='relu', name="conv2d_5")(x)
    x = Dropout(drop)(x)
    x = Convolution2D(64, (3,3), strides=(2,2), activation='relu', name="conv2d_6")(x)
    x = Dropout(drop)(x)
    x = Convolution2D(64, (3,3), strides=(2,2), activation='relu', name="conv2d_7")(x)
    x = Dropout(drop)(x)
    x = Convolution2D(10, (1,1), strides=(2,2), activation='relu', name="latent")(x)
    
    y = Conv2DTranspose(filters=64, kernel_size=(3,3), strides=2, name="deconv2d_1")(x)
    y = Conv2DTranspose(filters=64, kernel_size=(3,3), strides=2, name="deconv2d_2")(y)
    y = Conv2DTranspose(filters=32, kernel_size=(3,3), strides=2, name="deconv2d_3")(y)
    y = Conv2DTranspose(filters=32, kernel_size=(3,3), strides=2, name="deconv2d_4")(y)
    y = Conv2DTranspose(filters=32, kernel_size=(3,3), strides=2, name="deconv2d_5")(y)
    y = Conv2DTranspose(filters=1, kernel_size=(3,3), strides=2, name="img_out")(y)
    
    x = Flatten(name='flattened')(x)
    x = Dense(256, activation='relu')(x)
    x = Dropout(drop)(x)
    x = Dense(100, activation='relu')(x)
    x = Dropout(drop)(x)
    x = Dense(50, activation='relu')(x)
    x = Dropout(drop)(x)

    outputs = [y]
    
    for i in range(num_outputs):
        outputs.append(Dense(1, activation='linear', name='n_outputs' + str(i))(x))
        
    model = Model(inputs=[img_in], outputs=outputs)
    
    return model<|MERGE_RESOLUTION|>--- conflicted
+++ resolved
@@ -2,26 +2,13 @@
 
 pilots.py
 
-Methods to create, use, save and load pilots. Pilots 
+Methods to create, use, save and load pilots. Pilots
 contain the highlevel logic used to determine the angle
-and throttle of a vehicle. Pilots can include one or more 
-models to help direct the vehicles motion. 
-
-<<<<<<< HEAD
-"""
-# run these 2 lines to use plaidml as backend for gpu
-# import plaidml.keras
-# plaidml.keras.install_backend()
-# ---------------------------------------------------
-from keras.layers import Input
-from keras.models import Model, load_model
-from keras.layers import Convolution2D
-from keras.layers import Dropout, Flatten, Dense
-from keras.callbacks import ModelCheckpoint, EarlyStopping
-=======
+and throttle of a vehicle. Pilots can include one or more
+models to help direct the vehicles motion.
+
 '''
 
->>>>>>> 99266cab
 
 
 
@@ -49,7 +36,7 @@
     def __init__(self):
         self.model = None
         self.optimizer = "adam"
- 
+
     def load(self, model_path):
         self.model = keras.models.load_model(model_path)
 
@@ -71,46 +58,41 @@
             self.model.optimizer = keras.optimizers.RMSprop(lr=rate, decay=decay)
         else:
             raise Exception("unknown optimizer type: %s" % optimizer_type)
-    
-    def train(self, train_gen, val_gen, 
+
+    def train(self, train_gen, val_gen,
               saved_model_path, epochs=100, steps=100, train_split=0.8,
-<<<<<<< HEAD
               verbose=1, min_delta=.0005, patience=15, use_early_stop=True):
-=======
-              verbose=1, min_delta=.0005, patience=5, use_early_stop=True):
-        
->>>>>>> 99266cab
         """
-        train_gen: generator that yields an array of images an array of 
-        
+        train_gen: generator that yields an array of images an array of
+
         """
 
         #checkpoint to save model after each epoch
-        save_best = keras.callbacks.ModelCheckpoint(saved_model_path, 
-                                                    monitor='val_loss', 
-                                                    verbose=verbose, 
-                                                    save_best_only=True, 
+        save_best = keras.callbacks.ModelCheckpoint(saved_model_path,
+                                                    monitor='val_loss',
+                                                    verbose=verbose,
+                                                    save_best_only=True,
                                                     mode='min')
-        
+
         #stop training if the validation error stops improving.
-        early_stop = keras.callbacks.EarlyStopping(monitor='val_loss', 
-                                                   min_delta=min_delta, 
-                                                   patience=patience, 
-                                                   verbose=verbose, 
+        early_stop = keras.callbacks.EarlyStopping(monitor='val_loss',
+                                                   min_delta=min_delta,
+                                                   patience=patience,
+                                                   verbose=verbose,
                                                    mode='auto')
-        
+
         callbacks_list = [save_best]
 
         if use_early_stop:
             callbacks_list.append(early_stop)
-        
+
         hist = self.model.fit_generator(
-                        train_gen, 
-                        steps_per_epoch=steps, 
-                        epochs=epochs, 
-                        verbose=1, 
+                        train_gen,
+                        steps_per_epoch=steps,
+                        epochs=epochs,
+                        verbose=1,
                         validation_data=val_gen,
-                        callbacks=callbacks_list, 
+                        callbacks=callbacks_list,
                         validation_steps=steps*(1.0 - train_split))
         return hist
 
@@ -135,10 +117,10 @@
 
     def compile(self):
         self.model.compile(optimizer=self.optimizer, metrics=['acc'],
-                  loss={'angle_out': 'categorical_crossentropy', 
+                  loss={'angle_out': 'categorical_crossentropy',
                         'throttle_out': 'categorical_crossentropy'},
                   loss_weights={'angle_out': 0.5, 'throttle_out': 1.0})
-        
+
     def run(self, img_arr):
         if img_arr is None:
             print('no image')
@@ -150,22 +132,12 @@
         throttle = dk.utils.linear_unbin(throttle, N=N, offset=0.0, R=self.throttle_range)
         angle_unbinned = dk.utils.linear_unbin(angle_binned)
         return angle_unbinned, throttle
-    
-    
-    
+
+
+
 class KerasLinear(KerasPilot):
-<<<<<<< HEAD
-    def __init__(self, model=None, num_outputs=None, *args, **kwargs):
-        super(KerasLinear, self).__init__()
-        if model:
-            self.model = model
-        elif num_outputs is not None:
-            self.model = default_linear(**kwargs)
-        else:
-            self.model = default_linear(**kwargs)
-=======
-    '''
-    The KerasLinear pilot uses one neuron to output a continous value via the 
+    '''
+    The KerasLinear pilot uses one neuron to output a continous value via the
     Keras linear layer. One each for steering and throttle.
     The output is not bounded.
     '''
@@ -177,7 +149,6 @@
     def compile(self):
         self.model.compile(optimizer=self.optimizer,
                 loss='mse')
->>>>>>> 99266cab
 
     def run(self, img_arr):
         img_arr = img_arr.reshape((1,) + img_arr.shape)
@@ -187,10 +158,6 @@
         return steering[0][0], throttle[0][0]
 
 
-<<<<<<< HEAD
-def default_linear(image_size=(120, 160)):
-    img_in = Input(shape=image_size + (3,), name='img_in')
-=======
 
 class KerasIMU(KerasPilot):
     '''
@@ -202,7 +169,7 @@
 
     X_keys = ['cam/image_array','imu_array']
     y_keys = ['user/angle', 'user/throttle']
-    
+
     def rt(rec):
         rec['imu_array'] = np.array([ rec['imu/acl_x'], rec['imu/acl_y'], rec['imu/acl_z'],
             rec['imu/gyr_x'], rec['imu/gyr_y'], rec['imu/gyr_z'] ])
@@ -225,7 +192,7 @@
     def compile(self):
         self.model.compile(optimizer=self.optimizer,
                   loss='mse')
-        
+
     def run(self, img_arr, accel_x, accel_y, accel_z, gyr_x, gyr_y, gyr_z):
         #TODO: would be nice to take a vector input array.
         img_arr = img_arr.reshape((1,) + img_arr.shape)
@@ -249,8 +216,8 @@
     def compile(self):
         self.model.compile(optimizer=self.optimizer,
                   loss='mse')
-        
-    def run(self, img_arr, state_array):        
+
+    def run(self, img_arr, state_array):
         img_arr = img_arr.reshape((1,) + img_arr.shape)
         bhv_arr = np.array(state_array).reshape(1,len(state_array))
         angle_binned, throttle = self.model.predict([img_arr, bhv_arr])
@@ -258,7 +225,7 @@
         #we will test for shape of throttle to see if it's the newer
         #binned version.
         N = len(throttle[0])
-        
+
         if N > 0:
             throttle = dk.utils.linear_unbin(throttle, N=N, offset=0.0, R=0.5)
         else:
@@ -280,8 +247,8 @@
     def compile(self):
         self.model.compile(optimizer=self.optimizer, metrics=['acc'],
                   loss='mse')
-        
-    def run(self, img_arr):        
+
+    def run(self, img_arr):
         img_arr = img_arr.reshape((1,) + img_arr.shape)
         angle_binned, throttle, track_loc = self.model.predict([img_arr])
         #in order to support older models with linear throttle,
@@ -291,14 +258,14 @@
         #print("track_loc", np.argmax(track_loc[0]), track_loc, track_loc.shape)
         #print("lane", np.argmax(lane[0]), lane, lane.shape)
         loc = np.argmax(track_loc[0])
-        
+
         if N > 0:
             throttle = dk.utils.linear_unbin(throttle, N=N, offset=0.0, R=0.5)
         else:
             throttle = throttle[0][0]
         angle_unbinned = dk.utils.linear_unbin(angle_binned)
         print("angle_unbinned", angle_unbinned, "throttle", throttle)
-        
+
         return angle_unbinned, throttle, loc
 
 
@@ -309,7 +276,6 @@
     drop = 0.4
 
     img_in = Input(shape=input_shape, name='img_in')                      # First layer, input layer, Shape comes from camera.py resolution, RGB
->>>>>>> 99266cab
     x = img_in
     x = Cropping2D(cropping=(roi_crop, (0,0)))(x) #trim configured pixels off top and bottom
     #x = Lambda(lambda x: x/127.5 - 1.)(x) # normalize and re-center
@@ -338,10 +304,10 @@
     x = Dropout(drop)(x)                                                      # Randomly drop out 10% of the neurons (Prevent overfitting)
     #categorical output of the angle
     angle_out = Dense(15, activation='softmax', name='angle_out')(x)        # Connect every input with every output and output 15 hidden units. Use Softmax to give percentage. 15 categories and find best one based off percentage 0.0-1.0
-    
+
     #continous output of throttle
     throttle_out = Dense(20, activation='softmax', name='throttle_out')(x)      # Reduce to 1 number, Positive number only
-    
+
     model = Model(inputs=[img_in], outputs=[angle_out, throttle_out])
     return model
 
@@ -349,7 +315,7 @@
 def default_n_linear(num_outputs, input_shape=(120, 160, 3), roi_crop=(0, 0)):
 
     drop = 0.1
-    
+
     img_in = Input(shape=input_shape, name='img_in')
     x = img_in
     x = Cropping2D(cropping=(roi_crop, (0,0)))(x) #trim pixels off top and bottom
@@ -365,7 +331,7 @@
     x = Dropout(drop)(x)
     x = Convolution2D(64, (3,3), strides=(1,1), activation='relu', name="conv2d_5")(x)
     x = Dropout(drop)(x)
-    
+
     x = Flatten(name='flattened')(x)
     x = Dense(100, activation='relu')(x)
     x = Dropout(drop)(x)
@@ -373,29 +339,21 @@
     x = Dropout(drop)(x)
 
     outputs = []
-    
+
     for i in range(num_outputs):
         outputs.append(Dense(1, activation='linear', name='n_outputs' + str(i))(x))
-        
+
     model = Model(inputs=[img_in], outputs=outputs)
-    
+
     return model
 
 
-<<<<<<< HEAD
-    model.compile(optimizer='adam',
-                  loss={'angle_out': 'mean_squared_error',
-                        'throttle_out': 'mean_squared_error'},
-                  loss_weights={'angle_out': 0.5, 'throttle_out': .5})
-    model.name = 'kl_donkey'
-=======
->>>>>>> 99266cab
 
 def default_imu(num_outputs, num_imu_inputs, input_shape):
-    
+
     img_in = Input(shape=input_shape, name='img_in')
     imu_in = Input(shape=(num_imu_inputs,), name="imu_in")
-    
+
     x = img_in
     x = Cropping2D(cropping=((60,0), (0,0)))(x) #trim 60 pixels off top
     #x = Lambda(lambda x: x/127.5 - 1.)(x) # normalize and re-center
@@ -408,25 +366,25 @@
     x = Flatten(name='flattened')(x)
     x = Dense(100, activation='relu')(x)
     x = Dropout(.1)(x)
-    
+
     y = imu_in
     y = Dense(14, activation='relu')(y)
     y = Dense(14, activation='relu')(y)
     y = Dense(14, activation='relu')(y)
-    
+
     z = concatenate([x, y])
     z = Dense(50, activation='relu')(z)
     z = Dropout(.1)(z)
     z = Dense(50, activation='relu')(z)
     z = Dropout(.1)(z)
 
-    outputs = [] 
-    
+    outputs = []
+
     for i in range(num_outputs):
         outputs.append(Dense(1, activation='linear', name='out_' + str(i))(z))
-        
+
     model = Model(inputs=[img_in, imu_in], outputs=outputs)
-    
+
     return model
 
 
@@ -437,7 +395,7 @@
 
     img_in = Input(shape=input_shape, name='img_in')
     bvh_in = Input(shape=(num_bvh_inputs,), name="behavior_in")
-    
+
     x = img_in
     x = Cropping2D(cropping=((60,0), (0,0)))(x) #trim 60 pixels off top
     #x = Lambda(lambda x: x/127.5 - 1.)(x) # normalize and re-center
@@ -450,26 +408,26 @@
     x = Flatten(name='flattened')(x)
     x = Dense(100, activation='relu')(x)
     x = Dropout(.1)(x)
-    
+
     y = bvh_in
     y = Dense(num_bvh_inputs * 2, activation='relu')(y)
     y = Dense(num_bvh_inputs * 2, activation='relu')(y)
     y = Dense(num_bvh_inputs * 2, activation='relu')(y)
-    
+
     z = concatenate([x, y])
     z = Dense(100, activation='relu')(z)
     z = Dropout(.1)(z)
     z = Dense(50, activation='relu')(z)
     z = Dropout(.1)(z)
-    
+
   #categorical output of the angle
     angle_out = Dense(15, activation='softmax', name='angle_out')(z)        # Connect every input with every output and output 15 hidden units. Use Softmax to give percentage. 15 categories and find best one based off percentage 0.0-1.0
-    
+
     #continous output of throttle
     throttle_out = Dense(20, activation='softmax', name='throttle_out')(z)      # Reduce to 1 number, Positive number only
-        
+
     model = Model(inputs=[img_in, bvh_in], outputs=[angle_out, throttle_out])
-    
+
     return model
 
 
@@ -481,7 +439,7 @@
     drop = 0.5
 
     img_in = Input(shape=input_shape, name='img_in')
-    
+
     x = img_in
     #x = Cropping2D(cropping=((10,0), (0,0)))(x) #trim 10 pixels off top
     #x = Lambda(lambda x: x/127.5 - 1.)(x) # normalize and re-center
@@ -499,14 +457,14 @@
     x = Flatten(name='flattened')(x)
     x = Dense(100, activation='relu')(x)
     x = Dropout(drop)(x)
-    
+
     z = Dense(50, activation='relu')(x)
     z = Dropout(.1)(z)
-    
-    
+
+
     #categorical output of the angle
     angle_out = Dense(15, activation='softmax', name='angle')(z)
-    
+
     #categorical output of throttle
     throttle_out = Dense(20, activation='softmax', name='throttle')(z)
 
@@ -518,7 +476,7 @@
 
     #model = Model(inputs=[img_in], outputs=[angle_out, throttle_out, loc_out, lane_out])
     model = Model(inputs=[img_in], outputs=[angle_out, throttle_out, loc_out])
-    
+
     return model
 
 
@@ -550,18 +508,18 @@
 
         self.img_seq = self.img_seq[1:]
         self.img_seq.append(img_arr)
-        
+
         img_arr = np.array(self.img_seq).reshape(1, self.seq_length, self.image_h, self.image_w, self.image_d )
         outputs = self.model.predict([img_arr])
         steering = outputs[0][0]
         throttle = outputs[0][1]
         return steering, throttle
-  
+
 
 def rnn_lstm(seq_length=3, num_outputs=2, image_shape=(120,160,3)):
 
-    
-    img_seq_shape = (seq_length,) + image_shape   
+
+    img_seq_shape = (seq_length,) + image_shape
     img_in = Input(batch_shape = img_seq_shape, name='img_in')
     drop_out = 0.3
 
@@ -580,7 +538,7 @@
     x.add(TD(Flatten(name='flattened')))
     x.add(TD(Dense(100, activation='relu')))
     x.add(TD(Dropout(drop_out)))
-      
+
     x.add(LSTM(128, return_sequences=True, name="LSTM_seq"))
     x.add(Dropout(.1))
     x.add(LSTM(128, return_sequences=False, name="LSTM_out"))
@@ -590,7 +548,7 @@
     x.add(Dense(64, activation='relu'))
     x.add(Dense(10, activation='relu'))
     x.add(Dense(num_outputs, activation='linear', name='model_outputs'))
-    
+
     return x
 
 
@@ -618,7 +576,7 @@
 
         self.img_seq = self.img_seq[1:]
         self.img_seq.append(img_arr)
-        
+
         img_arr = np.array(self.img_seq).reshape(1, self.seq_length, self.image_h, self.image_w, self.image_d )
         outputs = self.model.predict([img_arr])
         steering = outputs[0][0]
@@ -639,7 +597,7 @@
     model = Sequential()
     #First layer
     model.add(Cropping3D(cropping=((0,0), (50,10), (0,0)), input_shape=input_shape) ) #trim pixels off top
-    
+
     # Second layer
     model.add(Conv3D(
         filters=16, kernel_size=(3,3,3), strides=(1,3,3),
@@ -716,9 +674,9 @@
 
 
 def default_latent(num_outputs, input_shape):
-    
+
     drop = 0.2
-    
+
     img_in = Input(shape=input_shape, name='img_in')
     x = img_in
     x = Lambda(lambda x: x/255.)(x) # normalize
@@ -737,14 +695,14 @@
     x = Convolution2D(64, (3,3), strides=(2,2), activation='relu', name="conv2d_7")(x)
     x = Dropout(drop)(x)
     x = Convolution2D(10, (1,1), strides=(2,2), activation='relu', name="latent")(x)
-    
+
     y = Conv2DTranspose(filters=64, kernel_size=(3,3), strides=2, name="deconv2d_1")(x)
     y = Conv2DTranspose(filters=64, kernel_size=(3,3), strides=2, name="deconv2d_2")(y)
     y = Conv2DTranspose(filters=32, kernel_size=(3,3), strides=2, name="deconv2d_3")(y)
     y = Conv2DTranspose(filters=32, kernel_size=(3,3), strides=2, name="deconv2d_4")(y)
     y = Conv2DTranspose(filters=32, kernel_size=(3,3), strides=2, name="deconv2d_5")(y)
     y = Conv2DTranspose(filters=1, kernel_size=(3,3), strides=2, name="img_out")(y)
-    
+
     x = Flatten(name='flattened')(x)
     x = Dense(256, activation='relu')(x)
     x = Dropout(drop)(x)
@@ -754,10 +712,10 @@
     x = Dropout(drop)(x)
 
     outputs = [y]
-    
+
     for i in range(num_outputs):
         outputs.append(Dense(1, activation='linear', name='n_outputs' + str(i))(x))
-        
+
     model = Model(inputs=[img_in], outputs=outputs)
-    
+
     return model