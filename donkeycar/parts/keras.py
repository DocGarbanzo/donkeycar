"""

keras.py

Methods to create, use, save and load pilots. Pilots contain the highlevel
logic used to determine the angle and throttle of a vehicle. Pilots can
include one or more models to help direct the vehicles motion.

"""
import datetime
from abc import ABC, abstractmethod
from collections import deque

import numpy as np
from typing import Dict, Tuple, Optional, Union, List, Sequence, Callable, Any
from logging import getLogger

from tensorflow.python.data.ops.dataset_ops import DatasetV1, DatasetV2

import donkeycar as dk
from donkeycar.utils import normalize_image, linear_bin
from donkeycar.pipeline.types import TubRecord
from donkeycar.parts.interpreter import Interpreter, KerasInterpreter

import tensorflow as tf
from tensorflow import keras
from tensorflow.keras.layers import (Dense, Input,Convolution2D,
    MaxPooling2D, Activation, Dropout, Flatten, LSTM, BatchNormalization,
    Conv3D, MaxPooling3D, Conv2DTranspose)

from tensorflow.keras.layers import TimeDistributed as TD
from tensorflow.keras.backend import concatenate
from tensorflow.keras.models import Model
from tensorflow.keras.callbacks import EarlyStopping, ModelCheckpoint

ONE_BYTE_SCALE = 1.0 / 255.0

# type of x
XY = Union[float, np.ndarray, Tuple[Union[float, np.ndarray], ...]]


logger = getLogger(__name__)


class KerasPilot(ABC):
    """
    Base class for Keras models that will provide steering and throttle to
    guide a car.
    """
    def __init__(self,
                 interpreter: Interpreter = KerasInterpreter(),
                 input_shape: Tuple[int, ...] = (120, 160, 3)) -> None:
        # self.model: Optional[Model] = None
        self.input_shape = input_shape
        self.optimizer = "adam"
        self.interpreter = interpreter
        self.interpreter.set_model(self)
        logger.info(f'Created {self} with interpreter: {interpreter}')

    def load(self, model_path: str) -> None:
        logger.info(f'Loading model {model_path}')
        self.interpreter.load(model_path)

    def load_weights(self, model_path: str, by_name: bool = True) -> None:
        self.interpreter.load_weights(model_path, by_name=by_name)

    def shutdown(self) -> None:
        pass

    def compile(self) -> None:
        pass

    @abstractmethod
    def create_model(self):
        pass

    def set_optimizer(self, optimizer_type: str,
                      rate: float, decay: float) -> None:
        if optimizer_type == "adam":
            optimizer = keras.optimizers.Adam(lr=rate, decay=decay)
        elif optimizer_type == "sgd":
            optimizer = keras.optimizers.SGD(lr=rate, decay=decay)
        elif optimizer_type == "rmsprop":
            optimizer = keras.optimizers.RMSprop(lr=rate, decay=decay)
        else:
            raise Exception(f"Unknown optimizer type: {optimizer_type}")
        self.interpreter.set_optimizer(optimizer)

    def get_input_shape(self, input_name) -> tf.TensorShape:
        return self.interpreter.get_input_shape(input_name)

    def seq_size(self) -> int:
        return 0

<<<<<<< HEAD
    def use_lap_pct(self) -> bool:
        return False

=======
>>>>>>> 4722828d
    def run(self, img_arr: np.ndarray, *other_arr: List[float]) \
            -> Tuple[Union[float, np.ndarray], ...]:
        """
        Donkeycar parts interface to run the part in the loop.

        :param img_arr:     uint8 [0,255] numpy array with image data
        :param other_arr:   numpy array of additional data to be used in the
                            pilot, like IMU array for the IMU model or a
                            state vector in the Behavioural model
        :return:            tuple of (angle, throttle)
        """
        norm_img_arr = normalize_image(img_arr)
        np_other_array = tuple(np.array(arr) for arr in other_arr)
        # create dictionary on the fly, we expect the order of the arguments:
        # img_arr, *other_arr to exactly match the order of the
        # self.output_shape() first dictionary keys, because that's how we
        # set up the model
        values = (norm_img_arr, ) + np_other_array
        # note output_shapes() returns a 2-tuple of dicts for input shapes
        # and output shapes(), so we need the first tuple here
        input_dict = dict(zip(self.output_shapes()[0].keys(), values))
        return self.inference_from_dict(input_dict)

    def inference_from_dict(self, input_dict: Dict[str, np.ndarray]) \
            -> Tuple[Union[float, np.ndarray], ...]:
        """ Inferencing using the interpreter
            :param input_dict:  input dictionary of str and np.ndarray
            :return:            typically tuple of (angle, throttle)
        """
        output = self.interpreter.predict_from_dict(input_dict)
        return self.interpreter_to_output(output)

    @abstractmethod
    def interpreter_to_output(
            self,
            interpreter_out: Sequence[Union[float, np.ndarray]]) \
            -> Tuple[Union[float, np.ndarray], ...]:
        """ Virtual method to be implemented by child classes for conversion
            :param interpreter_out:  input data
            :return:                 output values, possibly tuple of np.ndarray
        """
        pass

    def train(self,
              model_path: str,
              train_data: Union[DatasetV1, DatasetV2],
              train_steps: int,
              batch_size: int,
              validation_data: Union[DatasetV1, DatasetV2],
              validation_steps: int,
              epochs: int,
              verbose: int = 1,
              min_delta: float = .0005,
              patience: int = 5,
              show_plot: bool = False) -> tf.keras.callbacks.History:
        """
        trains the model
        """
        assert isinstance(self.interpreter, KerasInterpreter)
        model = self.interpreter.model
        self.compile()

        callbacks = [
            EarlyStopping(monitor='val_loss',
                          patience=patience,
                          min_delta=min_delta),
            ModelCheckpoint(monitor='val_loss',
                            filepath=model_path,
                            save_best_only=True,
                            verbose=verbose)]

        tic = datetime.datetime.now()
        logger.info('////////// Starting training //////////')
        history: tf.keras.callbacks.History = model.fit(
            x=train_data,
            steps_per_epoch=train_steps,
            batch_size=batch_size,
            callbacks=callbacks,
            validation_data=validation_data,
            validation_steps=validation_steps,
            epochs=epochs,
            verbose=verbose,
            workers=1,
            use_multiprocessing=False)
        toc = datetime.datetime.now()
        logger.info(f'////////// Finished training in: {toc - tic} //////////')

        if show_plot:
            try:
                import matplotlib.pyplot as plt
                from pathlib import Path

                plt.figure(1)
                # Only do accuracy if we have that data
                # (e.g. categorical outputs)
                if 'angle_out_acc' in history.history:
                    plt.subplot(121)

                # summarize history for loss
                plt.plot(history.history['loss'])
                plt.plot(history.history['val_loss'])
                plt.title('model loss')
                plt.ylabel('loss')
                plt.xlabel('epoch')
                plt.legend(['train', 'validate'], loc='upper right')

                # summarize history for acc
                if 'angle_out_acc' in history.history:
                    plt.subplot(122)
                    plt.plot(history.history['angle_out_acc'])
                    plt.plot(history.history['val_angle_out_acc'])
                    plt.title('model angle accuracy')
                    plt.ylabel('acc')
                    plt.xlabel('epoch')

                plt.savefig(Path(model_path).with_suffix('.png'))
                # plt.show()

            except Exception as ex:
                print(f"problems with loss graph: {ex}")
            
        return history.history

    def x_transform(
            self,
            record: Union[TubRecord, List[TubRecord]],
            img_processor: Callable[[np.ndarray], np.ndarray]) \
            -> Dict[str, Union[float, np.ndarray]]:
        """ Transforms the record into dictionary for x for training the
        model to x,y, and applies an image augmentation. Here we assume the
        model only takes the image as input. All model input layer's names
        must be matched by dictionary keys."""
        assert isinstance(record, TubRecord), "TubRecord required"
        img_arr = record.image(processor=img_processor)
        return {'img_in': img_arr}

    def y_transform(self, record: Union[TubRecord, List[TubRecord]]) \
            -> Dict[str, Union[float, List[float]]]:
        """ Transforms the record into dictionary for y for training the
        model to x,y. All model ouputs layer's names must be matched by
        dictionary keys. """
        raise NotImplementedError(f'{self} not ready yet for new training '
                                  f'pipeline')

    def output_types(self) -> Tuple[Dict[str, np.typename], ...]:
        """ Used in tf.data, assume all types are doubles"""
        shapes = self.output_shapes()
        types = tuple({k: tf.float64 for k in d} for d in shapes)
        return types

    def output_shapes(self) -> Dict[str, tf.TensorShape]:
        return {}

    def __str__(self) -> str:
        """ For printing model initialisation """
        return type(self).__name__

    def get_num_last_layers_to_train(self):
        """ Find the canonically named Flatten layer and return number of
        layers after that"""
        assert isinstance(self.interpreter, KerasInterpreter) and \
               self.interpreter.model, "Wrong interpreter or no model set"
        i = 0
        while self.interpreter.model.layers[i].name != 'flattened':
            i += 1
        return len(self.interpreter.model.layers) - i - 1

    def freeze_first_layers(self, num_last_layers_to_train=None):
        if num_last_layers_to_train is None:
            num_last_layers_to_train = self.get_num_last_layers_to_train()
        assert isinstance(self.interpreter, KerasInterpreter), \
            'Can only freeze layers in Keras model but not in TfLite and others'
        num_to_freeze = len(self.interpreter.model.layers) - num_last_layers_to_train
        frozen_layers = []
        for i in range(num_to_freeze):
            self.interpreter.model.layers[i].trainable = False
            frozen_layers.append(self.interpreter.model.layers[i].name)
        logger.info(f'Freezing layers {frozen_layers}')
        return num_to_freeze


class KerasCategorical(KerasPilot):
    """
    The KerasCategorical pilot breaks the steering and throttle decisions
    into discreet angles and then uses categorical cross entropy to train the
    network to activate a single neuron for each steering and throttle
    choice. This can be interesting because we get the confidence value as a
    distribution over all choices. This uses the dk.utils.linear_bin and
    dk.utils.linear_unbin to transform continuous real numbers into a range
    of discreet values for training and runtime. The input and output are
    therefore bounded and must be chosen wisely to match the data. The
    default ranges work for the default setup. But cars which go faster may
    want to enable a higher throttle range. And cars with larger steering
    throw may want more bins.
    """
    def __init__(self,
                 interpreter: Interpreter = KerasInterpreter(),
                 input_shape: Tuple[int, ...] = (120, 160, 3),
                 throttle_range: float = 0.5):
        self.throttle_range = throttle_range
        super().__init__(interpreter, input_shape)

    def create_model(self):
        return default_categorical(self.input_shape)

    def compile(self):
        self.interpreter.compile(
            optimizer=self.optimizer,
            metrics=['accuracy'],
            loss={'angle_out': 'categorical_crossentropy',
                  'throttle_out': 'categorical_crossentropy'},
            loss_weights={'angle_out': 0.5, 'throttle_out': 0.5})

    def interpreter_to_output(self, interpreter_out):
        angle_binned, throttle_binned = interpreter_out
        N = len(throttle_binned)
        throttle = dk.utils.linear_unbin(throttle_binned, N=N,
                                         offset=0.0, R=self.throttle_range)
        angle = dk.utils.linear_unbin(angle_binned)
        return angle, throttle

    def y_transform(self, record: Union[TubRecord, List[TubRecord]]) \
            -> Dict[str, Union[float, List[float]]]:
        assert isinstance(record, TubRecord), "TubRecord expected"
        angle: float = record.underlying['user/angle']
        throttle: float = record.underlying['user/throttle']
        angle = linear_bin(angle, N=15, offset=1, R=2.0)
        throttle = linear_bin(throttle, N=20, offset=0.0, R=self.throttle_range)
        return {'angle_out': angle, 'throttle_out': throttle}

    def output_shapes(self):
        # need to cut off None from [None, 120, 160, 3] tensor shape
        img_shape = self.get_input_shape('img_in')[1:]
        shapes = ({'img_in': tf.TensorShape(img_shape)},
                  {'angle_out': tf.TensorShape([15]),
                   'throttle_out': tf.TensorShape([20])})
        return shapes

    def __str__(self) -> str:
        """ For printing model initialisation """
        return super().__str__() + f'-R:{self.throttle_range}'


class KerasLinear(KerasPilot):
    """
    The KerasLinear pilot uses one neuron to output a continuous value via
    the Keras Dense layer with linear activation. One each for steering and
    throttle. The output is not bounded.
    """
    def __init__(self,
                 interpreter: Interpreter = KerasInterpreter(),
                 input_shape: Tuple[int, ...] = (120, 160, 3),
                 num_outputs: int = 2):
        self.num_outputs = num_outputs
        super().__init__(interpreter, input_shape)

    def create_model(self):
        return default_n_linear(self.num_outputs, self.input_shape)

    def compile(self):
        self.interpreter.compile(optimizer=self.optimizer, loss='mse')

    def interpreter_to_output(self, interpreter_out):
        steering = interpreter_out[0]
        throttle = interpreter_out[1]
        return steering[0], throttle[0]

    def y_transform(self, record: Union[TubRecord, List[TubRecord]]) \
            -> Dict[str, Union[float, List[float]]]:
        assert isinstance(record, TubRecord), 'TubRecord expected'
        angle: float = record.underlying['user/angle']
        throttle: float = record.underlying['user/throttle']
        return {'n_outputs0': angle, 'n_outputs1': throttle}

    def output_shapes(self):
        # need to cut off None from [None, 120, 160, 3] tensor shape
        img_shape = self.get_input_shape('img_in')[1:]
        shapes = ({'img_in': tf.TensorShape(img_shape)},
                  {'n_outputs0': tf.TensorShape([]),
                   'n_outputs1': tf.TensorShape([])})
        return shapes


class KerasMemory(KerasLinear):
    """
    The KerasLinearWithMemory is based on KerasLinear but uses the last n
    steering and throttle commands as input in order to produce smoother
    steering outputs
    """
    def __init__(self,
                 interpreter: Interpreter = KerasInterpreter(),
                 input_shape: Tuple[int, ...] = (120, 160, 3),
                 mem_length: int = 3,
                 mem_depth: int = 0,
                 mem_start_speed: float = 0.0,
                 **kwargs):
<<<<<<< HEAD
        """
        Ctor

        :param interpreter:
        :param input_shape:
        :param mem_length:
        :param mem_depth:
        :param mem_start_speed:
        :param kwargs:          need to pass kwargs here for diamond to work
        """
=======
>>>>>>> 4722828d
        self.mem_length = mem_length
        self.mem_start_speed = mem_start_speed
        # create memory of [anlge=0, throttle=mem_start_speed] * mem_length
        self.mem_seq = deque([[0.0, mem_start_speed]] * mem_length)
        self.mem_depth = mem_depth
        super().__init__(interpreter, input_shape, **kwargs)

    def seq_size(self) -> int:
        return self.mem_length + 1

    def create_model(self):
        return default_memory(self.input_shape,
                              self.mem_length, self.mem_depth)

    def load(self, model_path: str) -> None:
        super().load(model_path)
        mem_shape = self.interpreter.get_input_shape('mem_in')
        # take the mem_shape (index 1), the length (index 1) and divide by 2.
        self.mem_length = mem_shape[1] // 2
        # create memory of [anlge=0, throttle=mem_start_speed] * mem_length
        self.mem_seq = deque([[0.0, self.mem_start_speed]] * self.mem_length)
        logger.info(f'Loaded {type(self).__name__} model with mem length'
                    f' {self.mem_length}')

    def run(self, img_arr: np.ndarray, *other_arr: List[float]) -> \
            Tuple[Union[float, np.ndarray], ...]:
        # Only called at start to fill the previous values
        np_mem_arr = np.array(self.mem_seq).reshape((2 * self.mem_length,))
        norm_img_arr = normalize_image(img_arr)
        # create dictionary on the fly, we expect the order of the arguments:
        # img_arr, *other_arr to exactly match the order of the
        # self.output_shape() first dictionary keys, because that's how we
        # set up the model
        values = (norm_img_arr, np_mem_arr)
        # note output_shapes() returns a 2-tuple of dicts for input shapes
        # and output shapes(), so we need the first tuple here
        input_dict = dict(zip(self.output_shapes()[0].keys(), values))
        angle, throttle = self.inference_from_dict(input_dict)
        # fill new values into back of history list for next call
        self.mem_seq.popleft()
        self.mem_seq.append([angle, throttle])
        return angle, throttle

    def x_transform(
            self,
            record: Union[TubRecord, List[TubRecord]],
            img_processor: Callable[[np.ndarray], np.ndarray]) \
            -> Dict[str, Union[float, np.ndarray]]:
        assert isinstance(record, list), 'List[TubRecord] expected'
        assert len(record) == self.mem_length + 1, \
            f"Record list of length {self.mem_length} required but " \
            f"{len(record)} was passed"
        img_arr = record[-1].image(processor=img_processor)
        mem = [[r.underlying['user/angle'], r.underlying['user/throttle']]
               for r in record[:-1]]
        np_mem = np.array(mem).reshape((2 * self.mem_length,))
        return {'img_in': img_arr, 'mem_in': np_mem}

    def y_transform(self, records: Union[TubRecord, List[TubRecord]]) \
            -> Dict[str, Union[float, List[float]]]:
        assert isinstance(records, list), 'List[TubRecord] expected'
        angle = records[-1].underlying['user/angle']
        throttle = records[-1].underlying['user/throttle']
        return {'n_outputs0': angle, 'n_outputs1': throttle}

    def output_shapes(self):
        # need to cut off None from [None, 120, 160, 3] tensor shape
        img_shape = self.get_input_shape('img_in')[1:]
        shapes = ({'img_in': tf.TensorShape(img_shape),
                   'mem_in': tf.TensorShape(2 * self.mem_length)},
                  {'n_outputs0': tf.TensorShape([]),
                   'n_outputs1': tf.TensorShape([])})
        return shapes

    def __str__(self) -> str:
        """ For printing model initialisation """
        return super().__str__() \
            + f'-L:{self.mem_length}-D:{self.mem_depth}'


class KerasInferred(KerasPilot):
    def __init__(self,
                 interpreter: Interpreter = KerasInterpreter(),
                 input_shape: Tuple[int, ...] = (120, 160, 3)):
        super().__init__(interpreter, input_shape)

    def create_model(self):
        return default_n_linear(1, self.input_shape)

    def compile(self):
        self.interpreter.compile(optimizer=self.optimizer, loss='mse')

    def interpreter_to_output(self, interpreter_out):
        steering = interpreter_out[0]
        return steering, dk.utils.throttle(steering)

    def y_transform(self, record: Union[TubRecord, List[TubRecord]]) \
            -> Dict[str, Union[float, List[float]]]:
        assert isinstance(record, TubRecord), "TubRecord expected"
        angle: float = record.underlying['user/angle']
        return {'n_outputs0': angle}

    def output_shapes(self):
        # need to cut off None from [None, 120, 160, 3] tensor shape
        img_shape = self.get_input_shape('img_in')[1:]
        shapes = ({'img_in': tf.TensorShape(img_shape)},
                  {'n_outputs0': tf.TensorShape([])})
        return shapes


class KerasIMU(KerasPilot):
    """
    A Keras part that take an image and IMU vector as input,
    outputs steering and throttle
    """
    # keys for imu data in TubRecord
    imu_vec = [f'imu/{f}_{x}' for f in ('acl', 'gyr') for x in 'xyz']

    def __init__(self,
                 interpreter: Interpreter = KerasInterpreter(),
                 input_shape: Tuple[int, ...] = (120, 160, 3),
                 num_outputs: int = 2, num_imu_inputs: int = 6):
        self.num_outputs = num_outputs
        self.num_imu_inputs = num_imu_inputs
        super().__init__(interpreter, input_shape)

    def create_model(self):
        return default_imu(num_outputs=self.num_outputs,
                           num_imu_inputs=self.num_imu_inputs,
                           input_shape=self.input_shape)

    def compile(self):
        self.interpreter.compile(optimizer=self.optimizer, loss='mse')

    def interpreter_to_output(self, interpreter_out) \
            -> Tuple[Union[float, np.ndarray], ...]:
        steering = interpreter_out[0]
        throttle = interpreter_out[1]
        return steering[0], throttle[0]

    def x_transform(
            self,
            record: Union[TubRecord, List[TubRecord]],
            img_processor: Callable[[np.ndarray], np.ndarray]) \
            -> Dict[str, Union[float, np.ndarray]]:
        # this transforms the record into x for training the model to x,y
        assert isinstance(record, TubRecord), 'TubRecord expected'
        img_arr = record.image(processor=img_processor)
        imu_arr = np.array([record.underlying[k] for k in self.imu_vec])
        return {'img_in': img_arr, 'imu_in': imu_arr}

    def y_transform(self, record: Union[TubRecord, List[TubRecord]]) \
            -> Dict[str, Union[float, List[float]]]:
        assert isinstance(record, TubRecord), "TubRecord expected"
        angle: float = record.underlying['user/angle']
        throttle: float = record.underlying['user/throttle']
        return {'out_0': angle, 'out_1': throttle}

    def output_shapes(self):
        # need to cut off None from [None, 120, 160, 3] tensor shape
        img_shape = self.get_input_shape('img_in')[1:]
        # the keys need to match the models input/output layers
        shapes = ({'img_in': tf.TensorShape(img_shape),
                   'imu_in': tf.TensorShape([self.num_imu_inputs])},
                  {'out_0': tf.TensorShape([]),
                   'out_1': tf.TensorShape([])})
        return shapes


class KerasBehavioral(KerasCategorical):
    """
    A Keras part that take an image and Behavior vector as input,
    outputs steering and throttle
    """
    def __init__(self,
                 interpreter: Interpreter = KerasInterpreter(),
                 input_shape: Tuple[int, ...] = (120, 160, 3),
                 throttle_range: float = 0.5,
                 num_behavior_inputs: int = 2):
        self.num_behavior_inputs = num_behavior_inputs
        super().__init__(interpreter, input_shape, throttle_range)

    def create_model(self):
        return default_bhv(num_bvh_inputs=self.num_behavior_inputs,
                           input_shape=self.input_shape)

    def x_transform(
            self,
            record: Union[TubRecord, List[TubRecord]],
            img_processor: Callable[[np.ndarray], np.ndarray]) \
            -> Dict[str, Union[float, np.ndarray]]:
        assert isinstance(record, TubRecord), 'TubRecord expected'
        # this transforms the record into x for training the model to x,y
        img_arr = record.image(processor=img_processor)
        bhv_arr = np.array(record.underlying['behavior/one_hot_state_array'])
        return {'img_in': img_arr, 'xbehavior_in': bhv_arr}

    def output_shapes(self):
        # need to cut off None from [None, 120, 160, 3] tensor shape
        img_shape = self.get_input_shape('img_in')[1:]
        # the keys need to match the models input/output layers
        shapes = ({'img_in': tf.TensorShape(img_shape),
                   'xbehavior_in': tf.TensorShape([self.num_behavior_inputs])},
                  {'angle_out': tf.TensorShape([15]),
                   'throttle_out': tf.TensorShape([20])})
        return shapes


class KerasLocalizer(KerasPilot):
    """
    A Keras part that take an image as input,
    outputs steering and throttle, and localisation category
    """
    def __init__(self,
                 interpreter: Interpreter = KerasInterpreter(),
                 input_shape: Tuple[int, ...] = (120, 160, 3),
                 num_locations: int = 8):
        self.num_locations = num_locations
        super().__init__(interpreter, input_shape)

    def create_model(self):
        return default_loc(num_locations=self.num_locations,
                           input_shape=self.input_shape)

    def compile(self):
        self.interpreter.compile(optimizer=self.optimizer, metrics=['acc'],
                                 loss='mse')

    def interpreter_to_output(self, interpreter_out) \
            -> Tuple[Union[float, np.ndarray], ...]:
        angle, throttle, track_loc = interpreter_out
        loc = np.argmax(track_loc)
        return angle[0], throttle[0], loc

    def y_transform(self, record: Union[TubRecord, List[TubRecord]]) \
            -> Dict[str, Union[float, List[float]]]:
        assert isinstance(record, TubRecord), "TubRecord expected"
        angle: float = record.underlying['user/angle']
        throttle: float = record.underlying['user/throttle']
        loc = record.underlying['localizer/location']
        loc_one_hot = np.zeros(self.num_locations)
        loc_one_hot[loc] = 1
        return {'angle': angle, 'throttle': throttle, 'zloc': loc_one_hot}

    def output_shapes(self):
        # need to cut off None from [None, 120, 160, 3] tensor shape
        img_shape = self.get_input_shape('img_in')[1:]
        # the keys need to match the models input/output layers
        shapes = ({'img_in': tf.TensorShape(img_shape)},
                  {'angle': tf.TensorShape([]),
                   'throttle': tf.TensorShape([]),
                   'zloc': tf.TensorShape([self.num_locations])})
        return shapes


class KerasLSTM(KerasPilot):
    def __init__(self,
                 interpreter: Interpreter = KerasInterpreter(),
                 input_shape: Tuple[int, ...] = (120, 160, 3),
                 seq_length=3,
                 num_outputs=2):
        self.num_outputs = num_outputs
        self.seq_length = seq_length
        super().__init__(interpreter, input_shape)
        self.img_seq = deque()
        self.optimizer = "rmsprop"

    def seq_size(self) -> int:
        return self.seq_length

    def create_model(self):
        return rnn_lstm(seq_length=self.seq_length,
                        num_outputs=self.num_outputs,
                        input_shape=self.input_shape)

    def compile(self):
        self.interpreter.compile(optimizer=self.optimizer, loss='mse')

    def x_transform(
            self,
            records: Union[TubRecord, List[TubRecord]],
            img_processor: Callable[[np.ndarray], np.ndarray]) \
        -> Dict[str, Union[float, np.ndarray]]:
        """ Transforms the record sequence into x for training the model to
            x, y. """
        assert isinstance(records, list), 'List[TubRecord] expected'
        assert len(records) == self.seq_length, \
            f"Record list of length {self.seq_length} required but " \
            f"{len(records)} was passed"
        img_arrays = [rec.image(processor=img_processor) for rec in records]
        return {'img_in': np.array(img_arrays)}

    def y_transform(self, records: Union[TubRecord, List[TubRecord]]) \
            -> Dict[str, Union[float, List[float]]]:
        """ Only return the last entry of angle/throttle"""
        assert isinstance(records, list), 'List[TubRecord] expected'
        angle = records[-1].underlying['user/angle']
        throttle = records[-1].underlying['user/throttle']
        return {'model_outputs': [angle, throttle]}

    def run(self, img_arr, *other_arr):
        if img_arr.shape[2] == 3 and self.input_shape[2] == 1:
            img_arr = dk.utils.rgb2gray(img_arr)

        while len(self.img_seq) < self.seq_length:
            self.img_seq.append(img_arr)

        self.img_seq.popleft()
        self.img_seq.append(img_arr)
        new_shape = (self.seq_length, *self.input_shape)
        img_arr = np.array(self.img_seq).reshape(new_shape)
        img_arr_norm = normalize_image(img_arr)
        input_dict = {'img_in': img_arr_norm}
        return self.inference_from_dict(input_dict)

    def interpreter_to_output(self, interpreter_out) \
            -> Tuple[Union[float, np.ndarray], ...]:
        steering = interpreter_out[0]
        throttle = interpreter_out[1]
        return steering, throttle

    def output_shapes(self):
        # need to cut off None from [None, 120, 160, 3] tensor shape
        img_shape = self.get_input_shape('img_in')[1:]
        # the keys need to match the models input/output layers
        shapes = ({'img_in': tf.TensorShape(img_shape)},
                  {'model_outputs': tf.TensorShape([self.num_outputs])})
        return shapes

    def __str__(self) -> str:
        """ For printing model initialisation """
        return f'{super().__str__()}-L:{self.seq_length}'


class Keras3D_CNN(KerasPilot):
    def __init__(self,
                 interpreter: Interpreter = KerasInterpreter(),
                 input_shape: Tuple[int, ...] = (120, 160, 3),
                 seq_length=20,
                 num_outputs=2):
        self.num_outputs = num_outputs
        self.seq_length = seq_length
        super().__init__(interpreter, input_shape)
        self.img_seq = deque()

    def seq_size(self) -> int:
        return self.seq_length

    def create_model(self):
        return build_3d_cnn(self.input_shape, s=self.seq_length,
                            num_outputs=self.num_outputs)

    def compile(self):
        self.interpreter.compile(loss='mse', optimizer=self.optimizer)

    def x_transform(
            self,
            records: Union[TubRecord, List[TubRecord]],
            img_processor: Callable[[np.ndarray], np.ndarray]) \
            -> Dict[str, Union[float, np.ndarray]]:
        """ Transforms the record sequence into x for training the model to
            x, y. """
        assert isinstance(records, list), 'List[TubRecord] expected'
        assert len(records) == self.seq_length, \
            f"Record list of length {self.seq_length} required but " \
            f"{len(records)} was passed"
        img_seq = [rec.image(processor=img_processor) for rec in records]
        return {'img_in': np.array(img_seq)}

    def y_transform(self, records: Union[TubRecord, List[TubRecord]]) \
            -> Dict[str, Union[float, List[float]]]:
        """ Only return the last entry of angle/throttle"""
        assert isinstance(records, list), 'List[TubRecord] expected'
        angle = records[-1].underlying['user/angle']
        throttle = records[-1].underlying['user/throttle']
        return {'outputs': [angle, throttle]}

    def run(self, img_arr, *other_arr):
        if img_arr.shape[2] == 3 and self.input_shape[2] == 1:
            img_arr = dk.utils.rgb2gray(img_arr)

        while len(self.img_seq) < self.seq_length:
            self.img_seq.append(img_arr)

        self.img_seq.popleft()
        self.img_seq.append(img_arr)
        new_shape = (self.seq_length, *self.input_shape)
        img_arr = np.array(self.img_seq).reshape(new_shape)
        img_arr_norm = normalize_image(img_arr)
        input_dict = {'img_in': img_arr_norm}
        return self.inference_from_dict(input_dict)

    def interpreter_to_output(self, interpreter_out) \
            -> Tuple[Union[float, np.ndarray], ...]:
        steering = interpreter_out[0]
        throttle = interpreter_out[1]
        return steering, throttle

    def output_shapes(self):
        # need to cut off None from [None, 120, 160, 3] tensor shape
        img_shape = self.get_input_shape('img_in')[1:]
        # the keys need to match the models input/output layers
        shapes = ({'img_in': tf.TensorShape(img_shape)},
                  {'outputs': tf.TensorShape([self.num_outputs])})
        return shapes


class KerasLatent(KerasPilot):
    def __init__(self,
                 interpreter: Interpreter = KerasInterpreter(),
                 input_shape: Tuple[int, ...] = (120, 160, 3),
                 num_outputs: int = 2):
        self.num_outputs = num_outputs
        super().__init__(interpreter, input_shape)

    def create_model(self):
        return default_latent(self.num_outputs, self.input_shape)

    def compile(self):
        loss = {"img_out": "mse", "n_outputs0": "mse", "n_outputs1": "mse"}
        weights = {"img_out": 100.0, "n_outputs0": 2.0, "n_outputs1": 1.0}
        self.interpreter.compile(optimizer=self.optimizer,
                                 loss=loss, loss_weights=weights)

    def interpreter_to_output(self, interpreter_out) \
            -> Tuple[Union[float, np.ndarray], ...]:
        steering = interpreter_out[1]
        throttle = interpreter_out[2]
        return steering[0][0], throttle[0][0]


def conv2d(filters, kernel, strides, layer_num, activation='relu'):
    """
    Helper function to create a standard valid-padded convolutional layer
    with square kernel and strides and unified naming convention

    :param filters:     channel dimension of the layer
    :param kernel:      creates (kernel, kernel) kernel matrix dimension
    :param strides:     creates (strides, strides) stride
    :param layer_num:   used in labelling the layer
    :param activation:  activation, defaults to relu
    :return:            tf.keras Convolution2D layer
    """
    return Convolution2D(filters=filters,
                         kernel_size=(kernel, kernel),
                         strides=(strides, strides),
                         activation=activation,
                         name='conv2d_' + str(layer_num))


def core_cnn_layers(img_in, drop, l4_stride=1):
    """
    Returns the core CNN layers that are shared among the different models,
    like linear, imu, behavioural

    :param img_in:          input layer of network
    :param drop:            dropout rate
    :param l4_stride:       4-th layer stride, default 1
    :return:                stack of CNN layers
    """
    x = img_in
    x = conv2d(24, 5, 2, 1)(x)
    x = Dropout(drop)(x)
    x = conv2d(32, 5, 2, 2)(x)
    x = Dropout(drop)(x)
    x = conv2d(64, 5, 2, 3)(x)
    x = Dropout(drop)(x)
    x = conv2d(64, 3, l4_stride, 4)(x)
    x = Dropout(drop)(x)
    x = conv2d(64, 3, 1, 5)(x)
    x = Dropout(drop)(x)
    x = Flatten(name='flattened')(x)
    return x


def default_n_linear(num_outputs, input_shape=(120, 160, 3)):
    drop = 0.2
    img_in = Input(shape=input_shape, name='img_in')
    x = core_cnn_layers(img_in, drop)
    x = Dense(100, activation='relu', name='dense_1')(x)
    x = Dropout(drop)(x)
    x = Dense(50, activation='relu', name='dense_2')(x)
    x = Dropout(drop)(x)

    outputs = []
    for i in range(num_outputs):
        outputs.append(
            Dense(1, activation='linear', name='n_outputs' + str(i))(x))

    model = Model(inputs=[img_in], outputs=outputs, name='linear')
    return model


def default_memory(input_shape=(120, 160, 3), mem_length=3, mem_depth=0):
    drop = 0.2
    drop2 = 0.1
    logger.info(f'Creating memory model with length {mem_length}, depth '
                f'{mem_depth}')
    img_in = Input(shape=input_shape, name='img_in')
    x = core_cnn_layers(img_in, drop)
    mem_in = Input(shape=(2 * mem_length,), name='mem_in')
    y = mem_in
    for i in range(mem_depth):
        y = Dense(4 * mem_length, activation='relu', name=f'mem_{i}')(y)
        y = Dropout(drop2)(y)
    for i in range(1, mem_length):
        y = Dense(2 * (mem_length - i), activation='relu', name=f'mem_c_{i}')(y)
        y = Dropout(drop2)(y)
    x = concatenate([x, y])
    x = Dense(100, activation='relu', name='dense_1')(x)
    x = Dropout(drop)(x)
    x = Dense(50, activation='relu', name='dense_2')(x)
    x = Dropout(drop)(x)
    activation = ['tanh', 'sigmoid']
    outputs = [Dense(1, activation=activation[i], name='n_outputs' + str(i))(x)
               for i in range(2)]
    model = Model(inputs=[img_in, mem_in], outputs=outputs, name='memory')
    return model


def default_categorical(input_shape=(120, 160, 3)):
    drop = 0.2
    img_in = Input(shape=input_shape, name='img_in')
    x = core_cnn_layers(img_in, drop, l4_stride=2)
    x = Dense(100, activation='relu', name="dense_1")(x)
    x = Dropout(drop)(x)
    x = Dense(50, activation='relu', name="dense_2")(x)
    x = Dropout(drop)(x)
    # Categorical output of the angle into 15 bins
    angle_out = Dense(15, activation='softmax', name='angle_out')(x)
    # categorical output of throttle into 20 bins
    throttle_out = Dense(20, activation='softmax', name='throttle_out')(x)

    model = Model(inputs=[img_in], outputs=[angle_out, throttle_out],
                  name='categorical')
    return model


def default_imu(num_outputs, num_imu_inputs, input_shape):
    drop = 0.2
    img_in = Input(shape=input_shape, name='img_in')
    imu_in = Input(shape=(num_imu_inputs,), name="imu_in")

    x = core_cnn_layers(img_in, drop)
    x = Dense(100, activation='relu')(x)
    x = Dropout(.1)(x)
    
    y = imu_in
    y = Dense(14, activation='relu')(y)
    y = Dense(14, activation='relu')(y)
    y = Dense(14, activation='relu')(y)
    
    z = concatenate([x, y])
    z = Dense(50, activation='relu')(z)
    z = Dropout(.1)(z)
    z = Dense(50, activation='relu')(z)
    z = Dropout(.1)(z)

    outputs = []
    for i in range(num_outputs):
        outputs.append(Dense(1, activation='linear', name='out_' + str(i))(z))
        
    model = Model(inputs=[img_in, imu_in], outputs=outputs, name='imu')
    return model


def default_bhv(num_bvh_inputs, input_shape):
    drop = 0.2
    img_in = Input(shape=input_shape, name='img_in')
    # tensorflow is ordering the model inputs alphabetically in tensorrt,
    # so behavior must come after image, hence we put an x here in front.
    bvh_in = Input(shape=(num_bvh_inputs,), name="xbehavior_in")

    x = core_cnn_layers(img_in, drop)
    x = Dense(100, activation='relu')(x)
    x = Dropout(.1)(x)
    
    y = bvh_in
    y = Dense(num_bvh_inputs * 2, activation='relu')(y)
    y = Dense(num_bvh_inputs * 2, activation='relu')(y)
    y = Dense(num_bvh_inputs * 2, activation='relu')(y)
    
    z = concatenate([x, y])
    z = Dense(100, activation='relu')(z)
    z = Dropout(.1)(z)
    z = Dense(50, activation='relu')(z)
    z = Dropout(.1)(z)
    
    # Categorical output of the angle into 15 bins
    angle_out = Dense(15, activation='softmax', name='angle_out')(z)
    # Categorical output of throttle into 20 bins
    throttle_out = Dense(20, activation='softmax', name='throttle_out')(z)

    model = Model(inputs=[img_in, bvh_in], outputs=[angle_out, throttle_out],
                  name='behavioral')
    return model


def default_loc(num_locations, input_shape):
    drop = 0.2
    img_in = Input(shape=input_shape, name='img_in')

    x = core_cnn_layers(img_in, drop)
    x = Dense(100, activation='relu')(x)
    x = Dropout(drop)(x)
    
    z = Dense(50, activation='relu')(x)
    z = Dropout(drop)(z)

    # linear output of the angle
    angle_out = Dense(1, activation='linear', name='angle')(z)
    # linear output of throttle
    throttle_out = Dense(1, activation='linear', name='throttle')(z)
    # Categorical output of location
    # Here is a crazy detail b/c TF Lite has a bug and returns the outputs
    # in the alphabetical order of the name of the layers, so make sure
    # this output comes last
    loc_out = Dense(num_locations, activation='softmax', name='zloc')(z)

    model = Model(inputs=[img_in], outputs=[angle_out, throttle_out, loc_out],
                  name='localizer')
    return model


def rnn_lstm(seq_length=3, num_outputs=2, input_shape=(120, 160, 3)):
    # add sequence length dimensions as keras time-distributed expects shape
    # of (num_samples, seq_length, input_shape)
    img_seq_shape = (seq_length,) + input_shape
    img_in = Input(shape=img_seq_shape, name='img_in')
    drop_out = 0.3

    x = img_in
    x = TD(Convolution2D(24, (5, 5), strides=(2, 2), activation='relu'))(x)
    x = TD(Dropout(drop_out))(x)
    x = TD(Convolution2D(32, (5, 5), strides=(2, 2), activation='relu'))(x)
    x = TD(Dropout(drop_out))(x)
    x = TD(Convolution2D(32, (3, 3), strides=(2, 2), activation='relu'))(x)
    x = TD(Dropout(drop_out))(x)
    x = TD(Convolution2D(32, (3, 3), strides=(1, 1), activation='relu'))(x)
    x = TD(Dropout(drop_out))(x)
    x = TD(MaxPooling2D(pool_size=(2, 2)))(x)
    x = TD(Flatten(name='flattened'))(x)
    x = TD(Dense(100, activation='relu'))(x)
    x = TD(Dropout(drop_out))(x)

    x = LSTM(128, return_sequences=True, name="LSTM_seq")(x)
    x = Dropout(.1)(x)
    x = LSTM(128, return_sequences=False, name="LSTM_fin")(x)
    x = Dropout(.1)(x)
    x = Dense(128, activation='relu')(x)
    x = Dropout(.1)(x)
    x = Dense(64, activation='relu')(x)
    x = Dense(10, activation='relu')(x)
    out = Dense(num_outputs, activation='linear', name='model_outputs')(x)
    model = Model(inputs=[img_in], outputs=[out], name='lstm')
    return model


def build_3d_cnn(input_shape, s, num_outputs):
    """
    Credit: https://github.com/jessecha/DNRacing/blob/master/3D_CNN_Model/model.py

    :param input_shape:     image input shape
    :param s:               sequence length
    :param num_outputs:     output dimension
    :return:                keras model
    """
    drop = 0.5
    input_shape = (s, ) + input_shape
    img_in = Input(shape=input_shape, name='img_in')
    x = img_in
    # Second layer
    x = Conv3D(
            filters=16, kernel_size=(3, 3, 3), strides=(1, 3, 3),
            data_format='channels_last', padding='same', activation='relu')(x)
    x = MaxPooling3D(
            pool_size=(1, 2, 2), strides=(1, 2, 2), padding='valid',
            data_format=None)(x)
    # Third layer
    x = Conv3D(
            filters=32, kernel_size=(3, 3, 3), strides=(1, 1, 1),
            data_format='channels_last', padding='same', activation='relu')(x)
    x = MaxPooling3D(
        pool_size=(1, 2, 2), strides=(1, 2, 2), padding='valid',
        data_format=None)(x)
    # Fourth layer
    x = Conv3D(
            filters=64, kernel_size=(3, 3, 3), strides=(1, 1, 1),
            data_format='channels_last', padding='same', activation='relu')(x)
    x = MaxPooling3D(
            pool_size=(1, 2, 2), strides=(1, 2, 2), padding='valid',
            data_format=None)(x)
    # Fifth layer
    x = Conv3D(
            filters=128, kernel_size=(3, 3, 3), strides=(1, 1, 1),
            data_format='channels_last', padding='same', activation='relu')(x)
    x = MaxPooling3D(
            pool_size=(1, 2, 2), strides=(1, 2, 2), padding='valid',
            data_format=None)(x)
    # Fully connected layer
    x = Flatten()(x)

    x = Dense(256)(x)
    x = BatchNormalization()(x)
    x = Activation('relu')(x)
    x = Dropout(drop)(x)

    x = Dense(256)(x)
    x = BatchNormalization()(x)
    x = Activation('relu')(x)
    x = Dropout(drop)(x)

    out = Dense(num_outputs, name='outputs')(x)
    model = Model(inputs=[img_in], outputs=out, name='3dcnn')
    return model


def default_latent(num_outputs, input_shape):
    # TODO: this auto-encoder should run the standard cnn in encoding and
    #  have corresponding decoder. Also outputs should be reversed with
    #  images at end.
    drop = 0.2
    img_in = Input(shape=input_shape, name='img_in')
    x = img_in
    x = Convolution2D(24, 5, strides=2, activation='relu', name="conv2d_1")(x)
    x = Dropout(drop)(x)
    x = Convolution2D(32, 5, strides=2, activation='relu', name="conv2d_2")(x)
    x = Dropout(drop)(x)
    x = Convolution2D(32, 5, strides=2, activation='relu', name="conv2d_3")(x)
    x = Dropout(drop)(x)
    x = Convolution2D(32, 3, strides=1, activation='relu', name="conv2d_4")(x)
    x = Dropout(drop)(x)
    x = Convolution2D(32, 3, strides=1, activation='relu', name="conv2d_5")(x)
    x = Dropout(drop)(x)
    x = Convolution2D(64, 3, strides=2, activation='relu', name="conv2d_6")(x)
    x = Dropout(drop)(x)
    x = Convolution2D(64, 3, strides=2, activation='relu', name="conv2d_7")(x)
    x = Dropout(drop)(x)
    x = Convolution2D(64, 1, strides=2, activation='relu', name="latent")(x)

    y = Conv2DTranspose(filters=64, kernel_size=3, strides=2,
                        name="deconv2d_1")(x)
    y = Conv2DTranspose(filters=64, kernel_size=3, strides=2,
                        name="deconv2d_2")(y)
    y = Conv2DTranspose(filters=32, kernel_size=3, strides=2,
                        name="deconv2d_3")(y)
    y = Conv2DTranspose(filters=32, kernel_size=3, strides=2,
                        name="deconv2d_4")(y)
    y = Conv2DTranspose(filters=32, kernel_size=3, strides=2,
                        name="deconv2d_5")(y)
    y = Conv2DTranspose(filters=1, kernel_size=3, strides=2, name="img_out")(y)
    
    x = Flatten(name='flattened')(x)
    x = Dense(256, activation='relu')(x)
    x = Dropout(drop)(x)
    x = Dense(100, activation='relu')(x)
    x = Dropout(drop)(x)
    x = Dense(50, activation='relu')(x)
    x = Dropout(drop)(x)

    outputs = [y]
    for i in range(num_outputs):
        outputs.append(Dense(1, activation='linear', name='n_outputs' + str(i))(x))
        
    model = Model(inputs=[img_in], outputs=outputs, name='latent')
    return model<|MERGE_RESOLUTION|>--- conflicted
+++ resolved
@@ -92,12 +92,9 @@
     def seq_size(self) -> int:
         return 0
 
-<<<<<<< HEAD
     def use_lap_pct(self) -> bool:
         return False
 
-=======
->>>>>>> 4722828d
     def run(self, img_arr: np.ndarray, *other_arr: List[float]) \
             -> Tuple[Union[float, np.ndarray], ...]:
         """
@@ -394,19 +391,6 @@
                  mem_depth: int = 0,
                  mem_start_speed: float = 0.0,
                  **kwargs):
-<<<<<<< HEAD
-        """
-        Ctor
-
-        :param interpreter:
-        :param input_shape:
-        :param mem_length:
-        :param mem_depth:
-        :param mem_start_speed:
-        :param kwargs:          need to pass kwargs here for diamond to work
-        """
-=======
->>>>>>> 4722828d
         self.mem_length = mem_length
         self.mem_start_speed = mem_start_speed
         # create memory of [anlge=0, throttle=mem_start_speed] * mem_length
