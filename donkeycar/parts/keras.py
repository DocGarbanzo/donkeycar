'''

pilots.py

Methods to create, use, save and load pilots. Pilots
contain the highlevel logic used to determine the angle
and throttle of a vehicle. Pilots can include one or more
models to help direct the vehicles motion.

'''


import numpy as np

import tensorflow as tf
from tensorflow.python import keras
from tensorflow.python.keras import regularizers
from tensorflow.python.keras.layers import Input, Dense
from tensorflow.python.keras.models import Model, Sequential
from tensorflow.python.keras.layers import Convolution2D, Conv2D, MaxPooling2D, AveragePooling2D, BatchNormalization
from tensorflow.python.keras.layers import Activation, Dropout, Flatten, Cropping2D, Lambda
from tensorflow.python.keras.layers.merge import concatenate
from tensorflow.python.keras.layers import LSTM
from tensorflow.python.keras.layers.wrappers import TimeDistributed as TD
from tensorflow.python.keras.layers import Conv3D, MaxPooling3D, Cropping3D, Conv2DTranspose

import donkeycar as dk

if tf.__version__ == '1.13.1':
    from tensorflow import ConfigProto, Session

    # Override keras session to work around a bug in TF 1.13.1
    # Remove after we upgrade to TF 1.14 / TF 2.x.
    config = ConfigProto()
    config.gpu_options.allow_growth = True
    session = Session(config=config)
    keras.backend.set_session(session)



class KerasPilot(object):
    '''
    Base class for Keras models that will provide steering and throttle to guide a car.
    '''
    def __init__(self):
        self.model = None
        self.optimizer = "adam"

    def load(self, model_path):
        self.model = keras.models.load_model(model_path)

    def load_weights(self, model_path, by_name=True):
        self.model.load_weights(model_path, by_name=by_name)

    def shutdown(self):
        pass

    def compile(self):
        pass

    def set_optimizer(self, optimizer_type, rate, decay):
        if optimizer_type == "adam":
            self.model.optimizer = keras.optimizers.Adam(lr=rate, decay=decay)
        elif optimizer_type == "sgd":
            self.model.optimizer = keras.optimizers.SGD(lr=rate, decay=decay)
        elif optimizer_type == "rmsprop":
            self.model.optimizer = keras.optimizers.RMSprop(lr=rate, decay=decay)
        else:
            raise Exception("unknown optimizer type: %s" % optimizer_type)

    def get_input_shape(self):
        assert self.model is not None, "Need to load model first"
        return self.model.inputs[0].shape

    def train(self, train_gen, val_gen,
              saved_model_path, epochs=100, steps=100, train_split=0.8,
              verbose=1, min_delta=.0005, patience=15, use_early_stop=True):
        """
        train_gen: generator that yields an array of images an array of

        """

        # checkpoint to save model after each epoch
        save_best = keras.callbacks.ModelCheckpoint(saved_model_path,
                                                    monitor='val_loss',
                                                    verbose=verbose,
                                                    save_best_only=True,
                                                    mode='min')

        # stop training if the validation error stops improving.
        early_stop = keras.callbacks.EarlyStopping(monitor='val_loss',
                                                   min_delta=min_delta,
                                                   patience=patience,
                                                   verbose=verbose,
                                                   mode='auto')

        callbacks_list = [save_best]

        if use_early_stop:
            callbacks_list.append(early_stop)

        hist = self.model.fit_generator(
                        train_gen,
                        steps_per_epoch=steps,
                        epochs=epochs,
                        verbose=1,
                        validation_data=val_gen,
                        callbacks=callbacks_list,
                        validation_steps=steps*(1.0 - train_split))
        return hist


class KerasCategorical(KerasPilot):
    '''
    The KerasCategorical pilot breaks the steering and throttle decisions into discreet
    angles and then uses categorical cross entropy to train the network to activate a single
    neuron for each steering and throttle choice. This can be interesting because we
    get the confidence value as a distribution over all choices.
    This uses the dk.utils.linear_bin and dk.utils.linear_unbin to transform continuous
    real numbers into a range of discreet values for training and runtime.
    The input and output are therefore bounded and must be chosen wisely to match the data.
    The default ranges work for the default setup. But cars which go faster may want to
    enable a higher throttle range. And cars with larger steering throw may want more bins.
    '''
    def __init__(self, input_shape=(120, 160, 3), throttle_range=0.5, roi_crop=(0, 0), *args, **kwargs):
        super(KerasCategorical, self).__init__(*args, **kwargs)
        self.model = default_categorical(input_shape, roi_crop)
        self.compile()
        self.throttle_range = throttle_range

    def compile(self):
        self.model.compile(optimizer=self.optimizer, metrics=['acc'],
                  loss={'angle_out': 'categorical_crossentropy',
                        'throttle_out': 'categorical_crossentropy'},
                  loss_weights={'angle_out': 0.5, 'throttle_out': 1.0})

    def run(self, img_arr):
        if img_arr is None:
            print('no image')
            return 0.0, 0.0

        img_arr = img_arr.reshape((1,) + img_arr.shape)
        angle_binned, throttle = self.model.predict(img_arr)
        N = len(throttle[0])
        throttle = dk.utils.linear_unbin(throttle, N=N, offset=0.0, R=self.throttle_range)
        angle_unbinned = dk.utils.linear_unbin(angle_binned)
        return angle_unbinned, throttle


class KerasLinear(KerasPilot):
    '''
    The KerasLinear pilot uses one neuron to output a continous value via the
    Keras Dense layer with linear activation. One each for steering and throttle.
    The output is not bounded.
    '''
    def __init__(self, num_outputs=2, input_shape=(120, 160, 3), roi_crop=(0, 0), *args, **kwargs):
        super(KerasLinear, self).__init__(*args, **kwargs)
        self.model = default_n_linear(num_outputs, input_shape, roi_crop)
        self.compile()

    def compile(self):
            self.model.compile(optimizer=self.optimizer, loss='mse')

    def run(self, img_arr):
        img_arr = img_arr.reshape((1,) + img_arr.shape)
        outputs = self.model.predict(img_arr)
        steering = outputs[0]
        throttle = outputs[1]
        return steering[0][0], throttle[0][0]


class KerasSquarePlus(KerasLinear):
    '''
    The KerasLinear pilot uses one neuron to output a continous value via the
    Keras Dense layer with linear activation. One each for steering and throttle.
    The output is not bounded.
    '''
    def __init__(self, input_shape=(120, 160, 3), roi_crop=(0, 0), *args, **kwargs):
        self.model = default_linear_plus(input_shape, roi_crop)
        self.compile()

    def compile(self):
        self.model.compile(optimizer='adam', loss='mse',
                           loss_weights={'angle_out': 0.9, 'throttle_out': 0.1})


class KerasIMU(KerasPilot):
    '''
    A Keras part that take an image and IMU vector as input,
    outputs steering and throttle

    Note: When training, you will need to vectorize the input from the IMU.
    Depending on the names you use for imu records, something like this will work:

    X_keys = ['cam/image_array','imu_array']
    y_keys = ['user/angle', 'user/throttle']

    def rt(rec):
        rec['imu_array'] = np.array([ rec['imu/acl_x'], rec['imu/acl_y'], rec['imu/acl_z'],
            rec['imu/gyr_x'], rec['imu/gyr_y'], rec['imu/gyr_z'] ])
        return rec

    kl = KerasIMU()

    tubgroup = TubGroup(tub_names)
    train_gen, val_gen = tubgroup.get_train_val_gen(X_keys, y_keys, record_transform=rt,
                                                    batch_size=cfg.BATCH_SIZE,
                                                    train_frac=cfg.TRAIN_TEST_SPLIT)

    '''
    def __init__(self, model=None, num_outputs=2, num_imu_inputs=6, input_shape=(120, 160, 3), *args, **kwargs):
        super(KerasIMU, self).__init__(*args, **kwargs)
        self.num_imu_inputs = num_imu_inputs
        self.model = default_imu(num_outputs = num_outputs, num_imu_inputs = num_imu_inputs, input_shape=input_shape)
        self.compile()

    def compile(self):
        self.model.compile(optimizer=self.optimizer, loss='mse')

    def run(self, img_arr, accel_x, accel_y, accel_z, gyr_x, gyr_y, gyr_z):
        #TODO: would be nice to take a vector input array.
        img_arr = img_arr.reshape((1,) + img_arr.shape)
        imu_arr = np.array([accel_x, accel_y, accel_z, gyr_x, gyr_y, gyr_z]).reshape(1,self.num_imu_inputs)
        outputs = self.model.predict([img_arr, imu_arr])
        steering = outputs[0]
        throttle = outputs[1]
        return steering[0][0], throttle[0][0]


class KerasBehavioral(KerasPilot):
    '''
    A Keras part that take an image and Behavior vector as input,
    outputs steering and throttle
    '''
    def __init__(self, model=None, num_outputs=2, num_behavior_inputs=2, input_shape=(120, 160, 3), *args, **kwargs):
        super(KerasBehavioral, self).__init__(*args, **kwargs)
        self.model = default_bhv(num_outputs = num_outputs, num_bvh_inputs = num_behavior_inputs, input_shape=input_shape)
        self.compile()

    def compile(self):
        self.model.compile(optimizer=self.optimizer, loss='mse')

    def run(self, img_arr, state_array):
        img_arr = img_arr.reshape((1,) + img_arr.shape)
        bhv_arr = np.array(state_array).reshape(1,len(state_array))
        angle_binned, throttle = self.model.predict([img_arr, bhv_arr])
        # in order to support older models with linear throttle,
        # we will test for shape of throttle to see if it's the newer
        # binned version.
        N = len(throttle[0])

        if N > 0:
            throttle = dk.utils.linear_unbin(throttle, N=N, offset=0.0, R=0.5)
        else:
            throttle = throttle[0][0]
        angle_unbinned = dk.utils.linear_unbin(angle_binned)
        return angle_unbinned, throttle


class KerasLocalizer(KerasPilot):
    '''
    A Keras part that take an image as input,
    outputs steering and throttle, and localisation category
    '''
    def __init__(self, model=None, num_locations=8, input_shape=(120, 160, 3), *args, **kwargs):
        super(KerasLocalizer, self).__init__(*args, **kwargs)
        self.model = default_loc(num_locations=num_locations, input_shape=input_shape)
        self.compile()

    def compile(self):
        self.model.compile(optimizer=self.optimizer, metrics=['acc'], loss='mse')

    def run(self, img_arr):
        img_arr = img_arr.reshape((1,) + img_arr.shape)
<<<<<<< HEAD
        angle_binned, throttle, track_loc = self.model.predict([img_arr])
        # in order to support older models with linear throttle,
        # we will test for shape of throttle to see if it's the newer
        # binned version.
        N = len(throttle[0])
        loc = np.argmax(track_loc[0])

        if N > 0:
            throttle = dk.utils.linear_unbin(throttle, N=N, offset=0.0, R=0.5)
        else:
            throttle = throttle[0][0]
        angle_unbinned = dk.utils.linear_unbin(angle_binned)
        print("angle_unbinned", angle_unbinned, "throttle", throttle)

        return angle_unbinned, throttle, loc
=======
        angle, throttle, track_loc = self.model.predict([img_arr])
        loc = np.argmax(track_loc[0])

        return angle, throttle, loc
>>>>>>> cbcdee00


def adjust_input_shape(input_shape, roi_crop):
    height = input_shape[0]
    new_height = height - roi_crop[0] - roi_crop[1]
    return (new_height, input_shape[1], input_shape[2])


def default_categorical(input_shape=(120, 160, 3), roi_crop=(0, 0)):

    opt = keras.optimizers.Adam()
    drop = 0.2

    # we now expect that cropping done elsewhere. we will adjust our expeected image size here:
    input_shape = adjust_input_shape(input_shape, roi_crop)

    img_in = Input(shape=input_shape, name='img_in')                      # First layer, input layer, Shape comes from camera.py resolution, RGB
    x = img_in
    x = Convolution2D(24, (5,5), strides=(2,2), activation='relu', name="conv2d_1")(x)       # 24 features, 5 pixel x 5 pixel kernel (convolution, feauture) window, 2wx2h stride, relu activation
    x = Dropout(drop)(x)                                                      # Randomly drop out (turn off) 10% of the neurons (Prevent overfitting)
    x = Convolution2D(32, (5,5), strides=(2,2), activation='relu', name="conv2d_2")(x)       # 32 features, 5px5p kernel window, 2wx2h stride, relu activatiion
    x = Dropout(drop)(x)                                                      # Randomly drop out (turn off) 10% of the neurons (Prevent overfitting)
    if input_shape[0] > 32 :
        x = Convolution2D(64, (5,5), strides=(2,2), activation='relu', name="conv2d_3")(x)       # 64 features, 5px5p kernal window, 2wx2h stride, relu
    else:
        x = Convolution2D(64, (3,3), strides=(1,1), activation='relu', name="conv2d_3")(x)       # 64 features, 5px5p kernal window, 2wx2h stride, relu
    if input_shape[0] > 64 :
        x = Convolution2D(64, (3,3), strides=(2,2), activation='relu', name="conv2d_4")(x)       # 64 features, 3px3p kernal window, 2wx2h stride, relu
    elif input_shape[0] > 32 :
        x = Convolution2D(64, (3,3), strides=(1,1), activation='relu', name="conv2d_4")(x)       # 64 features, 3px3p kernal window, 2wx2h stride, relu
    x = Dropout(drop)(x)                                                      # Randomly drop out (turn off) 10% of the neurons (Prevent overfitting)
    x = Convolution2D(64, (3,3), strides=(1,1), activation='relu', name="conv2d_5")(x)       # 64 features, 3px3p kernal window, 1wx1h stride, relu
    x = Dropout(drop)(x)                                                      # Randomly drop out (turn off) 10% of the neurons (Prevent overfitting)
    # Possibly add MaxPooling (will make it less sensitive to position in image).  Camera angle fixed, so may not to be needed

    x = Flatten(name='flattened')(x)                                        # Flatten to 1D (Fully connected)
    x = Dense(100, activation='relu', name="fc_1")(x)                                    # Classify the data into 100 features, make all negatives 0
    x = Dropout(drop)(x)                                                      # Randomly drop out (turn off) 10% of the neurons (Prevent overfitting)
    x = Dense(50, activation='relu', name="fc_2")(x)                                     # Classify the data into 50 features, make all negatives 0
    x = Dropout(drop)(x)                                                      # Randomly drop out 10% of the neurons (Prevent overfitting)
    #categorical output of the angle
    angle_out = Dense(15, activation='softmax', name='angle_out')(x)        # Connect every input with every output and output 15 hidden units. Use Softmax to give percentage. 15 categories and find best one based off percentage 0.0-1.0

    #continous output of throttle
    throttle_out = Dense(20, activation='softmax', name='throttle_out')(x)      # Reduce to 1 number, Positive number only

    model = Model(inputs=[img_in], outputs=[angle_out, throttle_out])
    return model


def default_n_linear(num_outputs, input_shape=(120, 160, 3), roi_crop=(0, 0)):

    drop = 0.1
    # we now expect that cropping done elsewhere. we will adjust our expeected image size here:
    input_shape = adjust_input_shape(input_shape, roi_crop)

    img_in = Input(shape=input_shape, name='img_in')
    x = img_in
    x = Convolution2D(24, (5,5), strides=(2,2), activation='relu', name="conv2d_1")(x)
    x = Dropout(drop)(x)
    x = Convolution2D(32, (5,5), strides=(2,2), activation='relu', name="conv2d_2")(x)
    x = Dropout(drop)(x)
    x = Convolution2D(64, (5,5), strides=(2,2), activation='relu', name="conv2d_3")(x)
    x = Dropout(drop)(x)
    x = Convolution2D(64, (3,3), strides=(1,1), activation='relu', name="conv2d_4")(x)
    x = Dropout(drop)(x)
    x = Convolution2D(64, (3,3), strides=(1,1), activation='relu', name="conv2d_5")(x)
    x = Dropout(drop)(x)

    x = Flatten(name='flattened')(x)
    x = Dense(100, activation='relu')(x)
    x = Dropout(drop)(x)
    x = Dense(50, activation='relu')(x)
    x = Dropout(drop)(x)

    outputs = []

    for i in range(num_outputs):
        outputs.append(Dense(1, activation='linear', name='n_outputs' + str(i))(x))

    model = Model(inputs=[img_in], outputs=outputs)

    return model


def default_linear_plus(input_shape=(120, 160, 3), roi_crop=(0, 0)):
    drop = 0.1
    l2 = 0.01
    input_shape = adjust_input_shape(input_shape, roi_crop)
    img_in = Input(shape=input_shape, name='img_in')
    x = img_in
    # This makes the picture square (assuming 3x4 input) in all following layers
    x = Conv2D(filters=16, kernel_size=(7, 7), strides=(3, 4), padding='same',
               activation='relu', name='conv1')(x)
    x = BatchNormalization(name='batch_norm1')(x)
    x = AveragePooling2D(pool_size=(2, 2), padding='same', name='pool1')(x)
    x = Dropout(drop)(x)
    x = Conv2D(filters=32, kernel_size=(5, 5), strides=(2, 2), padding='same',
               activation='relu', name='conv2')(x)
    x = BatchNormalization(name='batch_norm2')(x)
    x = AveragePooling2D(pool_size=(2, 2), padding='same', name='pool2')(x)
    x = Dropout(drop)(x)
    x = Conv2D(filters=64, kernel_size=(3, 3), strides=(2, 2), padding='same',
               activation='relu', name='conv3')(x)
    x = BatchNormalization(name='batch_norm3')(x)
    # x = AveragePooling2D(pool_size=(2, 2), padding='same', name='pool3')(x)
    x = Dropout(drop)(x)
    x = Conv2D(filters=96, kernel_size=(3, 3), strides=(1, 1), padding='same',
               activation='relu', name='conv4')(x)
    x = BatchNormalization(name='batch_norm4')(x)
    x = AveragePooling2D(pool_size=(2, 2), padding='same', name='pool4')(x)
    x = Flatten(name='flattened')(x)
    x = Dense(units=96, activation='linear',
              kernel_regularizer=regularizers.l2(l2))(x)
    x = Dense(units=48, activation='linear',
              kernel_regularizer=regularizers.l2(l2))(x)

    angle_out = Dense(units=1, activation='linear', name='angle_out')(x)
    throttle_out = Dense(units=1, activation='linear', name='throttle_out')(x)
    model = Model(inputs=[img_in], outputs=[angle_out, throttle_out])
    return model


def default_imu(num_outputs, num_imu_inputs, input_shape):

    #we now expect that cropping done elsewhere. we will adjust our expeected image size here:
    #input_shape = adjust_input_shape(input_shape, roi_crop)

    img_in = Input(shape=input_shape, name='img_in')
    imu_in = Input(shape=(num_imu_inputs,), name="imu_in")

    x = img_in
    x = Convolution2D(24, (5,5), strides=(2,2), activation='relu')(x)
    x = Convolution2D(32, (5,5), strides=(2,2), activation='relu')(x)
    x = Convolution2D(64, (3,3), strides=(2,2), activation='relu')(x)
    x = Convolution2D(64, (3,3), strides=(1,1), activation='relu')(x)
    x = Convolution2D(64, (3,3), strides=(1,1), activation='relu')(x)
    x = Flatten(name='flattened')(x)
    x = Dense(100, activation='relu')(x)
    x = Dropout(.1)(x)

    y = imu_in
    y = Dense(14, activation='relu')(y)
    y = Dense(14, activation='relu')(y)
    y = Dense(14, activation='relu')(y)

    z = concatenate([x, y])
    z = Dense(50, activation='relu')(z)
    z = Dropout(.1)(z)
    z = Dense(50, activation='relu')(z)
    z = Dropout(.1)(z)

    outputs = []

    for i in range(num_outputs):
        outputs.append(Dense(1, activation='linear', name='out_' + str(i))(z))

    model = Model(inputs=[img_in, imu_in], outputs=outputs)

    return model


def default_bhv(num_outputs, num_bvh_inputs, input_shape):
    '''
    Notes: this model depends on concatenate which failed on keras < 2.0.8
    '''

    img_in = Input(shape=input_shape, name='img_in')
    bvh_in = Input(shape=(num_bvh_inputs,), name="behavior_in")

    x = img_in
    #x = Cropping2D(cropping=((60,0), (0,0)))(x) #trim 60 pixels off top
    x = Convolution2D(24, (5,5), strides=(2,2), activation='relu')(x)
    x = Convolution2D(32, (5,5), strides=(2,2), activation='relu')(x)
    x = Convolution2D(64, (5,5), strides=(2,2), activation='relu')(x)
    x = Convolution2D(64, (3,3), strides=(1,1), activation='relu')(x)
    x = Convolution2D(64, (3,3), strides=(1,1), activation='relu')(x)
    x = Flatten(name='flattened')(x)
    x = Dense(100, activation='relu')(x)
    x = Dropout(.1)(x)

    y = bvh_in
    y = Dense(num_bvh_inputs * 2, activation='relu')(y)
    y = Dense(num_bvh_inputs * 2, activation='relu')(y)
    y = Dense(num_bvh_inputs * 2, activation='relu')(y)

    z = concatenate([x, y])
    z = Dense(100, activation='relu')(z)
    z = Dropout(.1)(z)
    z = Dense(50, activation='relu')(z)
    z = Dropout(.1)(z)

    #categorical output of the angle
    angle_out = Dense(15, activation='softmax', name='angle_out')(z)        # Connect every input with every output and output 15 hidden units. Use Softmax to give percentage. 15 categories and find best one based off percentage 0.0-1.0

    #continous output of throttle
    throttle_out = Dense(20, activation='softmax', name='throttle_out')(z)      # Reduce to 1 number, Positive number only

    model = Model(inputs=[img_in, bvh_in], outputs=[angle_out, throttle_out])

    return model


def default_loc(num_locations, input_shape):
    drop = 0.2

    img_in = Input(shape=input_shape, name='img_in')

    x = img_in
    x = Convolution2D(24, (5,5), strides=(2,2), activation='relu', name="conv2d_1")(x)
    x = Dropout(drop)(x)
    x = Convolution2D(32, (5,5), strides=(2,2), activation='relu', name="conv2d_2")(x)
    x = Dropout(drop)(x)
    x = Convolution2D(64, (5,5), strides=(2,2), activation='relu', name="conv2d_3")(x)
    x = Dropout(drop)(x)
    x = Convolution2D(64, (3,3), strides=(2,2), activation='relu', name="conv2d_4")(x)
    x = Dropout(drop)(x)
    x = Convolution2D(64, (3,3), strides=(1,1), activation='relu', name="conv2d_5")(x)
    x = Dropout(drop)(x)
    x = Flatten(name='flattened')(x)
    x = Dense(100, activation='relu')(x)
    x = Dropout(drop)(x)

    z = Dense(50, activation='relu')(x)
<<<<<<< HEAD
    z = Dropout(.1)(z)


    #categorical output of the angle
    angle_out = Dense(15, activation='softmax', name='angle')(z)

    #categorical output of throttle
    throttle_out = Dense(20, activation='softmax', name='throttle')(z)
=======
    z = Dropout(drop)(z)
    
    
    #linear output of the angle
    angle_out = Dense(1, activation='linear', name='angle')(z)
    
    #linear output of throttle
    throttle_out = Dense(1, activation='linear', name='throttle')(z)
>>>>>>> cbcdee00

    #categorical output of location
    loc_out = Dense(num_locations, activation='softmax', name='loc')(z)

    model = Model(inputs=[img_in], outputs=[angle_out, throttle_out, loc_out])

    return model


class KerasRNN_LSTM(KerasPilot):
    def __init__(self, image_w =160, image_h=120, image_d=3, seq_length=3, num_outputs=2, *args, **kwargs):
        super(KerasRNN_LSTM, self).__init__(*args, **kwargs)
        image_shape = (image_h, image_w, image_d)
        self.model = rnn_lstm(seq_length=seq_length,
            num_outputs=num_outputs,
            image_shape=image_shape)
        self.seq_length = seq_length
        self.image_d = image_d
        self.image_w = image_w
        self.image_h = image_h
        self.img_seq = []
        self.compile()
        self.optimizer = "rmsprop"

    def compile(self):
        self.model.compile(optimizer=self.optimizer, loss='mse')

    def run(self, img_arr):
        if img_arr.shape[2] == 3 and self.image_d == 1:
            img_arr = dk.utils.rgb2gray(img_arr)

        while len(self.img_seq) < self.seq_length:
            self.img_seq.append(img_arr)

        self.img_seq = self.img_seq[1:]
        self.img_seq.append(img_arr)

        img_arr = np.array(self.img_seq).reshape(1, self.seq_length, self.image_h, self.image_w, self.image_d )
        outputs = self.model.predict([img_arr])
        steering = outputs[0][0]
        throttle = outputs[0][1]
        return steering, throttle


def rnn_lstm(seq_length=3, num_outputs=2, image_shape=(120,160,3)):

    #we now expect that cropping done elsewhere. we will adjust our expeected image size here:
    #input_shape = adjust_input_shape(input_shape, roi_crop)

    img_seq_shape = (seq_length,) + image_shape
    img_in = Input(batch_shape = img_seq_shape, name='img_in')
    drop_out = 0.3

    x = Sequential()
    x.add(TD(Convolution2D(24, (5,5), strides=(2,2), activation='relu'), input_shape=img_seq_shape))
    x.add(TD(Dropout(drop_out)))
    x.add(TD(Convolution2D(32, (5,5), strides=(2,2), activation='relu')))
    x.add(TD(Dropout(drop_out)))
    x.add(TD(Convolution2D(32, (3,3), strides=(2,2), activation='relu')))
    x.add(TD(Dropout(drop_out)))
    x.add(TD(Convolution2D(32, (3,3), strides=(1,1), activation='relu')))
    x.add(TD(Dropout(drop_out)))
    x.add(TD(MaxPooling2D(pool_size=(2, 2))))
    x.add(TD(Flatten(name='flattened')))
    x.add(TD(Dense(100, activation='relu')))
    x.add(TD(Dropout(drop_out)))

    x.add(LSTM(128, return_sequences=True, name="LSTM_seq"))
    x.add(Dropout(.1))
    x.add(LSTM(128, return_sequences=False, name="LSTM_fin"))
    x.add(Dropout(.1))
    x.add(Dense(128, activation='relu'))
    x.add(Dropout(.1))
    x.add(Dense(64, activation='relu'))
    x.add(Dense(10, activation='relu'))
    x.add(Dense(num_outputs, activation='linear', name='model_outputs'))

    return x


class Keras3D_CNN(KerasPilot):
    def __init__(self, image_w =160, image_h=120, image_d=3, seq_length=20, num_outputs=2, *args, **kwargs):
        super(Keras3D_CNN, self).__init__(*args, **kwargs)
        self.model = build_3d_cnn(w=image_w, h=image_h, d=image_d, s=seq_length, num_outputs=num_outputs)
        self.seq_length = seq_length
        self.image_d = image_d
        self.image_w = image_w
        self.image_h = image_h
        self.img_seq = []
        self.compile()

    def compile(self):
        self.model.compile(loss='mean_squared_error', optimizer=self.optimizer, metrics=['accuracy'])

    def run(self, img_arr):

        if img_arr.shape[2] == 3 and self.image_d == 1:
            img_arr = dk.utils.rgb2gray(img_arr)

        while len(self.img_seq) < self.seq_length:
            self.img_seq.append(img_arr)

        self.img_seq = self.img_seq[1:]
        self.img_seq.append(img_arr)

        img_arr = np.array(self.img_seq).reshape(1, self.seq_length, self.image_h, self.image_w, self.image_d )
        outputs = self.model.predict([img_arr])
        steering = outputs[0][0]
        throttle = outputs[0][1]
        return steering, throttle


def build_3d_cnn(w, h, d, s, num_outputs):
    #Credit: https://github.com/jessecha/DNRacing/blob/master/3D_CNN_Model/model.py
    '''
        w : width
        h : height
        d : depth
        s : n_stacked
    '''
    input_shape=(s, h, w, d)

    model = Sequential()
    #First layer
    #model.add(Cropping3D(cropping=((0,0), (50,10), (0,0)), input_shape=input_shape) ) #trim pixels off top

    # Second layer
    model.add(Conv3D(
        filters=16, kernel_size=(3,3,3), strides=(1,3,3),
        data_format='channels_last', padding='same', input_shape=input_shape)
    )
    model.add(Activation('relu'))
    model.add(MaxPooling3D(
        pool_size=(1,2,2), strides=(1,2,2), padding='valid', data_format=None)
    )
    # Third layer
    model.add(Conv3D(
        filters=32, kernel_size=(3,3,3), strides=(1,1,1),
        data_format='channels_last', padding='same')
    )
    model.add(Activation('relu'))
    model.add(MaxPooling3D(
        pool_size=(1, 2, 2), strides=(1,2,2), padding='valid', data_format=None)
    )
    # Fourth layer
    model.add(Conv3D(
        filters=64, kernel_size=(3,3,3), strides=(1,1,1),
        data_format='channels_last', padding='same')
    )
    model.add(Activation('relu'))
    model.add(MaxPooling3D(
        pool_size=(1,2,2), strides=(1,2,2), padding='valid', data_format=None)
    )
    # Fifth layer
    model.add(Conv3D(
        filters=128, kernel_size=(3,3,3), strides=(1,1,1),
        data_format='channels_last', padding='same')
    )
    model.add(Activation('relu'))
    model.add(MaxPooling3D(
        pool_size=(1,2,2), strides=(1,2,2), padding='valid', data_format=None)
    )
    # Fully connected layer
    model.add(Flatten())

    model.add(Dense(256))
    model.add(BatchNormalization())
    model.add(Activation('relu'))
    model.add(Dropout(0.5))

    model.add(Dense(256))
    model.add(BatchNormalization())
    model.add(Activation('relu'))
    model.add(Dropout(0.5))

    model.add(Dense(num_outputs))
    #model.add(Activation('tanh'))

    return model


class KerasLatent(KerasPilot):
    def __init__(self, num_outputs=2, input_shape=(120, 160, 3), *args, **kwargs):
        super().__init__(*args, **kwargs)
        self.model = default_latent(num_outputs, input_shape)
        self.compile()

    def compile(self):
        self.model.compile(optimizer=self.optimizer, loss={
            "img_out" : "mse", "n_outputs0" : "mse", "n_outputs1" : "mse"
        }, loss_weights={
            "img_out" : 100.0, "n_outputs0" : 2.0, "n_outputs1" : 1.0
        })

    def run(self, img_arr):
        img_arr = img_arr.reshape((1,) + img_arr.shape)
        outputs = self.model.predict(img_arr)
        steering = outputs[1]
        throttle = outputs[2]
        return steering[0][0], throttle[0][0]


def default_latent(num_outputs, input_shape):

    drop = 0.2

    img_in = Input(shape=input_shape, name='img_in')
    x = img_in
    x = Lambda(lambda x: x/255.)(x) # normalize
    x = Convolution2D(24, (5,5), strides=(2,2), activation='relu', name="conv2d_1")(x)
    x = Dropout(drop)(x)
    x = Convolution2D(32, (5,5), strides=(2,2), activation='relu', name="conv2d_2")(x)
    x = Dropout(drop)(x)
    x = Convolution2D(32, (5,5), strides=(2,2), activation='relu', name="conv2d_3")(x)
    x = Dropout(drop)(x)
    x = Convolution2D(32, (3,3), strides=(1,1), activation='relu', name="conv2d_4")(x)
    x = Dropout(drop)(x)
    x = Convolution2D(32, (3,3), strides=(1,1), activation='relu', name="conv2d_5")(x)
    x = Dropout(drop)(x)
    x = Convolution2D(64, (3,3), strides=(2,2), activation='relu', name="conv2d_6")(x)
    x = Dropout(drop)(x)
    x = Convolution2D(64, (3,3), strides=(2,2), activation='relu', name="conv2d_7")(x)
    x = Dropout(drop)(x)
    x = Convolution2D(10, (1,1), strides=(2,2), activation='relu', name="latent")(x)

    y = Conv2DTranspose(filters=64, kernel_size=(3,3), strides=2, name="deconv2d_1")(x)
    y = Conv2DTranspose(filters=64, kernel_size=(3,3), strides=2, name="deconv2d_2")(y)
    y = Conv2DTranspose(filters=32, kernel_size=(3,3), strides=2, name="deconv2d_3")(y)
    y = Conv2DTranspose(filters=32, kernel_size=(3,3), strides=2, name="deconv2d_4")(y)
    y = Conv2DTranspose(filters=32, kernel_size=(3,3), strides=2, name="deconv2d_5")(y)
    y = Conv2DTranspose(filters=1, kernel_size=(3,3), strides=2, name="img_out")(y)

    x = Flatten(name='flattened')(x)
    x = Dense(256, activation='relu')(x)
    x = Dropout(drop)(x)
    x = Dense(100, activation='relu')(x)
    x = Dropout(drop)(x)
    x = Dense(50, activation='relu')(x)
    x = Dropout(drop)(x)

    outputs = [y]

    for i in range(num_outputs):
        outputs.append(Dense(1, activation='linear', name='n_outputs' + str(i))(x))

    model = Model(inputs=[img_in], outputs=outputs)

    return model<|MERGE_RESOLUTION|>--- conflicted
+++ resolved
@@ -2,10 +2,10 @@
 
 pilots.py
 
-Methods to create, use, save and load pilots. Pilots
+Methods to create, use, save and load pilots. Pilots 
 contain the highlevel logic used to determine the angle
-and throttle of a vehicle. Pilots can include one or more
-models to help direct the vehicles motion.
+and throttle of a vehicle. Pilots can include one or more 
+models to help direct the vehicles motion. 
 
 '''
 
@@ -37,7 +37,6 @@
     keras.backend.set_session(session)
 
 
-
 class KerasPilot(object):
     '''
     Base class for Keras models that will provide steering and throttle to guide a car.
@@ -45,7 +44,7 @@
     def __init__(self):
         self.model = None
         self.optimizer = "adam"
-
+ 
     def load(self, model_path):
         self.model = keras.models.load_model(model_path)
 
@@ -98,14 +97,14 @@
 
         if use_early_stop:
             callbacks_list.append(early_stop)
-
+        
         hist = self.model.fit_generator(
-                        train_gen,
-                        steps_per_epoch=steps,
-                        epochs=epochs,
-                        verbose=1,
+                        train_gen, 
+                        steps_per_epoch=steps, 
+                        epochs=epochs, 
+                        verbose=1, 
                         validation_data=val_gen,
-                        callbacks=callbacks_list,
+                        callbacks=callbacks_list, 
                         validation_steps=steps*(1.0 - train_split))
         return hist
 
@@ -130,10 +129,10 @@
 
     def compile(self):
         self.model.compile(optimizer=self.optimizer, metrics=['acc'],
-                  loss={'angle_out': 'categorical_crossentropy',
+                  loss={'angle_out': 'categorical_crossentropy', 
                         'throttle_out': 'categorical_crossentropy'},
                   loss_weights={'angle_out': 0.5, 'throttle_out': 1.0})
-
+        
     def run(self, img_arr):
         if img_arr is None:
             print('no image')
@@ -149,7 +148,7 @@
 
 class KerasLinear(KerasPilot):
     '''
-    The KerasLinear pilot uses one neuron to output a continous value via the
+    The KerasLinear pilot uses one neuron to output a continous value via the 
     Keras Dense layer with linear activation. One each for steering and throttle.
     The output is not bounded.
     '''
@@ -194,7 +193,7 @@
 
     X_keys = ['cam/image_array','imu_array']
     y_keys = ['user/angle', 'user/throttle']
-
+    
     def rt(rec):
         rec['imu_array'] = np.array([ rec['imu/acl_x'], rec['imu/acl_y'], rec['imu/acl_z'],
             rec['imu/gyr_x'], rec['imu/gyr_y'], rec['imu/gyr_z'] ])
@@ -248,7 +247,7 @@
         # we will test for shape of throttle to see if it's the newer
         # binned version.
         N = len(throttle[0])
-
+        
         if N > 0:
             throttle = dk.utils.linear_unbin(throttle, N=N, offset=0.0, R=0.5)
         else:
@@ -272,29 +271,10 @@
 
     def run(self, img_arr):
         img_arr = img_arr.reshape((1,) + img_arr.shape)
-<<<<<<< HEAD
-        angle_binned, throttle, track_loc = self.model.predict([img_arr])
-        # in order to support older models with linear throttle,
-        # we will test for shape of throttle to see if it's the newer
-        # binned version.
-        N = len(throttle[0])
-        loc = np.argmax(track_loc[0])
-
-        if N > 0:
-            throttle = dk.utils.linear_unbin(throttle, N=N, offset=0.0, R=0.5)
-        else:
-            throttle = throttle[0][0]
-        angle_unbinned = dk.utils.linear_unbin(angle_binned)
-        print("angle_unbinned", angle_unbinned, "throttle", throttle)
-
-        return angle_unbinned, throttle, loc
-=======
         angle, throttle, track_loc = self.model.predict([img_arr])
         loc = np.argmax(track_loc[0])
 
         return angle, throttle, loc
->>>>>>> cbcdee00
-
 
 def adjust_input_shape(input_shape, roi_crop):
     height = input_shape[0]
@@ -336,10 +316,10 @@
     x = Dropout(drop)(x)                                                      # Randomly drop out 10% of the neurons (Prevent overfitting)
     #categorical output of the angle
     angle_out = Dense(15, activation='softmax', name='angle_out')(x)        # Connect every input with every output and output 15 hidden units. Use Softmax to give percentage. 15 categories and find best one based off percentage 0.0-1.0
-
+    
     #continous output of throttle
     throttle_out = Dense(20, activation='softmax', name='throttle_out')(x)      # Reduce to 1 number, Positive number only
-
+    
     model = Model(inputs=[img_in], outputs=[angle_out, throttle_out])
     return model
 
@@ -349,7 +329,7 @@
     drop = 0.1
     # we now expect that cropping done elsewhere. we will adjust our expeected image size here:
     input_shape = adjust_input_shape(input_shape, roi_crop)
-
+    
     img_in = Input(shape=input_shape, name='img_in')
     x = img_in
     x = Convolution2D(24, (5,5), strides=(2,2), activation='relu', name="conv2d_1")(x)
@@ -362,7 +342,7 @@
     x = Dropout(drop)(x)
     x = Convolution2D(64, (3,3), strides=(1,1), activation='relu', name="conv2d_5")(x)
     x = Dropout(drop)(x)
-
+    
     x = Flatten(name='flattened')(x)
     x = Dense(100, activation='relu')(x)
     x = Dropout(drop)(x)
@@ -370,12 +350,12 @@
     x = Dropout(drop)(x)
 
     outputs = []
-
+    
     for i in range(num_outputs):
         outputs.append(Dense(1, activation='linear', name='n_outputs' + str(i))(x))
-
+        
     model = Model(inputs=[img_in], outputs=outputs)
-
+    
     return model
 
 
@@ -424,7 +404,7 @@
 
     img_in = Input(shape=input_shape, name='img_in')
     imu_in = Input(shape=(num_imu_inputs,), name="imu_in")
-
+    
     x = img_in
     x = Convolution2D(24, (5,5), strides=(2,2), activation='relu')(x)
     x = Convolution2D(32, (5,5), strides=(2,2), activation='relu')(x)
@@ -434,25 +414,25 @@
     x = Flatten(name='flattened')(x)
     x = Dense(100, activation='relu')(x)
     x = Dropout(.1)(x)
-
+    
     y = imu_in
     y = Dense(14, activation='relu')(y)
     y = Dense(14, activation='relu')(y)
     y = Dense(14, activation='relu')(y)
-
+    
     z = concatenate([x, y])
     z = Dense(50, activation='relu')(z)
     z = Dropout(.1)(z)
     z = Dense(50, activation='relu')(z)
     z = Dropout(.1)(z)
 
-    outputs = []
-
+    outputs = [] 
+    
     for i in range(num_outputs):
         outputs.append(Dense(1, activation='linear', name='out_' + str(i))(z))
-
+        
     model = Model(inputs=[img_in, imu_in], outputs=outputs)
-
+    
     return model
 
 
@@ -463,7 +443,7 @@
 
     img_in = Input(shape=input_shape, name='img_in')
     bvh_in = Input(shape=(num_bvh_inputs,), name="behavior_in")
-
+    
     x = img_in
     #x = Cropping2D(cropping=((60,0), (0,0)))(x) #trim 60 pixels off top
     x = Convolution2D(24, (5,5), strides=(2,2), activation='relu')(x)
@@ -474,26 +454,26 @@
     x = Flatten(name='flattened')(x)
     x = Dense(100, activation='relu')(x)
     x = Dropout(.1)(x)
-
+    
     y = bvh_in
     y = Dense(num_bvh_inputs * 2, activation='relu')(y)
     y = Dense(num_bvh_inputs * 2, activation='relu')(y)
     y = Dense(num_bvh_inputs * 2, activation='relu')(y)
-
+    
     z = concatenate([x, y])
     z = Dense(100, activation='relu')(z)
     z = Dropout(.1)(z)
     z = Dense(50, activation='relu')(z)
     z = Dropout(.1)(z)
-
+    
     #categorical output of the angle
     angle_out = Dense(15, activation='softmax', name='angle_out')(z)        # Connect every input with every output and output 15 hidden units. Use Softmax to give percentage. 15 categories and find best one based off percentage 0.0-1.0
-
+    
     #continous output of throttle
     throttle_out = Dense(20, activation='softmax', name='throttle_out')(z)      # Reduce to 1 number, Positive number only
-
+        
     model = Model(inputs=[img_in, bvh_in], outputs=[angle_out, throttle_out])
-
+    
     return model
 
 
@@ -501,7 +481,7 @@
     drop = 0.2
 
     img_in = Input(shape=input_shape, name='img_in')
-
+    
     x = img_in
     x = Convolution2D(24, (5,5), strides=(2,2), activation='relu', name="conv2d_1")(x)
     x = Dropout(drop)(x)
@@ -516,33 +496,22 @@
     x = Flatten(name='flattened')(x)
     x = Dense(100, activation='relu')(x)
     x = Dropout(drop)(x)
-
+    
     z = Dense(50, activation='relu')(x)
-<<<<<<< HEAD
-    z = Dropout(.1)(z)
-
-
-    #categorical output of the angle
-    angle_out = Dense(15, activation='softmax', name='angle')(z)
-
-    #categorical output of throttle
-    throttle_out = Dense(20, activation='softmax', name='throttle')(z)
-=======
     z = Dropout(drop)(z)
-    
-    
+
+
     #linear output of the angle
     angle_out = Dense(1, activation='linear', name='angle')(z)
-    
+
     #linear output of throttle
     throttle_out = Dense(1, activation='linear', name='throttle')(z)
->>>>>>> cbcdee00
 
     #categorical output of location
     loc_out = Dense(num_locations, activation='softmax', name='loc')(z)
 
     model = Model(inputs=[img_in], outputs=[angle_out, throttle_out, loc_out])
-
+    
     return model
 
 
@@ -573,20 +542,20 @@
 
         self.img_seq = self.img_seq[1:]
         self.img_seq.append(img_arr)
-
+        
         img_arr = np.array(self.img_seq).reshape(1, self.seq_length, self.image_h, self.image_w, self.image_d )
         outputs = self.model.predict([img_arr])
         steering = outputs[0][0]
         throttle = outputs[0][1]
         return steering, throttle
-
+  
 
 def rnn_lstm(seq_length=3, num_outputs=2, image_shape=(120,160,3)):
 
     #we now expect that cropping done elsewhere. we will adjust our expeected image size here:
     #input_shape = adjust_input_shape(input_shape, roi_crop)
 
-    img_seq_shape = (seq_length,) + image_shape
+    img_seq_shape = (seq_length,) + image_shape   
     img_in = Input(batch_shape = img_seq_shape, name='img_in')
     drop_out = 0.3
 
@@ -603,7 +572,7 @@
     x.add(TD(Flatten(name='flattened')))
     x.add(TD(Dense(100, activation='relu')))
     x.add(TD(Dropout(drop_out)))
-
+      
     x.add(LSTM(128, return_sequences=True, name="LSTM_seq"))
     x.add(Dropout(.1))
     x.add(LSTM(128, return_sequences=False, name="LSTM_fin"))
@@ -613,7 +582,7 @@
     x.add(Dense(64, activation='relu'))
     x.add(Dense(10, activation='relu'))
     x.add(Dense(num_outputs, activation='linear', name='model_outputs'))
-
+    
     return x
 
 
@@ -641,7 +610,7 @@
 
         self.img_seq = self.img_seq[1:]
         self.img_seq.append(img_arr)
-
+        
         img_arr = np.array(self.img_seq).reshape(1, self.seq_length, self.image_h, self.image_w, self.image_d )
         outputs = self.model.predict([img_arr])
         steering = outputs[0][0]
@@ -662,7 +631,7 @@
     model = Sequential()
     #First layer
     #model.add(Cropping3D(cropping=((0,0), (50,10), (0,0)), input_shape=input_shape) ) #trim pixels off top
-
+    
     # Second layer
     model.add(Conv3D(
         filters=16, kernel_size=(3,3,3), strides=(1,3,3),
@@ -740,9 +709,9 @@
 
 
 def default_latent(num_outputs, input_shape):
-
+    
     drop = 0.2
-
+    
     img_in = Input(shape=input_shape, name='img_in')
     x = img_in
     x = Lambda(lambda x: x/255.)(x) # normalize
@@ -761,14 +730,14 @@
     x = Convolution2D(64, (3,3), strides=(2,2), activation='relu', name="conv2d_7")(x)
     x = Dropout(drop)(x)
     x = Convolution2D(10, (1,1), strides=(2,2), activation='relu', name="latent")(x)
-
+    
     y = Conv2DTranspose(filters=64, kernel_size=(3,3), strides=2, name="deconv2d_1")(x)
     y = Conv2DTranspose(filters=64, kernel_size=(3,3), strides=2, name="deconv2d_2")(y)
     y = Conv2DTranspose(filters=32, kernel_size=(3,3), strides=2, name="deconv2d_3")(y)
     y = Conv2DTranspose(filters=32, kernel_size=(3,3), strides=2, name="deconv2d_4")(y)
     y = Conv2DTranspose(filters=32, kernel_size=(3,3), strides=2, name="deconv2d_5")(y)
     y = Conv2DTranspose(filters=1, kernel_size=(3,3), strides=2, name="img_out")(y)
-
+    
     x = Flatten(name='flattened')(x)
     x = Dense(256, activation='relu')(x)
     x = Dropout(drop)(x)
@@ -778,10 +747,10 @@
     x = Dropout(drop)(x)
 
     outputs = [y]
-
+    
     for i in range(num_outputs):
         outputs.append(Dense(1, activation='linear', name='n_outputs' + str(i))(x))
-
+        
     model = Model(inputs=[img_in], outputs=outputs)
-
+    
     return model