--- conflicted
+++ resolved
@@ -37,7 +37,6 @@
     keras.backend.set_session(session)
 
 
-
 class KerasPilot(object):
     '''
     Base class for Keras models that will provide steering and throttle to guide a car.
@@ -272,28 +271,10 @@
 
     def run(self, img_arr):
         img_arr = img_arr.reshape((1,) + img_arr.shape)
-<<<<<<< HEAD
-        angle_binned, throttle, track_loc = self.model.predict([img_arr])
-        # in order to support older models with linear throttle,
-        # we will test for shape of throttle to see if it's the newer
-        # binned version.
-        N = len(throttle[0])
-        loc = np.argmax(track_loc[0])
-
-        if N > 0:
-            throttle = dk.utils.linear_unbin(throttle, N=N, offset=0.0, R=0.5)
-        else:
-            throttle = throttle[0][0]
-        angle_unbinned = dk.utils.linear_unbin(angle_binned)
-        print("angle_unbinned", angle_unbinned, "throttle", throttle)
-
-        return angle_unbinned, throttle, loc
-=======
         angle, throttle, track_loc = self.model.predict([img_arr])
         loc = np.argmax(track_loc[0])
 
         return angle, throttle, loc
->>>>>>> 0174bf9a
 
 
 def adjust_input_shape(input_shape, roi_crop):
@@ -518,31 +499,20 @@
     x = Dropout(drop)(x)
 
     z = Dense(50, activation='relu')(x)
-<<<<<<< HEAD
-    z = Dropout(.1)(z)
-
-
-    #categorical output of the angle
-    angle_out = Dense(15, activation='softmax', name='angle')(z)
-
-    #categorical output of throttle
-    throttle_out = Dense(20, activation='softmax', name='throttle')(z)
-=======
     z = Dropout(drop)(z)
-    
-    
+
+
     #linear output of the angle
     angle_out = Dense(1, activation='linear', name='angle')(z)
-    
+
     #linear output of throttle
     throttle_out = Dense(1, activation='linear', name='throttle')(z)
->>>>>>> 0174bf9a
 
     #categorical output of location
     loc_out = Dense(num_locations, activation='softmax', name='loc')(z)
 
     model = Model(inputs=[img_in], outputs=[angle_out, throttle_out, loc_out])
-
+    
     return model
 
 
@@ -759,13 +729,8 @@
     x = Dropout(drop)(x)
     x = Convolution2D(64, (3,3), strides=(2,2), activation='relu', name="conv2d_7")(x)
     x = Dropout(drop)(x)
-<<<<<<< HEAD
-    x = Convolution2D(10, (1,1), strides=(2,2), activation='relu', name="latent")(x)
-
-=======
     x = Convolution2D(64, (1,1), strides=(2,2), activation='relu', name="latent")(x)
     
->>>>>>> 0174bf9a
     y = Conv2DTranspose(filters=64, kernel_size=(3,3), strides=2, name="deconv2d_1")(x)
     y = Conv2DTranspose(filters=64, kernel_size=(3,3), strides=2, name="deconv2d_2")(y)
     y = Conv2DTranspose(filters=32, kernel_size=(3,3), strides=2, name="deconv2d_3")(y)
