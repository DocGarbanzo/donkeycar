import os
import time
import numpy as np
from PIL import Image
import io
import base64
from socket import socket, gaierror, AF_INET, SOCK_DGRAM
import glob
from donkeycar.utils import rgb2gray
from donkeycar.utils import arr_to_binary


class BaseCamera:

    def run_threaded(self):
        return self.frame


class PiCamera(BaseCamera):
    def __init__(self, image_w=160, image_h=120, image_d=3, framerate=20, vflip=False, hflip=False):
        from picamera.array import PiRGBArray
        from picamera import PiCamera

        resolution = (image_w, image_h)
        # initialize the camera and stream
        self.camera = PiCamera()  # PiCamera gets resolution (height, width)
        self.camera.resolution = resolution
        self.camera.framerate = framerate
        self.camera.vflip = vflip
        self.camera.hflip = hflip
        self.rawCapture = PiRGBArray(self.camera, size=resolution)
        self.stream = self.camera.capture_continuous(self.rawCapture,
                                                     format="rgb",
                                                     use_video_port=True)

        # initialize the frame to right size and zeros (meaning black)
        self.frame = np.zeros((image_h, image_w, image_d))
        # variable used to indicate if the thread should be stopped
        self.on = True
        self.image_d = image_d

<<<<<<< HEAD
        print('PiCamera loaded...warming camera')
=======
        print('PiCamera loaded with frame size {} and frame rate {}...'
              ' warming camera'.format(resolution, framerate))
>>>>>>> b63ba0a4
        time.sleep(1)

    def run(self):
        f = next(self.stream)
        frame = f.array
        self.rawCapture.truncate(0)
        if self.image_d == 1:
            frame = rgb2gray(frame)
        return frame

    def update(self):
        # keep looping infinitely until the thread is stopped
        for f in self.stream:
            # grab the frame from the stream and clear the stream in
            # preparation for the next frame
            self.frame = f.array
            self.rawCapture.truncate(0)

            if self.image_d == 1:
                self.frame = rgb2gray(self.frame)

            # if the thread indicator variable is set, stop the thread
            if not self.on:
                break

    def shutdown(self):
        # indicate that the thread should be stopped
        self.on = False
        print('Stopping PiCamera')
        time.sleep(.5)
        self.stream.close()
        self.rawCapture.close()
        self.camera.close()


class Webcam(BaseCamera):
    def __init__(self, image_w=160, image_h=120, image_d=3, framerate = 20, iCam = 0):
        import pygame
        import pygame.camera

        super().__init__()
        resolution = (image_w, image_h)
        pygame.init()
        pygame.camera.init()
        l = pygame.camera.list_cameras()
        print('cameras', l)
        self.cam = pygame.camera.Camera(l[iCam], resolution, "RGB")
        self.resolution = resolution
        self.cam.start()
        self.framerate = framerate

        # initialize variable used to indicate
        # if the thread should be stopped
        self.frame = None
        self.on = True
        self.image_d = image_d

        print('WebcamVideoStream loaded.. .warming camera')

        time.sleep(2)

    def update(self):
        from datetime import datetime, timedelta
        import pygame.image
        while self.on:
            start = datetime.now()

            if self.cam.query_image():
                # snapshot = self.cam.get_image()
                # self.frame = list(pygame.image.tostring(snapshot, "RGB", False))
                snapshot = self.cam.get_image()
                snapshot1 = pygame.transform.scale(snapshot, self.resolution)
                self.frame = pygame.surfarray.pixels3d(pygame.transform.rotate(pygame.transform.flip(snapshot1, True, False), 90))
                if self.image_d == 1:
                    self.frame = rgb2gray(self.frame)

            stop = datetime.now()
            s = 1 / self.framerate - (stop - start).total_seconds()
            if s > 0:
                time.sleep(s)

        self.cam.stop()

    def run_threaded(self):
        return self.frame

    def shutdown(self):
        # indicate that the thread should be stopped
        self.on = False
        print('stoping Webcam')
        time.sleep(.5)


class CSICamera(BaseCamera):
    '''
    Camera for Jetson Nano IMX219 based camera
    Credit: https://github.com/feicccccccc/donkeycar/blob/dev/donkeycar/parts/camera.py
    gstreamer init string from https://github.com/NVIDIA-AI-IOT/jetbot/blob/master/jetbot/camera.py
    '''
    def gstreamer_pipeline(self, capture_width=3280, capture_height=2464, output_width=224, output_height=224, framerate=21, flip_method=0) :
        return 'nvarguscamerasrc ! video/x-raw(memory:NVMM), width=%d, height=%d, format=(string)NV12, framerate=(fraction)%d/1 ! nvvidconv flip-method=%d ! nvvidconv ! video/x-raw, width=(int)%d, height=(int)%d, format=(string)BGRx ! videoconvert ! appsink' % (
                capture_width, capture_height, framerate, flip_method, output_width, output_height)

    def __init__(self, image_w=160, image_h=120, image_d=3, capture_width=3280, capture_height=2464, framerate=60, gstreamer_flip=0):
        '''
        gstreamer_flip = 0 - no flip
        gstreamer_flip = 1 - rotate CCW 90
        gstreamer_flip = 2 - flip vertically
        gstreamer_flip = 3 - rotate CW 90
        '''
        self.w = image_w
        self.h = image_h
        self.running = True
        self.frame = None
        self.flip_method = gstreamer_flip
        self.capture_width = capture_width
        self.capture_height = capture_height
        self.framerate = framerate

    def init_camera(self):
        import cv2

        # initialize the camera and stream
        self.camera = cv2.VideoCapture(
            self.gstreamer_pipeline(
                capture_width =self.capture_width,
                capture_height =self.capture_height,
                output_width=self.w,
                output_height=self.h,
                framerate=self.framerate,
                flip_method=self.flip_method),
            cv2.CAP_GSTREAMER)

        self.poll_camera()
        print('CSICamera loaded.. .warming camera')
        time.sleep(2)

    def update(self):
        self.init_camera()
        while self.running:
            self.poll_camera()

    def poll_camera(self):
        import cv2
        self.ret , frame = self.camera.read()
        self.frame = cv2.cvtColor(frame, cv2.COLOR_BGR2RGB)

    def run(self):
        self.poll_camera()
        return self.frame

    def run_threaded(self):
        return self.frame

    def shutdown(self):
        self.running = False
        print('stoping CSICamera')
        time.sleep(.5)
        del self.camera


class V4LCamera(BaseCamera):
    '''
    uses the v4l2capture library from this fork for python3 support:
    https://github.com/atareao/python3-v4l2capture
    sudo apt-get install libv4l-dev
    cd python3-v4l2capture
    python setup.py build
    pip install -e .
    '''
    def __init__(self, image_w=160, image_h=120, image_d=3, framerate=20,
                 dev_fn="/dev/video0", fourcc='MJPG'):

        self.running = True
        self.frame = None
        self.image_w = image_w
        self.image_h = image_h
        self.dev_fn = dev_fn
        self.fourcc = fourcc

    def init_video(self):
        import v4l2capture

        self.video = v4l2capture.Video_device(self.dev_fn)

        # Suggest an image size to the device. The device may choose and
        # return another size if it doesn't support the suggested one.
        self.size_x, self.size_y = self.video.set_format(self.image_w, self.image_h, fourcc=self.fourcc)

        print("V4L camera granted %d, %d resolution." % (self.size_x, self.size_y))

        # Create a buffer to store image data in. This must be done before
        # calling 'start' if v4l2capture is compiled with libv4l2. Otherwise
        # raises IOError.
        self.video.create_buffers(30)

        # Send the buffer to the device. Some devices require this to be done
        # before calling 'start'.
        self.video.queue_all_buffers()

        # Start the device. This lights the LED if it's a camera that has one.
        self.video.start()

    def update(self):
        import select
        from donkeycar.parts.image import JpgToImgArr

        self.init_video()
        jpg_conv = JpgToImgArr()

        while self.running:
            # Wait for the device to fill the buffer.
            select.select((self.video,), (), ())
            image_data = self.video.read_and_queue()
            self.frame = jpg_conv.run(image_data)

    def shutdown(self):
        self.running = False
        time.sleep(0.5)


class MockCamera(BaseCamera):
    '''
    Fake camera. Returns only a single static frame
    '''
    def __init__(self, image_w=160, image_h=120, image_d=3, image=None):
        if image is not None:
            self.frame = image
        else:
            self.frame = np.array(Image.new('RGB', (image_w, image_h)))

    def update(self):
        pass

    def shutdown(self):
        pass


class ImageListCamera(BaseCamera):
    '''
    Use the images from a tub as a fake camera output
    '''
    def __init__(self, path_mask='~/mycar/data/**/*.jpg'):
        self.image_filenames = glob.glob(os.path.expanduser(path_mask), recursive=True)

        def get_image_index(fnm):
            sl = os.path.basename(fnm).split('_')
            return int(sl[0])

        '''
        I feel like sorting by modified time is almost always
        what you want. but if you tared and moved your data around,
        sometimes it doesn't preserve a nice modified time.
        so, sorting by image index works better, but only with one path.
        '''
        self.image_filenames.sort(key=get_image_index)
        #self.image_filenames.sort(key=os.path.getmtime)
        self.num_images = len(self.image_filenames)
        print('%d images loaded.' % self.num_images)
        print( self.image_filenames[:10])
        self.i_frame = 0
        self.frame = None
        self.update()

    def update(self):
        pass

    def run_threaded(self):
        if self.num_images > 0:
            self.i_frame = (self.i_frame + 1) % self.num_images
            self.frame = Image.open(self.image_filenames[self.i_frame])

        return np.asarray(self.frame)

    def shutdown(self):
        pass


class FrameStreamer:
    def __init__(self, host, port=13000):
        self.address = (host, port)
        self.socket = None
        print('Created FrameStreamer to host {}, port {}. Trying to '
              'connect...'.format(host, port), end='')
        for i in range(10):
            try:
                self.socket = socket(AF_INET, SOCK_DGRAM)
                break
            except gaierror:
                print('.', end='')
                time.sleep(1)
        print('failed!' if self.socket is None else 'done.')
        self.bytes = bytes(0)
        self.running = True
        self.img_arr = np.zeros((1,1,3))

    def loop(self):
        self.bytes = arr_to_binary(self.img_arr)
        try:
            self.socket.sendto(self.bytes, self.address)
        except gaierror:
            pass
        except OSError:
            pass

    def update(self):
        # stream frames continuously to udp socket
        while self.running:
            self.loop()

    def run_threaded(self, image_array):
        self.img_arr = image_array

    def run(self, image_array):
        self.run_threaded(image_array)
        self.loop()

    def shutdown(self):
        self.running = False
        if self.socket is not None:
            self.socket.close()
        print('FrameStreamer max run-time: {}ms'.format(self.max_time))
<|MERGE_RESOLUTION|>--- conflicted
+++ resolved
@@ -8,7 +8,6 @@
 import glob
 from donkeycar.utils import rgb2gray
 from donkeycar.utils import arr_to_binary
-
 
 class BaseCamera:
 
@@ -39,12 +38,8 @@
         self.on = True
         self.image_d = image_d
 
-<<<<<<< HEAD
-        print('PiCamera loaded...warming camera')
-=======
         print('PiCamera loaded with frame size {} and frame rate {}...'
               ' warming camera'.format(resolution, framerate))
->>>>>>> b63ba0a4
         time.sleep(1)
 
     def run(self):
