import os
import time
import numpy as np
from PIL import Image
import glob
from donkeycar.utils import rgb2gray


class BaseCamera:

    def run_threaded(self):
        return self.frame


class PiCamera(BaseCamera):
    def __init__(self, image_w=160, image_h=120, image_d=3, framerate=20):
        from picamera.array import PiRGBArray
        from picamera import PiCamera
        
        resolution = (image_w, image_h)
        # initialize the camera and stream
        self.camera = PiCamera()  # PiCamera gets resolution (height, width)
        self.camera.resolution = resolution
        self.camera.framerate = framerate
        self.rawCapture = PiRGBArray(self.camera, size=resolution)
        self.stream = self.camera.capture_continuous(self.rawCapture,
                                                     format="rgb",
                                                     use_video_port=True)

        # initialize the frame to right size and zeros (meaning black)
        self.frame = np.zeros((image_h, image_w, image_d))
        # variable used to indicate if the thread should be stopped
        self.on = True
        self.image_d = image_d

        print('PiCamera loaded...warming camera')
        time.sleep(1)

    def run(self):
        f = next(self.stream)
        frame = f.array
        self.rawCapture.truncate(0)
        if self.image_d == 1:
            frame = rgb2gray(frame)
        return frame

    def update(self):
        # keep looping infinitely until the thread is stopped
        for f in self.stream:
            # grab the frame from the stream and clear the stream in
            # preparation for the next frame
            self.frame = f.array
            self.rawCapture.truncate(0)

            if self.image_d == 1:
                self.frame = rgb2gray(self.frame)

            # if the thread indicator variable is set, stop the thread
            if not self.on:
                break

    def shutdown(self):
        # indicate that the thread should be stopped
        self.on = False
<<<<<<< HEAD
        print('PiCamera stopped')
=======
        print('Stopping PiCamera')
>>>>>>> df6b1b7a
        time.sleep(.5)
        self.stream.close()
        self.rawCapture.close()
        self.camera.close()

class Webcam(BaseCamera):
    def __init__(self, image_w=160, image_h=120, image_d=3, framerate = 20, iCam = 0):
        import pygame
        import pygame.camera

        super().__init__()
        resolution = (image_w, image_h)
        pygame.init()
        pygame.camera.init()
        l = pygame.camera.list_cameras()
        print('cameras', l)
        self.cam = pygame.camera.Camera(l[iCam], resolution, "RGB")
        self.resolution = resolution
        self.cam.start()
        self.framerate = framerate

        # initialize variable used to indicate
        # if the thread should be stopped
        self.frame = None
        self.on = True
        self.image_d = image_d

        print('WebcamVideoStream loaded.. .warming camera')

        time.sleep(2)

    def update(self):
        from datetime import datetime, timedelta
        import pygame.image
        while self.on:
            start = datetime.now()

            if self.cam.query_image():
                # snapshot = self.cam.get_image()
                # self.frame = list(pygame.image.tostring(snapshot, "RGB", False))
                snapshot = self.cam.get_image()
                snapshot1 = pygame.transform.scale(snapshot, self.resolution)
                self.frame = pygame.surfarray.pixels3d(pygame.transform.rotate(pygame.transform.flip(snapshot1, True, False), 90))
                if self.image_d == 1:
                    self.frame = rgb2gray(self.frame)

            stop = datetime.now()
            s = 1 / self.framerate - (stop - start).total_seconds()
            if s > 0:
                time.sleep(s)

        self.cam.stop()

    def run_threaded(self):
        return self.frame

    def shutdown(self):
        # indicate that the thread should be stopped
        self.on = False
        print('stoping Webcam')
        time.sleep(.5)


class CSICamera(BaseCamera):
    '''
    Camera for Jetson Nano IMX219 based camera
    Credit: https://github.com/feicccccccc/donkeycar/blob/dev/donkeycar/parts/camera.py
    '''
    def gstreamer_pipeline(self,capture_width=120, capture_height=160, display_width=120, display_height=160, framerate=20, flip_method=0) :   
        return ('nvarguscamerasrc ! ' 
        'video/x-raw(memory:NVMM), '
        'width=(int)%d, height=(int)%d, '
        'format=(string)NV12, framerate=(fraction)%d/1 ! '
        'nvvidconv flip-method=%d ! '
        'video/x-raw, width=(int)%d, height=(int)%d, format=(string)BGRx ! '
        'videoconvert ! '
        'video/x-raw, format=(string)BGR ! appsink'  % (capture_width,capture_height,framerate,flip_method,display_width,display_height))
    
    def __init__(self, image_w=160, image_h=120, image_d=3, framerate=60, gstreamer_flip=0):
        self.w = image_w
        self.h = image_h
        self.running = True
        self.frame = None
        self.flip_method = gstreamer_flip

    def init_camera(self):
        import cv2

        # initialize the camera and stream
        self.camera = cv2.VideoCapture(\
            self.gstreamer_pipeline(\
                display_width=self.w,\
                    display_height=self.h,\
                    flip_method=self.flip_method),
                    cv2.CAP_GSTREAMER)

        self.poll_camera()
        print('CSICamera loaded.. .warming camera')
        time.sleep(2)
        
    def update(self):
        self.init_camera()
        while self.running:
            self.poll_camera()

    def poll_camera(self):
        import cv2
        self.ret , frame = self.camera.read()
        self.frame = cv2.cvtColor(frame, cv2.COLOR_BGR2RGB)

    def run(self):
        self.poll_camera()
        return self.frame

    def run_threaded(self):
        return self.frame
    
    def shutdown(self):
        self.running = False
        print('stoping CSICamera')
        time.sleep(.5)
        del(self.camera)

class V4LCamera(BaseCamera):
    '''
    uses the v4l2capture library from this fork for python3 support: https://github.com/atareao/python3-v4l2capture
    sudo apt-get install libv4l-dev
    cd python3-v4l2capture
    python setup.py build
    pip install -e .
    '''
    def __init__(self, image_w=160, image_h=120, image_d=3, framerate=20, dev_fn="/dev/video0", fourcc='MJPG'):

        self.running = True
        self.frame = None
        self.image_w = image_w
        self.image_h = image_h
        self.dev_fn = dev_fn
        self.fourcc = fourcc

    def init_video(self):
        import v4l2capture

        self.video = v4l2capture.Video_device(self.dev_fn)

        # Suggest an image size to the device. The device may choose and
        # return another size if it doesn't support the suggested one.
        self.size_x, self.size_y = self.video.set_format(self.image_w, self.image_h, fourcc=self.fourcc)

        print("V4L camera granted %d, %d resolution." % (self.size_x, self.size_y))

        # Create a buffer to store image data in. This must be done before
        # calling 'start' if v4l2capture is compiled with libv4l2. Otherwise
        # raises IOError.
        self.video.create_buffers(30)

        # Send the buffer to the device. Some devices require this to be done
        # before calling 'start'.
        self.video.queue_all_buffers()

        # Start the device. This lights the LED if it's a camera that has one.
        self.video.start()


    def update(self):
        import select
        from donkeycar.parts.image import JpgToImgArr

        self.init_video()
        jpg_conv = JpgToImgArr()

        while self.running:
            # Wait for the device to fill the buffer.
            select.select((self.video,), (), ())
            image_data = self.video.read_and_queue()
            self.frame = jpg_conv.run(image_data)


    def shutdown(self):
        self.running = False
        time.sleep(0.5)



class MockCamera(BaseCamera):
    '''
    Fake camera. Returns only a single static frame
    '''
    def __init__(self, image_w=160, image_h=120, image_d=3, image=None):
        if image is not None:
            self.frame = image
        else:
            self.frame = np.array(Image.new('RGB', (image_w, image_h)))

    def update(self):
        pass

    def shutdown(self):
        pass

class ImageListCamera(BaseCamera):
    '''
    Use the images from a tub as a fake camera output
    '''
    def __init__(self, path_mask='~/mycar/data/**/*.jpg'):
        self.image_filenames = glob.glob(os.path.expanduser(path_mask), recursive=True)
    
        def get_image_index(fnm):
            sl = os.path.basename(fnm).split('_')
            return int(sl[0])

        '''
        I feel like sorting by modified time is almost always
        what you want. but if you tared and moved your data around,
        sometimes it doesn't preserve a nice modified time.
        so, sorting by image index works better, but only with one path.
        '''
        self.image_filenames.sort(key=get_image_index)
        #self.image_filenames.sort(key=os.path.getmtime)
        self.num_images = len(self.image_filenames)
        print('%d images loaded.' % self.num_images)
        print( self.image_filenames[:10])
        self.i_frame = 0
        self.frame = None
        self.update()

    def update(self):
        pass

    def run_threaded(self):        
        if self.num_images > 0:
            self.i_frame = (self.i_frame + 1) % self.num_images
            self.frame = Image.open(self.image_filenames[self.i_frame]) 

        return np.asarray(self.frame)

    def shutdown(self):
        pass<|MERGE_RESOLUTION|>--- conflicted
+++ resolved
@@ -16,7 +16,7 @@
     def __init__(self, image_w=160, image_h=120, image_d=3, framerate=20):
         from picamera.array import PiRGBArray
         from picamera import PiCamera
-        
+
         resolution = (image_w, image_h)
         # initialize the camera and stream
         self.camera = PiCamera()  # PiCamera gets resolution (height, width)
@@ -62,11 +62,7 @@
     def shutdown(self):
         # indicate that the thread should be stopped
         self.on = False
-<<<<<<< HEAD
-        print('PiCamera stopped')
-=======
         print('Stopping PiCamera')
->>>>>>> df6b1b7a
         time.sleep(.5)
         self.stream.close()
         self.rawCapture.close()
@@ -135,8 +131,8 @@
     Camera for Jetson Nano IMX219 based camera
     Credit: https://github.com/feicccccccc/donkeycar/blob/dev/donkeycar/parts/camera.py
     '''
-    def gstreamer_pipeline(self,capture_width=120, capture_height=160, display_width=120, display_height=160, framerate=20, flip_method=0) :   
-        return ('nvarguscamerasrc ! ' 
+    def gstreamer_pipeline(self,capture_width=120, capture_height=160, display_width=120, display_height=160, framerate=20, flip_method=0) :
+        return ('nvarguscamerasrc ! '
         'video/x-raw(memory:NVMM), '
         'width=(int)%d, height=(int)%d, '
         'format=(string)NV12, framerate=(fraction)%d/1 ! '
@@ -144,7 +140,7 @@
         'video/x-raw, width=(int)%d, height=(int)%d, format=(string)BGRx ! '
         'videoconvert ! '
         'video/x-raw, format=(string)BGR ! appsink'  % (capture_width,capture_height,framerate,flip_method,display_width,display_height))
-    
+
     def __init__(self, image_w=160, image_h=120, image_d=3, framerate=60, gstreamer_flip=0):
         self.w = image_w
         self.h = image_h
@@ -166,7 +162,7 @@
         self.poll_camera()
         print('CSICamera loaded.. .warming camera')
         time.sleep(2)
-        
+
     def update(self):
         self.init_camera()
         while self.running:
@@ -183,7 +179,7 @@
 
     def run_threaded(self):
         return self.frame
-    
+
     def shutdown(self):
         self.running = False
         print('stoping CSICamera')
@@ -273,7 +269,7 @@
     '''
     def __init__(self, path_mask='~/mycar/data/**/*.jpg'):
         self.image_filenames = glob.glob(os.path.expanduser(path_mask), recursive=True)
-    
+
         def get_image_index(fnm):
             sl = os.path.basename(fnm).split('_')
             return int(sl[0])
@@ -296,10 +292,10 @@
     def update(self):
         pass
 
-    def run_threaded(self):        
+    def run_threaded(self):
         if self.num_images > 0:
             self.i_frame = (self.i_frame + 1) % self.num_images
-            self.frame = Image.open(self.image_filenames[self.i_frame]) 
+            self.frame = Image.open(self.image_filenames[self.i_frame])
 
         return np.asarray(self.frame)
 
