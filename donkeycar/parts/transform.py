# -*- coding: utf-8 -*-
import time
from simple_pid import PID

from donkeycar.utils import normalize_and_crop


class Lambda:
    """
    Wraps a function into a donkey part.
    """
    def __init__(self, f):
        """
        Accepts the function to use.
        """
        self.f = f

    def run(self, *args, **kwargs):
        return self.f(*args, **kwargs)

    def shutdown(self):
        return


class TriggeredCallback:
    def __init__(self, args, func_cb):
        self.args = args
        self.func_cb = func_cb

    def run(self, trigger):
        if trigger:
            self.func_cb(self.args)

    def shutdown(self):
        return


class DelayedTrigger:
    def __init__(self, delay):
        self.ticks = 0
        self.delay = delay

    def run(self, trigger):
        if self.ticks > 0:
            self.ticks -= 1
            if self.ticks == 0:
                return True

        if trigger:
            self.ticks = self.delay

        return False

    def shutdown(self):
        pass


class PIDController:
    """ Performs a PID computation and returns a control value.
        This is based on the elapsed time (dt) and the current value of the process variable
        (i.e. the thing we're measuring and trying to change).
        https://github.com/chrisspen/pid_controller/blob/master/pid_controller/pid.py
    """

    def __init__(self, p=0, i=0, d=0, debug=False):

        # initialize gains
        self.Kp = p
        self.Ki = i
        self.Kd = d

        # initialize delta t variables
        self.prev_tm = time.time()
        self.prev_err = 0
        self.totalError = 0

<<<<<<< HEAD
        # initialize the output
        self.alpha = 0
        self.err_sum = 0

=======
>>>>>>> b63ba0a4
        # debug flag (set to True for console output)
        self.debug = debug
        self.last_alpha = 0.0

    def run(self, setpoint, feedback):
        # Error and time calculation
        err = feedback - setpoint
        curr_tm = time.time()
        # Calculate time differential.
        dt = curr_tm - self.prev_tm
        # error differential
        dif_error = err - self.prev_err
        # integral error
        self.totalError += err

        # Initialize output variable.
        curr_alpha = 0.0
        # Add proportional component.
        curr_alpha += -self.Kp * err
        # Add integral component.
        curr_alpha += -self.Ki * self.totalError * dt

        # Add differential component (avoiding divide-by-zero).
        if dt > 0:
<<<<<<< HEAD
            curr_alpha += -self.Kd * (self.difError / float(dt))
=======
            curr_alpha += self.Kd * dif_error / float(dt)
>>>>>>> b63ba0a4

        # Maintain memory for next loop.
        self.prev_tm = curr_tm
        self.prev_err = err

<<<<<<< HEAD
        # Update the output
        self.alpha = curr_alpha

        if self.debug:
            print('PID error={0:3.2f} output={1:3.2f}'.format(err, curr_alpha))
=======
        if self.debug:
            print('PID error={0:4.3f} total_error={1:4.3f} dif_error={2:4.3f} '
                  'output={3:4.3f}'
                  .format(err, self.totalError, self.difError, curr_alpha))
>>>>>>> b63ba0a4

        self.last_alpha = curr_alpha
        return curr_alpha

    def shutdown(self):
<<<<<<< HEAD
        pass
=======
        pass


class SimplePidController:
    """
    Donkey part wrap of SimplePid https://github.com/m-lundberg/simple-pid
    """
    def __init__(self, p, i, d, debug=False):
        self.pid = PID(Kp=p, Ki=i, Kd=d)
        self.pid.output_limits = (0, None)
        self.debug = debug

    def run(self, set_point, feedback):
        self.pid.setpoint = set_point
        if self.debug:
            print('setpoint {0:4.2f} feedback {1:4.2f}'
                  .format(set_point, feedback))
        return self.pid(feedback)


class ImgPrecondition:
    """
    Donkey part wrapping around normalisation and cropping
    """
    def __init__(self, cfg):
        self.cfg = cfg

    def run(self, img_arr):
        return normalize_and_crop(img_arr, self.cfg)
>>>>>>> b63ba0a4
<|MERGE_RESOLUTION|>--- conflicted
+++ resolved
@@ -74,13 +74,6 @@
         self.prev_err = 0
         self.totalError = 0
 
-<<<<<<< HEAD
-        # initialize the output
-        self.alpha = 0
-        self.err_sum = 0
-
-=======
->>>>>>> b63ba0a4
         # debug flag (set to True for console output)
         self.debug = debug
         self.last_alpha = 0.0
@@ -105,36 +98,21 @@
 
         # Add differential component (avoiding divide-by-zero).
         if dt > 0:
-<<<<<<< HEAD
-            curr_alpha += -self.Kd * (self.difError / float(dt))
-=======
             curr_alpha += self.Kd * dif_error / float(dt)
->>>>>>> b63ba0a4
 
         # Maintain memory for next loop.
         self.prev_tm = curr_tm
         self.prev_err = err
 
-<<<<<<< HEAD
-        # Update the output
-        self.alpha = curr_alpha
-
-        if self.debug:
-            print('PID error={0:3.2f} output={1:3.2f}'.format(err, curr_alpha))
-=======
         if self.debug:
             print('PID error={0:4.3f} total_error={1:4.3f} dif_error={2:4.3f} '
                   'output={3:4.3f}'
                   .format(err, self.totalError, self.difError, curr_alpha))
->>>>>>> b63ba0a4
 
         self.last_alpha = curr_alpha
         return curr_alpha
 
     def shutdown(self):
-<<<<<<< HEAD
-        pass
-=======
         pass
 
 
@@ -164,4 +142,3 @@
 
     def run(self, img_arr):
         return normalize_and_crop(img_arr, self.cfg)
->>>>>>> b63ba0a4
