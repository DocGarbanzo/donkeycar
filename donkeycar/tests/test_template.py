# -*- coding: utf-8 -*-
<<<<<<< HEAD
=======

>>>>>>> 7529dd23
from tempfile import gettempdir
from donkeycar.templates import complete
import donkeycar as dk
import os

<<<<<<< HEAD

from .setup import default_template, d2_path, custom_template

=======
from .setup import default_template, d2_path, custom_template

>>>>>>> 7529dd23

def test_config():
    path = default_template(d2_path(gettempdir()))
    cfg = dk.load_config(os.path.join(path, 'config.py'))
<<<<<<< HEAD
    assert cfg is not None
=======
    assert (cfg is not None)
>>>>>>> 7529dd23


def test_drive():
    path = default_template(d2_path(gettempdir()))
    myconfig = open(os.path.join(path, 'myconfig.py'), "wt")
    myconfig.write("CAMERA_TYPE = 'MOCK'\n")
    myconfig.write("USE_SSD1306_128_32 = False \n")
    myconfig.write("DRIVE_TRAIN_TYPE = 'None'")
    myconfig.close()
    cfg = dk.load_config(os.path.join(path, 'config.py'))
    cfg.MAX_LOOPS = 10
    complete.drive(cfg=cfg)


def test_custom_templates():
    template_names = ["complete", "basic", "square"]
    for template in template_names:
        path = custom_template(d2_path(gettempdir()), template=template)
        cfg = dk.load_config(os.path.join(path, 'config.py'))
<<<<<<< HEAD
        assert cfg is not None
        mcfg = dk.load_config(os.path.join(path, 'myconfig.py'))
        assert mcfg is not None
=======
        assert (cfg is not None)
        mcfg = dk.load_config(os.path.join(path, 'myconfig.py'))
        assert (mcfg is not None)
>>>>>>> 7529dd23
<|MERGE_RESOLUTION|>--- conflicted
+++ resolved
@@ -1,30 +1,17 @@
 # -*- coding: utf-8 -*-
-<<<<<<< HEAD
-=======
 
->>>>>>> 7529dd23
 from tempfile import gettempdir
 from donkeycar.templates import complete
 import donkeycar as dk
 import os
 
-<<<<<<< HEAD
-
 from .setup import default_template, d2_path, custom_template
 
-=======
-from .setup import default_template, d2_path, custom_template
-
->>>>>>> 7529dd23
 
 def test_config():
     path = default_template(d2_path(gettempdir()))
     cfg = dk.load_config(os.path.join(path, 'config.py'))
-<<<<<<< HEAD
-    assert cfg is not None
-=======
     assert (cfg is not None)
->>>>>>> 7529dd23
 
 
 def test_drive():
@@ -44,12 +31,6 @@
     for template in template_names:
         path = custom_template(d2_path(gettempdir()), template=template)
         cfg = dk.load_config(os.path.join(path, 'config.py'))
-<<<<<<< HEAD
-        assert cfg is not None
-        mcfg = dk.load_config(os.path.join(path, 'myconfig.py'))
-        assert mcfg is not None
-=======
         assert (cfg is not None)
         mcfg = dk.load_config(os.path.join(path, 'myconfig.py'))
-        assert (mcfg is not None)
->>>>>>> 7529dd23
+        assert (mcfg is not None)