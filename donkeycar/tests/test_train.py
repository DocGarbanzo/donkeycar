import pytest
import tarfile
import os
<<<<<<< HEAD

from donkeycar.templates.train import multi_train
from donkeycar.parts.datastore import Tub
from donkeycar.templates.train import gather_records, collate_records

#fixtures
from .setup import tub, tub_path, on_pi
from .setup import create_sample_tub


def cfg_defaults(cfg):
    cfg.MAX_EPOCHS = 1
    cfg.BATCH_SIZE = 10
    cfg.SHOW_PLOT = False
    cfg.VERBOSE_TRAIN = False
    cfg.OPTIMIZER = "adam"
    cfg.TARGET_H = cfg.IMAGE_H - cfg.ROI_CROP_TOP - cfg.ROI_CROP_BOTTOM
    cfg.TARGET_W = cfg.IMAGE_W
    cfg.TARGET_D = cfg.IMAGE_DEPTH
    cfg.NUM_LOCATIONS = 10


@pytest.mark.skipif(on_pi(), reason='Too slow on RPi')
def test_train_cat(tub, tub_path):
    t = Tub(tub_path)
    assert t is not None

    import donkeycar.templates.cfg_complete as cfg
    tempfolder = tub_path[:-3]
    model_path = os.path.join(tempfolder, 'test.h5')
    cfg_defaults(cfg)

    tub = tub_path
    model = model_path
    transfer = None
    model_type = "categorical"
    continuous = False
    aug = False
    multi_train(cfg, tub, model, transfer, model_type, continuous, aug)


@pytest.mark.skipif(on_pi(), reason='Too slow on RPi')
def test_train_linear(tub, tub_path):
    t = Tub(tub_path)
    assert t is not None

    import donkeycar.templates.cfg_complete as cfg
    tempfolder = tub_path[:-3]
    model_path = os.path.join(tempfolder, 'test.h5')
    cfg_defaults(cfg)
    tub = tub_path
    model = model_path
    transfer = None
    model_type = "linear"
    continuous = False
    aug = False
    multi_train(cfg, tub, model, transfer, model_type, continuous, aug)


@pytest.mark.skipif(on_pi(), reason='Too slow on RPi')
def test_train_localizer(tub, tub_path):
    t = Tub(tub_path)
    assert t is not None

    import donkeycar.templates.cfg_complete as cfg
    tempfolder = tub_path[:-3]
    model_path = os.path.join(tempfolder, 'test.h5')
    cfg_defaults(cfg)

    tub = tub_path
    model = model_path
    transfer = None
    model_type = "localizer"
    continuous = False
    aug = False
    multi_train(cfg, tub, model, transfer, model_type, continuous, aug)

'''

latent test requires opencv right now. and fails on travis ci. 
re-enable when we figure out a recipe for opencv on travis.

@pytest.mark.skipif(on_pi() == True, reason='Too slow on RPi')
def test_train_latent(tub, tub_path):
    t = Tub(tub_path)
    assert t is not None

    import donkeycar.templates.cfg_complete as cfg
    tempfolder = tub_path[:-3]
    model_path = os.path.join(tempfolder, 'test.h5')
    cfg.MAX_EPOCHS = 1
    cfg.BATCH_SIZE = 10
    cfg.SHOW_PLOT = False
    cfg.VERBOSE_TRAIN = False
    cfg.OPTIMIZER = "adam"

    tub = tub_path
    model = model_path
    transfer = None
    model_type = "latent"
    continuous = False
    aug = True
    multi_train(cfg, tub, model, transfer, model_type, continuous, aug)
'''


@pytest.mark.skipif(on_pi() == True, reason='Too slow on RPi')
def test_train_seq(tub, tub_path):
    t = Tub(tub_path)
    assert t is not None

    import donkeycar.templates.cfg_complete as cfg
    tempfolder = tub_path[:-3]
    model_path = os.path.join(tempfolder, 'test.h5')
    cfg_defaults(cfg)
    tub = tub_path
    model = model_path
    transfer = None
    model_type = "rnn"
    continuous = False
    aug = True
    multi_train(cfg, tub, model, transfer, model_type, continuous, aug)


# Helper function to calculate the Train-Test split (ratio) of a collated
# dataset
def calculate_TrainTestSplit(gen_records):
    train_recs = 0
    test_recs = 0
    for key in gen_records:
        if gen_records[key]['train']:
            train_recs += 1
        else:
            test_recs += 1

    total_recs = len(gen_records)
    print("Total Records: {}".format(total_recs))
    print("Train Records: {}".format(train_recs))
    print("Test Records: {}".format(test_recs))
    assert total_recs == train_recs + test_recs
    ratio = train_recs / total_recs
    print("Calculated Train-Test Split: {}".format(ratio))
    return ratio


@pytest.mark.skipif(on_pi() == True, reason='Too slow on RPi')
def test_train_TrainTestSplit_simple(tub_path):
    # Check whether the Train-Test splitting is working correctly on a dataset.
    initial_records = 100

    # Setup the test data
    t = create_sample_tub(tub_path, records=initial_records)
    assert t is not None

    # Import the configuration
    import donkeycar.templates.cfg_complete as cfg

    # Initial Setup
    opts = {'categorical': False, 'cfg': cfg}

    orig_TRAIN_TEST_SPLIT = cfg.TRAIN_TEST_SPLIT
    records = gather_records(cfg, tub_path)
    assert len(records) == initial_records

    # Attempt a 50:50 split
    gen_records = {}
    cfg.TRAIN_TEST_SPLIT = 0.5
    print()
    print("Testing a {} Test-Train split..."
          .format(opts['cfg'].TRAIN_TEST_SPLIT))
    print()
    collate_records(records, gen_records, opts)
    ratio = calculate_TrainTestSplit(gen_records)
    assert ratio == cfg.TRAIN_TEST_SPLIT

    # Attempt a split based on config file (reset of the record set)
    gen_records = {}
    cfg.TRAIN_TEST_SPLIT = orig_TRAIN_TEST_SPLIT
    print()
    print("Testing a {} Test-Train split..."
          .format(opts['cfg'].TRAIN_TEST_SPLIT))
    print()
    collate_records(records, gen_records, opts)
    ratio = calculate_TrainTestSplit(gen_records)
    assert ratio == cfg.TRAIN_TEST_SPLIT


@pytest.mark.skipif(on_pi() == True, reason='Too slow on RPi')
def test_train_TrainTestSplit_continuous(tub_path):
    # Check whether the Train-Test splitting is working correctly when a dataset
    # is extended.
    initial_records = 100

    # Setup the test data
    t = create_sample_tub(tub_path, records=initial_records)
    assert t is not None

    # Import the configuration
    import donkeycar.templates.cfg_complete as cfg

    # Initial Setup
    gen_records = {}
    opts = {'categorical': False, 'cfg': cfg}

    # Perform the initial split
    print()
    print("Initial split of {} records to {} Test-Train split..."
          .format(initial_records, opts['cfg'].TRAIN_TEST_SPLIT))
    print()
    records = gather_records(cfg, tub_path)
    assert len(records) == initial_records
    collate_records(records, gen_records, opts)
    ratio = calculate_TrainTestSplit(gen_records)
    assert ratio == cfg.TRAIN_TEST_SPLIT

    # Add some more records and recheck the ratio (only the NEW records should
    # be added)
    additional_records = 200
    print()
    print("Added an extra {} records, aiming for overall {} Test-Train split..."
          .format(additional_records, opts['cfg'].TRAIN_TEST_SPLIT))
    print()
    create_sample_tub(tub_path, records=additional_records)
    records = gather_records(cfg, tub_path)
    assert len(records) == (initial_records + additional_records)
    collate_records(records, gen_records, opts)
    ratio = calculate_TrainTestSplit(gen_records)
    assert ratio == cfg.TRAIN_TEST_SPLIT
=======
import numpy as np
from collections import defaultdict, namedtuple
from itertools import product
from typing import Callable, List

from donkeycar.parts.tub_v2 import Tub
from donkeycar.pipeline.training import train, BatchSequence
from donkeycar.config import Config
from donkeycar.pipeline.types import TubDataset, TubRecord
from donkeycar.utils import get_model_by_type, normalize_image, train_test_split

Data = namedtuple('Data',
                  ['type', 'name', 'convergence', 'pretrained', 'augmentation'],
                  defaults=(None, ) * 5)


@pytest.fixture(scope='session')
def base_config() -> Config:
    """ Config for the test with relevant parameters"""
    cfg = Config()
    cfg.BATCH_SIZE = 64
    cfg.TRAIN_TEST_SPLIT = 0.8
    cfg.IMAGE_H = 120
    cfg.IMAGE_W = 160
    cfg.IMAGE_DEPTH = 3
    cfg.PRINT_MODEL_SUMMARY = True
    cfg.EARLY_STOP_PATIENCE = 1000
    cfg.MAX_EPOCHS = 6
    cfg.MODEL_CATEGORICAL_MAX_THROTTLE_RANGE = 0.8
    cfg.VERBOSE_TRAIN = True
    cfg.MIN_DELTA = 0.0005
    cfg.SHOW_PLOT = False
    cfg.BEHAVIOR_LIST = ['Left_Lane', "Right_Lane"]
    cfg.NUM_LOCATIONS = 3
    cfg.SEQUENCE_LENGTH = 3
    return cfg


@pytest.fixture(scope='session')
def config(base_config, car_dir) -> Config:
    cfg = base_config
    cfg.MODELS_PATH = os.path.join(car_dir, 'models')
    cfg.DATA_PATH = os.path.join(car_dir, 'tub')
    cfg.DATA_PATH_ALL = os.path.join(car_dir, 'tub_full')
    return cfg


def add_augmentation_to_config(config: Config):
    config.AUGMENTATIONS = ['CROP']
    config.ROI_CROP_TOP = 45
    config.ROI_CROP_BOTTOM = 0
    config.ROI_CROP_RIGHT = 0
    config.ROI_CROP_LEFT = 0


@pytest.fixture(scope='session')
def imu_fields() -> List[str]:
    return [f'imu/{prefix}_{x}' for prefix, x in product(('acl', 'gyr'), 'xyz')]


@pytest.fixture(scope='session')
def car_dir(tmpdir_factory, base_config, imu_fields) -> str:
    """ Creating car dir with sub dirs and extracting tub """
    car_dir = tmpdir_factory.mktemp('mycar')
    os.mkdir(os.path.join(car_dir, 'models'))
    # extract tub.tar.gz into car_dir/tub
    this_dir = os.path.dirname(os.path.abspath(__file__))
    with tarfile.open(os.path.join(this_dir, 'tub', 'tub.tar.gz')) as file:
        file.extractall(car_dir)
    # now create a second tub with additonal imu data
    tub_dir = os.path.join(car_dir, 'tub')
    tub = Tub(base_path=tub_dir)
    full_dir = os.path.join(car_dir, 'tub_full')
    tub_full = Tub(base_path=full_dir,
                   inputs=tub.manifest.inputs + imu_fields
                   + ['behavior/one_hot_state_array', 'localizer/location'],
                   types=tub.manifest.types + ['float'] * 6 + ['list', 'int'])
    count = 0
    for record in tub:
        t = TubRecord(base_config, tub.base_path, record)
        img = t.image()
        record['cam/image_array'] = img
        for field in imu_fields:
            record[field] = np.random.rand()
        # add behavioural input
        bhv = [1., 0.] if count < len(tub) // 2 else [0., 1.]
        record["behavior/one_hot_state_array"] = bhv
        record['localizer/location'] = 3 * count // len(tub)
        tub_full.write_record(record)
        count += 1
    return car_dir


# define the test data
d1 = Data(type='linear', name='lin1', convergence=0.6, pretrained=None)
d2 = Data(type='categorical', name='cat1', convergence=0.9, pretrained=None)
d3 = Data(type='inferred', name='inf1', convergence=0.9, pretrained=None)
d4 = Data(type='latent', name='lat1', convergence=0.5, pretrained=None)
d5 = Data(type='latent', name='lat2', convergence=0.5, pretrained='lat1')
d6 = Data(type='imu', name='imu1', convergence=0.7, pretrained=None)
d7 = Data(type='memory', name='mem1', convergence=0.6, pretrained=None)
d8 = Data(type='behavior', name='bhv1', convergence=0.9, pretrained=None)
d9 = Data(type='localizer', name='loc1', convergence=0.85, pretrained=None)
d10 = Data(type='rnn', name='rnn1', convergence=0.85, pretrained=None)
d11 = Data(type='3d', name='3d1', convergence=0.6, pretrained=None)
d12 = Data(type='linear', name='lin2', convergence=0.7, augmentation=True)

test_data = [d1, d2, d3, d6, d7, d8, d9, d10, d11, d12]
full_tub = ['imu', 'behavior', 'localizer']


@pytest.mark.skipif("GITHUB_ACTIONS" in os.environ,
                    reason='Suppress training test in CI')
@pytest.mark.parametrize('data', test_data)
def test_train(config: Config, data: Data) -> None:
    """
    Testing convergence of the linear an categorical models
    :param config:          donkey config
    :param data:            test case data
    :return:                None
    """
    def pilot_path(name):
        pilot_name = f'pilot_{name}.h5'
        return os.path.join(config.MODELS_PATH, pilot_name)

    if data.pretrained:
        config.LATENT_TRAINED = pilot_path(data.pretrained)
    tub_dir = config.DATA_PATH_ALL if data.type in full_tub else \
        config.DATA_PATH
    if data.augmentation:
        add_augmentation_to_config(config)

    history = train(config, tub_dir, pilot_path(data.name), data.type)
    loss = history.history['loss']
    # check loss is converging
    assert loss[-1] < loss[0] * data.convergence


filters = [lambda r: r.underlying['user/throttle'] > 0.5,
           lambda r: r.underlying['user/angle'] < 0,
           lambda r: r.underlying['user/throttle'] < 0.6 and
                     r.underlying['user/angle'] > -0.5]
model_types = ['linear', 'categorical', 'inferred', 'imu', 'behavior',
               'localizer', 'rnn', '3d']


@pytest.mark.parametrize('model_type', model_types)
@pytest.mark.parametrize('train_filter', filters)
def test_training_pipeline(config: Config, model_type: str,
                           train_filter: Callable[[TubRecord], bool]) -> None:
    """
    Testing consistency of the model interfaces and data used in training
    pipeline.

    :param config:                  donkey config
    :param model_type:              test specification of model type
    :param train_filter:            filter for records
    :return:                        None
    """
    kl = get_model_by_type(model_type, config)
    tub_dir = config.DATA_PATH_ALL if model_type in full_tub else \
        config.DATA_PATH
    # don't shuffle so we can identify data for testing
    config.TRAIN_FILTER = train_filter
    dataset = TubDataset(config, [tub_dir], seq_size=kl.seq_size())
    training_records, validation_records = \
        train_test_split(dataset.get_records(), shuffle=False,
                         test_size=(1. - config.TRAIN_TEST_SPLIT))
    seq = BatchSequence(kl, config, training_records, True)
    data_train = seq.create_tf_data()
    num_whole_batches = len(training_records) // config.BATCH_SIZE
    # this takes all batches into one list
    tf_batch = list(data_train.take(num_whole_batches).as_numpy_iterator())
    it = iter(training_records)
    for xy_batch in tf_batch:
        # extract x and y values from records, asymmetric in x and y b/c x
        # requires image manipulations
        batch_records = [next(it) for _ in range(config.BATCH_SIZE)]
        records_x = [kl.x_translate(
            kl.x_transform_and_process(r, normalize_image)) for
            r in batch_records]
        records_y = [kl.y_translate(kl.y_transform(r)) for r in
                     batch_records]
        # from here all checks are symmetrical between x and y
        for batch, o_type, records \
                in zip(xy_batch, kl.output_types(), (records_x, records_y)):
            # check batch dictionary have expected keys
            assert batch.keys() == o_type.keys(), \
                'batch keys need to match models output types'
            # convert record values into arrays of batch size
            values = defaultdict(list)
            for r in records:
                for k, v in r.items():
                    values[k].append(v)
            # now convert arrays of floats or numpy arrays into numpy arrays
            np_dict = dict()
            for k, v in values.items():
                np_dict[k] = np.array(v)
            # compare record values with values from tf.data
            for k, v in batch.items():
                assert np.isclose(v, np_dict[k]).all()
>>>>>>> 7529dd23
<|MERGE_RESOLUTION|>--- conflicted
+++ resolved
@@ -1,236 +1,6 @@
 import pytest
 import tarfile
 import os
-<<<<<<< HEAD
-
-from donkeycar.templates.train import multi_train
-from donkeycar.parts.datastore import Tub
-from donkeycar.templates.train import gather_records, collate_records
-
-#fixtures
-from .setup import tub, tub_path, on_pi
-from .setup import create_sample_tub
-
-
-def cfg_defaults(cfg):
-    cfg.MAX_EPOCHS = 1
-    cfg.BATCH_SIZE = 10
-    cfg.SHOW_PLOT = False
-    cfg.VERBOSE_TRAIN = False
-    cfg.OPTIMIZER = "adam"
-    cfg.TARGET_H = cfg.IMAGE_H - cfg.ROI_CROP_TOP - cfg.ROI_CROP_BOTTOM
-    cfg.TARGET_W = cfg.IMAGE_W
-    cfg.TARGET_D = cfg.IMAGE_DEPTH
-    cfg.NUM_LOCATIONS = 10
-
-
-@pytest.mark.skipif(on_pi(), reason='Too slow on RPi')
-def test_train_cat(tub, tub_path):
-    t = Tub(tub_path)
-    assert t is not None
-
-    import donkeycar.templates.cfg_complete as cfg
-    tempfolder = tub_path[:-3]
-    model_path = os.path.join(tempfolder, 'test.h5')
-    cfg_defaults(cfg)
-
-    tub = tub_path
-    model = model_path
-    transfer = None
-    model_type = "categorical"
-    continuous = False
-    aug = False
-    multi_train(cfg, tub, model, transfer, model_type, continuous, aug)
-
-
-@pytest.mark.skipif(on_pi(), reason='Too slow on RPi')
-def test_train_linear(tub, tub_path):
-    t = Tub(tub_path)
-    assert t is not None
-
-    import donkeycar.templates.cfg_complete as cfg
-    tempfolder = tub_path[:-3]
-    model_path = os.path.join(tempfolder, 'test.h5')
-    cfg_defaults(cfg)
-    tub = tub_path
-    model = model_path
-    transfer = None
-    model_type = "linear"
-    continuous = False
-    aug = False
-    multi_train(cfg, tub, model, transfer, model_type, continuous, aug)
-
-
-@pytest.mark.skipif(on_pi(), reason='Too slow on RPi')
-def test_train_localizer(tub, tub_path):
-    t = Tub(tub_path)
-    assert t is not None
-
-    import donkeycar.templates.cfg_complete as cfg
-    tempfolder = tub_path[:-3]
-    model_path = os.path.join(tempfolder, 'test.h5')
-    cfg_defaults(cfg)
-
-    tub = tub_path
-    model = model_path
-    transfer = None
-    model_type = "localizer"
-    continuous = False
-    aug = False
-    multi_train(cfg, tub, model, transfer, model_type, continuous, aug)
-
-'''
-
-latent test requires opencv right now. and fails on travis ci. 
-re-enable when we figure out a recipe for opencv on travis.
-
-@pytest.mark.skipif(on_pi() == True, reason='Too slow on RPi')
-def test_train_latent(tub, tub_path):
-    t = Tub(tub_path)
-    assert t is not None
-
-    import donkeycar.templates.cfg_complete as cfg
-    tempfolder = tub_path[:-3]
-    model_path = os.path.join(tempfolder, 'test.h5')
-    cfg.MAX_EPOCHS = 1
-    cfg.BATCH_SIZE = 10
-    cfg.SHOW_PLOT = False
-    cfg.VERBOSE_TRAIN = False
-    cfg.OPTIMIZER = "adam"
-
-    tub = tub_path
-    model = model_path
-    transfer = None
-    model_type = "latent"
-    continuous = False
-    aug = True
-    multi_train(cfg, tub, model, transfer, model_type, continuous, aug)
-'''
-
-
-@pytest.mark.skipif(on_pi() == True, reason='Too slow on RPi')
-def test_train_seq(tub, tub_path):
-    t = Tub(tub_path)
-    assert t is not None
-
-    import donkeycar.templates.cfg_complete as cfg
-    tempfolder = tub_path[:-3]
-    model_path = os.path.join(tempfolder, 'test.h5')
-    cfg_defaults(cfg)
-    tub = tub_path
-    model = model_path
-    transfer = None
-    model_type = "rnn"
-    continuous = False
-    aug = True
-    multi_train(cfg, tub, model, transfer, model_type, continuous, aug)
-
-
-# Helper function to calculate the Train-Test split (ratio) of a collated
-# dataset
-def calculate_TrainTestSplit(gen_records):
-    train_recs = 0
-    test_recs = 0
-    for key in gen_records:
-        if gen_records[key]['train']:
-            train_recs += 1
-        else:
-            test_recs += 1
-
-    total_recs = len(gen_records)
-    print("Total Records: {}".format(total_recs))
-    print("Train Records: {}".format(train_recs))
-    print("Test Records: {}".format(test_recs))
-    assert total_recs == train_recs + test_recs
-    ratio = train_recs / total_recs
-    print("Calculated Train-Test Split: {}".format(ratio))
-    return ratio
-
-
-@pytest.mark.skipif(on_pi() == True, reason='Too slow on RPi')
-def test_train_TrainTestSplit_simple(tub_path):
-    # Check whether the Train-Test splitting is working correctly on a dataset.
-    initial_records = 100
-
-    # Setup the test data
-    t = create_sample_tub(tub_path, records=initial_records)
-    assert t is not None
-
-    # Import the configuration
-    import donkeycar.templates.cfg_complete as cfg
-
-    # Initial Setup
-    opts = {'categorical': False, 'cfg': cfg}
-
-    orig_TRAIN_TEST_SPLIT = cfg.TRAIN_TEST_SPLIT
-    records = gather_records(cfg, tub_path)
-    assert len(records) == initial_records
-
-    # Attempt a 50:50 split
-    gen_records = {}
-    cfg.TRAIN_TEST_SPLIT = 0.5
-    print()
-    print("Testing a {} Test-Train split..."
-          .format(opts['cfg'].TRAIN_TEST_SPLIT))
-    print()
-    collate_records(records, gen_records, opts)
-    ratio = calculate_TrainTestSplit(gen_records)
-    assert ratio == cfg.TRAIN_TEST_SPLIT
-
-    # Attempt a split based on config file (reset of the record set)
-    gen_records = {}
-    cfg.TRAIN_TEST_SPLIT = orig_TRAIN_TEST_SPLIT
-    print()
-    print("Testing a {} Test-Train split..."
-          .format(opts['cfg'].TRAIN_TEST_SPLIT))
-    print()
-    collate_records(records, gen_records, opts)
-    ratio = calculate_TrainTestSplit(gen_records)
-    assert ratio == cfg.TRAIN_TEST_SPLIT
-
-
-@pytest.mark.skipif(on_pi() == True, reason='Too slow on RPi')
-def test_train_TrainTestSplit_continuous(tub_path):
-    # Check whether the Train-Test splitting is working correctly when a dataset
-    # is extended.
-    initial_records = 100
-
-    # Setup the test data
-    t = create_sample_tub(tub_path, records=initial_records)
-    assert t is not None
-
-    # Import the configuration
-    import donkeycar.templates.cfg_complete as cfg
-
-    # Initial Setup
-    gen_records = {}
-    opts = {'categorical': False, 'cfg': cfg}
-
-    # Perform the initial split
-    print()
-    print("Initial split of {} records to {} Test-Train split..."
-          .format(initial_records, opts['cfg'].TRAIN_TEST_SPLIT))
-    print()
-    records = gather_records(cfg, tub_path)
-    assert len(records) == initial_records
-    collate_records(records, gen_records, opts)
-    ratio = calculate_TrainTestSplit(gen_records)
-    assert ratio == cfg.TRAIN_TEST_SPLIT
-
-    # Add some more records and recheck the ratio (only the NEW records should
-    # be added)
-    additional_records = 200
-    print()
-    print("Added an extra {} records, aiming for overall {} Test-Train split..."
-          .format(additional_records, opts['cfg'].TRAIN_TEST_SPLIT))
-    print()
-    create_sample_tub(tub_path, records=additional_records)
-    records = gather_records(cfg, tub_path)
-    assert len(records) == (initial_records + additional_records)
-    collate_records(records, gen_records, opts)
-    ratio = calculate_TrainTestSplit(gen_records)
-    assert ratio == cfg.TRAIN_TEST_SPLIT
-=======
 import numpy as np
 from collections import defaultdict, namedtuple
 from itertools import product
@@ -432,4 +202,3 @@
             # compare record values with values from tf.data
             for k, v in batch.items():
                 assert np.isclose(v, np_dict[k]).all()
->>>>>>> 7529dd23
