--- conflicted
+++ resolved
@@ -46,11 +46,7 @@
     cfg.BEHAVIOR_LIST = ['Left_Lane', "Right_Lane"]
     cfg.NUM_LOCATIONS = 3
     cfg.SEQUENCE_LENGTH = 3
-<<<<<<< HEAD
-    cfg.CACHE_IMAGES = True
-=======
     cfg.CACHE_IMAGES = False
->>>>>>> a1e003c7
     return cfg
 
 
@@ -197,7 +193,6 @@
         config.DATA_PATH
     # don't shuffle so we can identify data for testing
     config.TRAIN_FILTER = train_filter
-
     dataset = TubDataset(config, [tub_dir], seq_size=kl.seq_size())
     training_records, validation_records = \
         train_test_split(dataset.get_records(), shuffle=False,
