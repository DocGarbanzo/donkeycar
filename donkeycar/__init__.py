import os
import sys
from pyfiglet import Figlet
import logging

<<<<<<< HEAD
__version__ = '5.1.dev1'
=======
__version__ = '5.2.dev0'
>>>>>>> 5efa1b09

logging.basicConfig(level=os.environ.get('LOGLEVEL', 'INFO').upper())

f = Figlet(font='speed')


print(f.renderText('Donkey Car'))
print(f'using donkey v{__version__} ...')

if sys.version_info.major < 3 or sys.version_info.minor < 11:
    msg = f'Donkey Requires Python 3.11 or greater. You are using {sys.version}'
    raise ValueError(msg)

# The default recursion limits in CPython are too small.
sys.setrecursionlimit(10**5)

from .vehicle import Vehicle
from .memory import Memory
from . import utils
from . import config
from . import contrib
from .config import load_config<|MERGE_RESOLUTION|>--- conflicted
+++ resolved
@@ -3,11 +3,7 @@
 from pyfiglet import Figlet
 import logging
 
-<<<<<<< HEAD
-__version__ = '5.1.dev1'
-=======
 __version__ = '5.2.dev0'
->>>>>>> 5efa1b09
 
 logging.basicConfig(level=os.environ.get('LOGLEVEL', 'INFO').upper())
 
