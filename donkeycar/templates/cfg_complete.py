--- conflicted
+++ resolved
@@ -147,17 +147,6 @@
 PRUNE_VAL_LOSS_DEGRADATION_LIMIT = 0.2 # The max amout of validation loss that is permitted during pruning.
 PRUNE_EVAL_PERCENT_OF_DATASET = .05  # percent of dataset used to perform evaluation of model.
 
-<<<<<<< HEAD
-# Augmentations
-AUGMENTATIONS = []
-# Region of interest cropping, requires 'CROP' in AUGMENTATIONS to be set
-# If these crops values are too large, they will cause the stride values to become negative and the model with not be valid.
-ROI_CROP_TOP = 45                # the number of rows of pixels to ignore on the top of the image
-ROI_CROP_BOTTOM = 0             # the number of rows of pixels to ignore on the bottom of the image
-ROI_CROP_RIGHT = 0              # the number of rows of pixels to ignore on the right of the image
-ROI_CROP_LEFT = 0               # the number of rows of pixels to ignore on the left of the image
-# For trapezoidal see explanation in augmentations.py, requires 'TRAPEZE' in AUGMENTATIONS to be set
-=======
 # Augmentations and Transformations
 AUGMENTATIONS = []
 TRANSFORMATIONS = []
@@ -174,7 +163,6 @@
 ROI_CROP_LEFT = 0               # the number of rows of pixels to ignore on the left of the image
 # For trapezoidal see explanation in augmentations.py. Requires 'TRAPEZE' in
 # TRANSFORMATIONS to be set
->>>>>>> 36223685
 ROI_TRAPEZE_LL = 0
 ROI_TRAPEZE_LR = 160
 ROI_TRAPEZE_UL = 20
