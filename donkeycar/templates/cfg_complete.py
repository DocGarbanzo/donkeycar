"""
CAR CONFIG

This file is read by your car application's manage.py script to change the car
performance.

EXAMPLE
-----------
import dk
cfg = dk.load_config(config_path='~/mycar/config.py')
print(cfg.CAMERA_RESOLUTION)

"""


import os

#PATHS
CAR_PATH = PACKAGE_PATH = os.path.dirname(os.path.realpath(__file__))
DATA_PATH = os.path.join(CAR_PATH, 'data')
MODELS_PATH = os.path.join(CAR_PATH, 'models')

#VEHICLE
DRIVE_LOOP_HZ = 20      # the vehicle loop will pause if faster than this speed.
MAX_LOOPS = None        # the vehicle loop can abort after this many iterations, when given a positive integer.

#CAMERA
CAMERA_TYPE = "PICAM"   # (PICAM|WEBCAM|CVCAM|CSIC|V4L|D435|MOCK|IMAGE_LIST)
IMAGE_W = 160
IMAGE_H = 120
IMAGE_DEPTH = 3         # default RGB=3, make 1 for mono
CAMERA_FRAMERATE = DRIVE_LOOP_HZ
CAMERA_VFLIP = False
CAMERA_HFLIP = False
CAMERA_INDEX = 0  # used for 'WEBCAM' and 'CVCAM' when there is more than one camera connected 
# For CSIC camera - If the camera is mounted in a rotated position, changing the below parameter will correct the output frame orientation
CSIC_CAM_GSTREAMER_FLIP_PARM = 0 # (0 => none , 4 => Flip horizontally, 6 => Flip vertically)

# For IMAGE_LIST camera
# PATH_MASK = "~/mycar/data/tub_1_20-03-12/*.jpg"

#9865, over rides only if needed, ie. TX2..
PCA9685_I2C_ADDR = 0x40     #I2C address, use i2cdetect to validate this number
PCA9685_I2C_BUSNUM = None   #None will auto detect, which is fine on the pi. But other platforms should specify the bus num.

#SSD1306_128_32
USE_SSD1306_128_32 = False    # Enable the SSD_1306 OLED Display
SSD1306_128_32_I2C_ROTATION = 0 # 0 = text is right-side up, 1 = rotated 90 degrees clockwise, 2 = 180 degrees (flipped), 3 = 270 degrees
SSD1306_RESOLUTION = 1 # 1 = 128x32; 2 = 128x64

#
# DRIVE_TRAIN_TYPE
# These options specify which chasis and motor setup you are using.
# See Actuators documentation https://docs.donkeycar.com/parts/actuators/
# for a detailed explanation of each drive train type and it's configuration.
# Choose one of the following and then update the related configuration section:
#
# "PWM_STEERING_THROTTLE" uses two PWM output pins to control a steering servo and an ESC, as in a standard RC car.
# "MM1" Robo HAT MM1 board
# "SERVO_HBRIDGE_2PIN" Servo for steering and HBridge motor driver in 2pin mode for motor
# "SERVO_HBRIDGE_3PIN" Servo for steering and HBridge motor driver in 3pin mode for motor
# "DC_STEER_THROTTLE" uses HBridge pwm to control one steering dc motor, and one drive wheel motor
# "DC_TWO_WHEEL" uses HBridge in 2-pin mode to control two drive motors, one on the left, and one on the right.
# "DC_TWO_WHEEL_L298N" using HBridge in 3-pin mode to control two drive motors, one of the left and one on the right.
# "MOCK" no drive train.  This can be used to test other features in a test rig.
# (deprecated) "SERVO_HBRIDGE_PWM" use ServoBlaster to output pwm control from the PiZero directly to control steering,
#                                  and HBridge for a drive motor.
# (deprecated) "PIGPIO_PWM" uses Raspberrys internal PWM
# (deprecated) "I2C_SERVO" uses PCA9685 servo controller to control a steering servo and an ESC, as in a standard RC car
#
DRIVE_TRAIN_TYPE = "PWM_STEERING_THROTTLE"

#
# PWM_STEERING_THROTTLE
#
# Drive train for RC car with a steering servo and ESC.
# Uses a PwmPin for steering (servo) and a second PwmPin for throttle (ESC)
# Base PWM Frequence is presumed to be 60hz; use PWM_xxxx_SCALE to adjust pulse with for non-standard PWM frequencies
#
PWM_STEERING_THROTTLE = {
    "PWM_STEERING_PIN": "PCA9685.1:40.1",   # PWM output pin for steering servo
    "PWM_STEERING_SCALE": 1.0,              # used to compensate for PWM frequency differents from 60hz; NOT for adjusting steering range
    "PWM_STEERING_INVERTED": False,         # True if hardware requires an inverted PWM pulse
    "PWM_THROTTLE_PIN": "PCA9685.1:40.0",   # PWM output pin for ESC
    "PWM_THROTTLE_SCALE": 1.0,              # used to compensate for PWM frequence differences from 60hz; NOT for increasing/limiting speed
    "PWM_THROTTLE_INVERTED": False,         # True if hardware requires an inverted PWM pulse
    "STEERING_LEFT_PWM": 460,               #pwm value for full left steering
    "STEERING_RIGHT_PWM": 290,              #pwm value for full right steering
    "THROTTLE_FORWARD_PWM": 500,            #pwm value for max forward throttle
    "THROTTLE_STOPPED_PWM": 370,            #pwm value for no movement
    "THROTTLE_REVERSE_PWM": 220,            #pwm value for max reverse throttle
}

#
# I2C_SERVO (deprecated in favor of PWM_STEERING_THROTTLE)
#
STEERING_CHANNEL = 1            #(deprecated) channel on the 9685 pwm board 0-15
STEERING_LEFT_PWM = 460         #pwm value for full left steering
STEERING_RIGHT_PWM = 290        #pwm value for full right steering
THROTTLE_CHANNEL = 0            #(deprecated) channel on the 9685 pwm board 0-15
THROTTLE_FORWARD_PWM = 500      #pwm value for max forward throttle
THROTTLE_STOPPED_PWM = 370      #pwm value for no movement
THROTTLE_REVERSE_PWM = 220      #pwm value for max reverse throttle

#
# PIGPIO_PWM (deprecated in favor of PWM_STEERING_THROTTLE)
#
STEERING_PWM_PIN = 13           #(deprecated) Pin numbering according to Broadcom numbers
STEERING_PWM_FREQ = 50          #Frequency for PWM
STEERING_PWM_INVERTED = False   #If PWM needs to be inverted
THROTTLE_PWM_PIN = 18           #(deprecated) Pin numbering according to Broadcom numbers
THROTTLE_PWM_FREQ = 50          #Frequency for PWM
THROTTLE_PWM_INVERTED = False   #If PWM needs to be inverted

#
# SERVO_HBRIDGE_2PIN
# - configures a steering servo and an HBridge in 2pin mode (2 pwm pins)
# - Servo takes a standard servo PWM pulse between 1 millisecond (fully reverse)
#   and 2 milliseconds (full forward) with 1.5ms being neutral.
# - the motor is controlled by two pwm pins, 
#   one for forward and one for backward (reverse). 
# - the pwm pin produces a duty cycle from 0 (completely LOW)
#   to 1 (100% completely high), which is proportional to the
#   amount of power delivered to the motor.
# - in forward mode, the reverse pwm is 0 duty_cycle,
#   in backward mode, the forward pwm is 0 duty cycle.
# - both pwms are 0 duty cycle (LOW) to 'detach' motor and 
#   and glide to a stop.
# - both pwms are full duty cycle (100% HIGH) to brake
#
# Pin specifier string format:
# - use RPI_GPIO for RPi/Nano header pin output
#   - use BOARD for board pin numbering
#   - use BCM for Broadcom GPIO numbering
#   - for example "RPI_GPIO.BOARD.18"
# - use PIPGIO for RPi header pin output using pigpio server
#   - must use BCM (broadcom) pin numbering scheme
#   - for example, "PIGPIO.BCM.13"
# - use PCA9685 for PCA9685 pin output
#   - include colon separated I2C channel and address 
#   - for example "PCA9685.1:40.13"
# - RPI_GPIO, PIGPIO and PCA9685 can be mixed arbitrarily,
#   although it is discouraged to mix RPI_GPIO and PIGPIO.
#
SERVO_HBRIDGE_2PIN = {
    "FWD_DUTY_PIN": "RPI_GPIO.BOARD.18",  # provides forward duty cycle to motor
    "BWD_DUTY_PIN": "RPI_GPIO.BOARD.16",  # provides reverse duty cycle to motor
    "PWM_STEERING_PIN": "RPI_GPIO.BOARD.33",       # provides servo pulse to steering servo
    "PWM_STEERING_SCALE": 1.0,        # used to compensate for PWM frequency differents from 60hz; NOT for adjusting steering range
    "PWM_STEERING_INVERTED": False,   # True if hardware requires an inverted PWM pulse
    "STEERING_LEFT_PWM": 460,         # pwm value for full left steering (use `donkey calibrate` to measure value for your car)
    "STEERING_RIGHT_PWM": 290,        # pwm value for full right steering (use `donkey calibrate` to measure value for your car)
}

#
# SERVO_HBRIDGE_3PIN
# - configures a steering servo and an HBridge in 3pin mode (2 ttl pins, 1 pwm pin)
# - Servo takes a standard servo PWM pulse between 1 millisecond (fully reverse)
#   and 2 milliseconds (full forward) with 1.5ms being neutral.
# - the motor is controlled by three pins, 
#   one ttl output for forward, one ttl output 
#   for backward (reverse) enable and one pwm pin
#   for motor power.
# - the pwm pin produces a duty cycle from 0 (completely LOW)
#   to 1 (100% completely high), which is proportional to the
#   amount of power delivered to the motor.
# - in forward mode, the forward pin  is HIGH and the
#   backward pin is LOW,
# - in backward mode, the forward pin is LOW and the 
#   backward pin is HIGH.
# - both forward and backward pins are LOW to 'detach' motor 
#   and glide to a stop.
# - both forward and backward pins are HIGH to brake
#
# Pin specifier string format:
# - use RPI_GPIO for RPi/Nano header pin output
#   - use BOARD for board pin numbering
#   - use BCM for Broadcom GPIO numbering
#   - for example "RPI_GPIO.BOARD.18"
# - use PIPGIO for RPi header pin output using pigpio server
#   - must use BCM (broadcom) pin numbering scheme
#   - for example, "PIGPIO.BCM.13"
# - use PCA9685 for PCA9685 pin output
#   - include colon separated I2C channel and address 
#   - for example "PCA9685.1:40.13"
# - RPI_GPIO, PIGPIO and PCA9685 can be mixed arbitrarily,
#   although it is discouraged to mix RPI_GPIO and PIGPIO.
#
SERVO_HBRIDGE_3PIN = {
    "FWD_PIN": "RPI_GPIO.BOARD.18",   # ttl pin, high enables motor forward
    "BWD_PIN": "RPI_GPIO.BOARD.16",   # ttl pin, high enables motor reverse
    "DUTY_PIN": "RPI_GPIO.BOARD.35",  # provides duty cycle to motor
    "PWM_STEERING_PIN": "RPI_GPIO.BOARD.33",   # provides servo pulse to steering servo
    "PWM_STEERING_SCALE": 1.0,        # used to compensate for PWM frequency differents from 60hz; NOT for adjusting steering range
    "PWM_STEERING_INVERTED": False,   # True if hardware requires an inverted PWM pulse
    "STEERING_LEFT_PWM": 460,         # pwm value for full left steering (use `donkey calibrate` to measure value for your car)
    "STEERING_RIGHT_PWM": 290,        # pwm value for full right steering (use `donkey calibrate` to measure value for your car)
}

#
# DRIVETRAIN_TYPE == "SERVO_HBRIDGE_PWM" (deprecated in favor of SERVO_HBRIDGE_2PIN)
# - configures a steering servo and an HBridge in 2pin mode (2 pwm pins)
# - Uses ServoBlaster library, which is NOT installed by default, so
#   you will need to install it to make this work.
# - Servo takes a standard servo PWM pulse between 1 millisecond (fully reverse)
#   and 2 milliseconds (full forward) with 1.5ms being neutral.
# - the motor is controlled by two pwm pins,
#   one for forward and one for backward (reverse).
# - the pwm pins produce a duty cycle from 0 (completely LOW)
#   to 1 (100% completely high), which is proportional to the
#   amount of power delivered to the motor.
# - in forward mode, the reverse pwm is 0 duty_cycle,
#   in backward mode, the forward pwm is 0 duty cycle.
# - both pwms are 0 duty cycle (LOW) to 'detach' motor and
#   and glide to a stop.
# - both pwms are full duty cycle (100% HIGH) to brake
#
HBRIDGE_PIN_FWD = 18       # provides forward duty cycle to motor
HBRIDGE_PIN_BWD = 16       # provides reverse duty cycle to motor
STEERING_CHANNEL = 0       # PCA 9685 channel for steering control
STEERING_LEFT_PWM = 460    # pwm value for full left steering (use `donkey calibrate` to measure value for your car)
STEERING_RIGHT_PWM = 290   # pwm value for full right steering (use `donkey calibrate` to measure value for your car)

#VESC controller, primarily need to change VESC_SERIAL_PORT  and VESC_MAX_SPEED_PERCENT
VESC_MAX_SPEED_PERCENT =.2  # Max speed as a percent of the actual speed
VESC_SERIAL_PORT= "/dev/ttyACM0" # Serial device to use for communication. Can check with ls /dev/tty*
VESC_HAS_SENSOR= True # Whether or not the bldc motor is using a hall effect sensor
VESC_START_HEARTBEAT= True # Whether or not to automatically start the heartbeat thread that will keep commands alive.
VESC_BAUDRATE= 115200 # baudrate for the serial communication. Shouldn't need to change this.
VESC_TIMEOUT= 0.05 # timeout for the serial communication
VESC_STEERING_SCALE= 0.5 # VESC accepts steering inputs from 0 to 1. Joystick is usually -1 to 1. This changes it to -0.5 to 0.5
VESC_STEERING_OFFSET = 0.5 # VESC accepts steering inputs from 0 to 1. Coupled with above change we move Joystick to 0 to 1

#
# DC_STEER_THROTTLE with one motor as steering, one as drive
# - uses L298N type motor controller in two pin wiring
#   scheme utilizing two pwm pins per motor; one for 
#   forward(or right) and one for reverse (or left)
# 
# GPIO pin configuration for the DRIVE_TRAIN_TYPE=DC_STEER_THROTTLE
# - use RPI_GPIO for RPi/Nano header pin output
#   - use BOARD for board pin numbering
#   - use BCM for Broadcom GPIO numbering
#   - for example "RPI_GPIO.BOARD.18"
# - use PIPGIO for RPi header pin output using pigpio server
#   - must use BCM (broadcom) pin numbering scheme
#   - for example, "PIGPIO.BCM.13"
# - use PCA9685 for PCA9685 pin output
#   - include colon separated I2C channel and address 
#   - for example "PCA9685.1:40.13"
# - RPI_GPIO, PIGPIO and PCA9685 can be mixed arbitrarily,
#   although it is discouraged to mix RPI_GPIO and PIGPIO.
#
DC_STEER_THROTTLE = {
    "LEFT_DUTY_PIN": "RPI_GPIO.BOARD.18",   # pwm pin produces duty cycle for steering left
    "RIGHT_DUTY_PIN": "RPI_GPIO.BOARD.16",  # pwm pin produces duty cycle for steering right
    "FWD_DUTY_PIN": "RPI_GPIO.BOARD.15",    # pwm pin produces duty cycle for forward drive
    "BWD_DUTY_PIN": "RPI_GPIO.BOARD.13",    # pwm pin produces duty cycle for reverse drive
}

#
# DC_TWO_WHEEL pin configuration
# - configures L298N_HBridge_2pin driver
# - two wheels as differential drive, left and right.
# - each wheel is controlled by two pwm pins, 
#   one for forward and one for backward (reverse). 
# - each pwm pin produces a duty cycle from 0 (completely LOW)
#   to 1 (100% completely high), which is proportional to the
#   amount of power delivered to the motor.
# - in forward mode, the reverse pwm is 0 duty_cycle,
#   in backward mode, the forward pwm is 0 duty cycle.
# - both pwms are 0 duty cycle (LOW) to 'detach' motor and 
#   and glide to a stop.
# - both pwms are full duty cycle (100% HIGH) to brake
#
# Pin specifier string format:
# - use RPI_GPIO for RPi/Nano header pin output
#   - use BOARD for board pin numbering
#   - use BCM for Broadcom GPIO numbering
#   - for example "RPI_GPIO.BOARD.18"
# - use PIPGIO for RPi header pin output using pigpio server
#   - must use BCM (broadcom) pin numbering scheme
#   - for example, "PIGPIO.BCM.13"
# - use PCA9685 for PCA9685 pin output
#   - include colon separated I2C channel and address 
#   - for example "PCA9685.1:40.13"
# - RPI_GPIO, PIGPIO and PCA9685 can be mixed arbitrarily,
#   although it is discouraged to mix RPI_GPIO and PIGPIO.
#
DC_TWO_WHEEL = {
    "LEFT_FWD_DUTY_PIN": "RPI_GPIO.BOARD.18",  # pwm pin produces duty cycle for left wheel forward
    "LEFT_BWD_DUTY_PIN": "RPI_GPIO.BOARD.16",  # pwm pin produces duty cycle for left wheel reverse
    "RIGHT_FWD_DUTY_PIN": "RPI_GPIO.BOARD.15", # pwm pin produces duty cycle for right wheel forward
    "RIGHT_BWD_DUTY_PIN": "RPI_GPIO.BOARD.13", # pwm pin produces duty cycle for right wheel reverse
}

#
# DC_TWO_WHEEL_L298N pin configuration
# - configures L298N_HBridge_3pin driver
# - two wheels as differential drive, left and right.
# - each wheel is controlled by three pins, 
#   one ttl output for forward, one ttl output 
#   for backward (reverse) enable and one pwm pin
#   for motor power.
# - the pwm pin produces a duty cycle from 0 (completely LOW)
#   to 1 (100% completely high), which is proportional to the
#   amount of power delivered to the motor.
# - in forward mode, the forward pin  is HIGH and the
#   backward pin is LOW,
# - in backward mode, the forward pin is LOW and the 
#   backward pin is HIGH.
# - both forward and backward pins are LOW to 'detach' motor 
#   and glide to a stop.
# - both forward and backward pins are HIGH to brake
#
# GPIO pin configuration for the DRIVE_TRAIN_TYPE=DC_TWO_WHEEL_L298N
# - use RPI_GPIO for RPi/Nano header pin output
#   - use BOARD for board pin numbering
#   - use BCM for Broadcom GPIO numbering
#   - for example "RPI_GPIO.BOARD.18"
# - use PIPGIO for RPi header pin output using pigpio server
#   - must use BCM (broadcom) pin numbering scheme
#   - for example, "PIGPIO.BCM.13"
# - use PCA9685 for PCA9685 pin output
#   - include colon separated I2C channel and address 
#   - for example "PCA9685.1:40.13"
# - RPI_GPIO, PIGPIO and PCA9685 can be mixed arbitrarily,
#   although it is discouraged to mix RPI_GPIO and PIGPIO.
#
DC_TWO_WHEEL_L298N = {
    "LEFT_FWD_PIN": "RPI_GPIO.BOARD.16",        # TTL output pin enables left wheel forward
    "LEFT_BWD_PIN": "RPI_GPIO.BOARD.18",        # TTL output pin enables left wheel reverse
    "LEFT_EN_DUTY_PIN": "RPI_GPIO.BOARD.22",    # PWM pin generates duty cycle for left motor speed

    "RIGHT_FWD_PIN": "RPI_GPIO.BOARD.15",       # TTL output pin enables right wheel forward
    "RIGHT_BWD_PIN": "RPI_GPIO.BOARD.13",       # TTL output pin enables right wheel reverse
    "RIGHT_EN_DUTY_PIN": "RPI_GPIO.BOARD.11",   # PWM pin generates duty cycle for right wheel speed
}

#ODOMETRY
HAVE_ODOM = False                   # Do you have an odometer/encoder 
ENCODER_TYPE = 'GPIO'            # What kind of encoder? GPIO|Arduino|Astar 
MM_PER_TICK = 12.7625               # How much travel with a single tick, in mm. Roll you car a meter and divide total ticks measured by 1,000
ODOM_PIN = 13                        # if using GPIO, which GPIO board mode pin to use as input
ODOM_DEBUG = False                  # Write out values on vel and distance as it runs

# #LIDAR
USE_LIDAR = False
LIDAR_TYPE = 'RP' #(RP|YD)
LIDAR_LOWER_LIMIT = 90 # angles that will be recorded. Use this to block out obstructed areas on your car, or looking backwards. Note that for the RP A1M8 Lidar, "0" is in the direction of the motor
LIDAR_UPPER_LIMIT = 270

# TFMINI
HAVE_TFMINI = False
TFMINI_SERIAL_PORT = "/dev/serial0" # tfmini serial port, can be wired up or use usb/serial adapter

#TRAINING
# The default AI framework to use. Choose from (tensorflow|pytorch)
DEFAULT_AI_FRAMEWORK = 'tensorflow'

# The DEFAULT_MODEL_TYPE will choose which model will be created at training
# time. This chooses between different neural network designs. You can
# override this setting by passing the command line parameter --type to the
# python manage.py train and drive commands.
# tensorflow models: (linear|categorical|tflite_linear|tensorrt_linear)
# pytorch models: (resnet18)
DEFAULT_MODEL_TYPE = 'linear'
BATCH_SIZE = 128                #how many records to use when doing one pass of gradient decent. Use a smaller number if your gpu is running out of memory.
TRAIN_TEST_SPLIT = 0.8          #what percent of records to use for training. the remaining used for validation.
MAX_EPOCHS = 100                #how many times to visit all records of your data
SHOW_PLOT = True                #would you like to see a pop up display of final loss?
VERBOSE_TRAIN = True            #would you like to see a progress bar with text during training?
USE_EARLY_STOP = True           #would you like to stop the training if we see it's not improving fit?
EARLY_STOP_PATIENCE = 5         #how many epochs to wait before no improvement
MIN_DELTA = .0005               #early stop will want this much loss change before calling it improved.
PRINT_MODEL_SUMMARY = True      #print layers and weights to stdout
OPTIMIZER = None                #adam, sgd, rmsprop, etc.. None accepts default
LEARNING_RATE = 0.001           #only used when OPTIMIZER specified
LEARNING_RATE_DECAY = 0.0       #only used when OPTIMIZER specified
SEND_BEST_MODEL_TO_PI = False   #change to true to automatically send best model during training
CREATE_TF_LITE = True           # automatically create tflite model in training
CREATE_TENSOR_RT = False        # automatically create tensorrt model in training
SAVE_MODEL_AS_H5 = False        # if old keras format should be used instead of savedmodel
<<<<<<< HEAD
=======
CACHE_IMAGES = True             # if images are cached in training for speed up
>>>>>>> 4722828d

PRUNE_CNN = False               #This will remove weights from your model. The primary goal is to increase performance.
PRUNE_PERCENT_TARGET = 75       # The desired percentage of pruning.
PRUNE_PERCENT_PER_ITERATION = 20 # Percenge of pruning that is perform per iteration.
PRUNE_VAL_LOSS_DEGRADATION_LIMIT = 0.2 # The max amout of validation loss that is permitted during pruning.
PRUNE_EVAL_PERCENT_OF_DATASET = .05  # percent of dataset used to perform evaluation of model.

# Augmentations and Transformations
AUGMENTATIONS = []
TRANSFORMATIONS = []
# Settings for brightness and blur, use 'MULTIPLY' and/or 'BLUR' in
# AUGMENTATIONS
AUG_MULTIPLY_RANGE = (0.5, 3.0)
AUG_BLUR_RANGE = (0.0, 3.0)
# Region of interest cropping, requires 'CROP' in TRANSFORMATIONS to be set
# If these crops values are too large, they will cause the stride values to
# become negative and the model with not be valid.
ROI_CROP_TOP = 45               # the number of rows of pixels to ignore on the top of the image
ROI_CROP_BOTTOM = 0             # the number of rows of pixels to ignore on the bottom of the image
ROI_CROP_RIGHT = 0              # the number of rows of pixels to ignore on the right of the image
ROI_CROP_LEFT = 0               # the number of rows of pixels to ignore on the left of the image
# For trapezoidal see explanation in augmentations.py. Requires 'TRAPEZE' in
# TRANSFORMATIONS to be set
ROI_TRAPEZE_LL = 0
ROI_TRAPEZE_LR = 160
ROI_TRAPEZE_UL = 20
ROI_TRAPEZE_UR = 140
ROI_TRAPEZE_MIN_Y = 60
ROI_TRAPEZE_MAX_Y = 120

#Model transfer options
#When copying weights during a model transfer operation, should we freeze a certain number of layers
#to the incoming weights and not allow them to change during training?
FREEZE_LAYERS = False               #default False will allow all layers to be modified by training
NUM_LAST_LAYERS_TO_TRAIN = 7        #when freezing layers, how many layers from the last should be allowed to train?

#WEB CONTROL
WEB_CONTROL_PORT = int(os.getenv("WEB_CONTROL_PORT", 8887))  # which port to listen on when making a web controller
WEB_INIT_MODE = "user"              # which control mode to start in. one of user|local_angle|local. Setting local will start in ai mode.

#JOYSTICK
USE_JOYSTICK_AS_DEFAULT = False      #when starting the manage.py, when True, will not require a --js option to use the joystick
JOYSTICK_MAX_THROTTLE = 0.5         #this scalar is multiplied with the -1 to 1 throttle value to limit the maximum throttle. This can help if you drop the controller or just don't need the full speed available.
JOYSTICK_STEERING_SCALE = 1.0       #some people want a steering that is less sensitve. This scalar is multiplied with the steering -1 to 1. It can be negative to reverse dir.
AUTO_RECORD_ON_THROTTLE = True      #if true, we will record whenever throttle is not zero. if false, you must manually toggle recording with some other trigger. Usually circle button on joystick.
CONTROLLER_TYPE = 'xbox'            #(ps3|ps4|xbox|pigpio_rc|nimbus|wiiu|F710|rc3|MM1|custom) custom will run the my_joystick.py controller written by the `donkey createjs` command
USE_NETWORKED_JS = False            #should we listen for remote joystick control over the network?
NETWORK_JS_SERVER_IP = None         #when listening for network joystick control, which ip is serving this information
JOYSTICK_DEADZONE = 0.01            # when non zero, this is the smallest throttle before recording triggered.
JOYSTICK_THROTTLE_DIR = -1.0         # use -1.0 to flip forward/backward, use 1.0 to use joystick's natural forward/backward
USE_FPV = False                     # send camera data to FPV webserver
JOYSTICK_DEVICE_FILE = "/dev/input/js0" # this is the unix file use to access the joystick.

#For the categorical model, this limits the upper bound of the learned throttle
#it's very IMPORTANT that this value is matched from the training PC config.py and the robot.py
#and ideally wouldn't change once set.
MODEL_CATEGORICAL_MAX_THROTTLE_RANGE = 0.8

#RNN or 3D
SEQUENCE_LENGTH = 3             #some models use a number of images over time. This controls how many.

#IMU
HAVE_IMU = False                #when true, this add a Mpu6050 part and records the data. Can be used with a
IMU_SENSOR = 'mpu6050'          # (mpu6050|mpu9250)
IMU_ADDRESS = 0x68              # if AD0 pin is pulled high them address is 0x69, otherwise it is 0x68
IMU_DLP_CONFIG = 0              # Digital Lowpass Filter setting (0:250Hz, 1:184Hz, 2:92Hz, 3:41Hz, 4:20Hz, 5:10Hz, 6:5Hz)

#SOMBRERO
HAVE_SOMBRERO = False           #set to true when using the sombrero hat from the Donkeycar store. This will enable pwm on the hat.

#PIGPIO RC control
STEERING_RC_GPIO = 26
THROTTLE_RC_GPIO = 20
DATA_WIPER_RC_GPIO = 19
PIGPIO_STEERING_MID = 1500         # Adjust this value if your car cannot run in a straight line
PIGPIO_MAX_FORWARD = 2000          # Max throttle to go fowrward. The bigger the faster
PIGPIO_STOPPED_PWM = 1500
PIGPIO_MAX_REVERSE = 1000          # Max throttle to go reverse. The smaller the faster
PIGPIO_SHOW_STEERING_VALUE = False
PIGPIO_INVERT = False
PIGPIO_JITTER = 0.025   # threshold below which no signal is reported



#ROBOHAT MM1
MM1_STEERING_MID = 1500         # Adjust this value if your car cannot run in a straight line
MM1_MAX_FORWARD = 2000          # Max throttle to go fowrward. The bigger the faster
MM1_STOPPED_PWM = 1500
MM1_MAX_REVERSE = 1000          # Max throttle to go reverse. The smaller the faster
MM1_SHOW_STEERING_VALUE = False
# Serial port 
# -- Default Pi: '/dev/ttyS0'
# -- Jetson Nano: '/dev/ttyTHS1'
# -- Google coral: '/dev/ttymxc0'
# -- Windows: 'COM3', Arduino: '/dev/ttyACM0'
# -- MacOS/Linux:please use 'ls /dev/tty.*' to find the correct serial port for mm1 
#  eg.'/dev/tty.usbmodemXXXXXX' and replace the port accordingly
MM1_SERIAL_PORT = '/dev/ttyS0'  # Serial Port for reading and sending MM1 data.

#LOGGING
HAVE_CONSOLE_LOGGING = True
LOGGING_LEVEL = 'INFO'          # (Python logging level) 'NOTSET' / 'DEBUG' / 'INFO' / 'WARNING' / 'ERROR' / 'FATAL' / 'CRITICAL'
LOGGING_FORMAT = '%(message)s'  # (Python logging format - https://docs.python.org/3/library/logging.html#formatter-objects

#TELEMETRY
HAVE_MQTT_TELEMETRY = False
TELEMETRY_DONKEY_NAME = 'my_robot1234'
TELEMETRY_MQTT_TOPIC_TEMPLATE = 'donkey/%s/telemetry'
TELEMETRY_MQTT_JSON_ENABLE = False
TELEMETRY_MQTT_BROKER_HOST = 'broker.hivemq.com'
TELEMETRY_MQTT_BROKER_PORT = 1883
TELEMETRY_PUBLISH_PERIOD = 1
TELEMETRY_LOGGING_ENABLE = True
TELEMETRY_LOGGING_LEVEL = 'INFO' # (Python logging level) 'NOTSET' / 'DEBUG' / 'INFO' / 'WARNING' / 'ERROR' / 'FATAL' / 'CRITICAL'
TELEMETRY_LOGGING_FORMAT = '%(message)s'  # (Python logging format - https://docs.python.org/3/library/logging.html#formatter-objects
TELEMETRY_DEFAULT_INPUTS = 'pilot/angle,pilot/throttle,recording'
TELEMETRY_DEFAULT_TYPES = 'float,float'

# PERF MONITOR
HAVE_PERFMON = False

#RECORD OPTIONS
RECORD_DURING_AI = False        #normally we do not record during ai mode. Set this to true to get image and steering records for your Ai. Be careful not to use them to train.
AUTO_CREATE_NEW_TUB = False     #create a new tub (tub_YY_MM_DD) directory when recording or append records to data directory directly

#LED
HAVE_RGB_LED = False            #do you have an RGB LED like https://www.amazon.com/dp/B07BNRZWNF
LED_INVERT = False              #COMMON ANODE? Some RGB LED use common anode. like https://www.amazon.com/Xia-Fly-Tri-Color-Emitting-Diffused/dp/B07MYJQP8B

#LED board pin number for pwm outputs
#These are physical pinouts. See: https://www.raspberrypi-spy.co.uk/2012/06/simple-guide-to-the-rpi-gpio-header-and-pins/
LED_PIN_R = 12
LED_PIN_G = 10
LED_PIN_B = 16

#LED status color, 0-100
LED_R = 0
LED_G = 0
LED_B = 1

#LED Color for record count indicator
REC_COUNT_ALERT = 1000          #how many records before blinking alert
REC_COUNT_ALERT_CYC = 15        #how many cycles of 1/20 of a second to blink per REC_COUNT_ALERT records
REC_COUNT_ALERT_BLINK_RATE = 0.4 #how fast to blink the led in seconds on/off

#first number is record count, second tuple is color ( r, g, b) (0-100)
#when record count exceeds that number, the color will be used
RECORD_ALERT_COLOR_ARR = [ (0, (1, 1, 1)),
            (3000, (5, 5, 5)),
            (5000, (5, 2, 0)),
            (10000, (0, 5, 0)),
            (15000, (0, 5, 5)),
            (20000, (0, 0, 5)), ]


#LED status color, 0-100, for model reloaded alert
MODEL_RELOADED_LED_R = 100
MODEL_RELOADED_LED_G = 0
MODEL_RELOADED_LED_B = 0


#BEHAVIORS
#When training the Behavioral Neural Network model, make a list of the behaviors,
#Set the TRAIN_BEHAVIORS = True, and use the BEHAVIOR_LED_COLORS to give each behavior a color
TRAIN_BEHAVIORS = False
BEHAVIOR_LIST = ['Left_Lane', "Right_Lane"]
BEHAVIOR_LED_COLORS = [(0, 10, 0), (10, 0, 0)]  #RGB tuples 0-100 per chanel

#Localizer
#The localizer is a neural network that can learn to predict its location on the track.
#This is an experimental feature that needs more developement. But it can currently be used
#to predict the segement of the course, where the course is divided into NUM_LOCATIONS segments.
TRAIN_LOCALIZER = False
NUM_LOCATIONS = 10
BUTTON_PRESS_NEW_TUB = False #when enabled, makes it easier to divide our data into one tub per track length if we make a new tub on each X button press.

#DonkeyGym
#Only on Ubuntu linux, you can use the simulator as a virtual donkey and
#issue the same python manage.py drive command as usual, but have them control a virtual car.
#This enables that, and sets the path to the simualator and the environment.
#You will want to download the simulator binary from: https://github.com/tawnkramer/donkey_gym/releases/download/v18.9/DonkeySimLinux.zip
#then extract that and modify DONKEY_SIM_PATH.
DONKEY_GYM = False
DONKEY_SIM_PATH = "path to sim" #"/home/tkramer/projects/sdsandbox/sdsim/build/DonkeySimLinux/donkey_sim.x86_64" when racing on virtual-race-league use "remote", or user "remote" when you want to start the sim manually first.
DONKEY_GYM_ENV_NAME = "donkey-generated-track-v0" # ("donkey-generated-track-v0"|"donkey-generated-roads-v0"|"donkey-warehouse-v0"|"donkey-avc-sparkfun-v0")
GYM_CONF = { "body_style" : "donkey", "body_rgb" : (128, 128, 128), "car_name" : "car", "font_size" : 100} # body style(donkey|bare|car01) body rgb 0-255
GYM_CONF["racer_name"] = "Your Name"
GYM_CONF["country"] = "Place"
GYM_CONF["bio"] = "I race robots."

SIM_HOST = "127.0.0.1"              # when racing on virtual-race-league use host "trainmydonkey.com"
SIM_ARTIFICIAL_LATENCY = 0          # this is the millisecond latency in controls. Can use useful in emulating the delay when useing a remote server. values of 100 to 400 probably reasonable.

# Save info from Simulator (pln)
SIM_RECORD_LOCATION = False
SIM_RECORD_GYROACCEL= False
SIM_RECORD_VELOCITY = False
SIM_RECORD_LIDAR = False
SIM_RECORD_LAPS = True

#publish camera over network
#This is used to create a tcp service to publish the camera feed
PUB_CAMERA_IMAGES = False

#When racing, to give the ai a boost, configure these values.
AI_LAUNCH_DURATION = 0.0            # the ai will output throttle for this many seconds
AI_LAUNCH_THROTTLE = 0.0            # the ai will output this throttle value
AI_LAUNCH_ENABLE_BUTTON = 'R2'      # this keypress will enable this boost. It must be enabled before each use to prevent accidental trigger.
AI_LAUNCH_KEEP_ENABLED = False      # when False ( default) you will need to hit the AI_LAUNCH_ENABLE_BUTTON for each use. This is safest. When this True, is active on each trip into "local" ai mode.

#Scale the output of the throttle of the ai pilot for all model types.
AI_THROTTLE_MULT = 1.0              # this multiplier will scale every throttle value for all output from NN models

#Path following
PATH_FILENAME = "donkey_path.pkl"   # the path will be saved to this filename
PATH_SCALE = 5.0                    # the path display will be scaled by this factor in the web page
PATH_OFFSET = (0, 0)                # 255, 255 is the center of the map. This offset controls where the origin is displayed.
PATH_MIN_DIST = 0.3                 # after travelling this distance (m), save a path point
PID_P = -10.0                       # proportional mult for PID path follower
PID_I = 0.000                       # integral mult for PID path follower
PID_D = -0.2                        # differential mult for PID path follower
PID_THROTTLE = 0.2                  # constant throttle value during path following
SAVE_PATH_BTN = "cross"             # joystick button to save path
RESET_ORIGIN_BTN = "triangle"       # joystick button to press to move car back to origin

# Intel Realsense D435 and D435i depth sensing camera
REALSENSE_D435_RGB = True       # True to capture RGB image
REALSENSE_D435_DEPTH = True     # True to capture depth as image array
REALSENSE_D435_IMU = False      # True to capture IMU data (D435i only)
REALSENSE_D435_ID = None        # serial number of camera or None if you only have one camera (it will autodetect)

# Stop Sign Detector
STOP_SIGN_DETECTOR = False
STOP_SIGN_MIN_SCORE = 0.2
STOP_SIGN_SHOW_BOUNDING_BOX = True
STOP_SIGN_MAX_REVERSE_COUNT = 10    # How many times should the car reverse when detected a stop sign, set to 0 to disable reversing
STOP_SIGN_REVERSE_THROTTLE = -0.5     # Throttle during reversing when detected a stop sign

# FPS counter
SHOW_FPS = False
FPS_DEBUG_INTERVAL = 10    # the interval in seconds for printing the frequency info into the shell<|MERGE_RESOLUTION|>--- conflicted
+++ resolved
@@ -381,10 +381,7 @@
 CREATE_TF_LITE = True           # automatically create tflite model in training
 CREATE_TENSOR_RT = False        # automatically create tensorrt model in training
 SAVE_MODEL_AS_H5 = False        # if old keras format should be used instead of savedmodel
-<<<<<<< HEAD
-=======
 CACHE_IMAGES = True             # if images are cached in training for speed up
->>>>>>> 4722828d
 
 PRUNE_CNN = False               #This will remove weights from your model. The primary goal is to increase performance.
 PRUNE_PERCENT_TARGET = 75       # The desired percentage of pruning.
