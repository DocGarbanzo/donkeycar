#!/usr/bin/env python3
"""
Scripts to drive a donkey car

Usage:
    manage.py drive [--model=<model>] [--type=(linear|categorical|...)]
    manage.py calibrate

Options:
    -h --help          Show this screen.
"""

from docopt import docopt
import logging
import os

import donkeycar as dk
from donkeycar.parts.tub_v2 import TubWriter, TubWiper
from donkeycar.parts.datastore import TubHandler
from donkeycar.parts.controller import LocalWebController, RCReceiver
from donkeycar.parts.actuator import PCA9685, PWMSteering, PWMThrottle
from donkeycar.pipeline.augmentations import ImageAugmentation

logger = logging.getLogger()
logging.basicConfig(level=logging.INFO)


class DriveMode:
    """ Helper class to dispatch between ai and user driving"""

    def __init__(self, cfg):
        self.cfg = cfg

    def run(self, mode, user_angle, user_throttle, pilot_angle, pilot_throttle):
        if mode == 'user':
            return user_angle, user_throttle
        elif mode == 'local_angle':
            return pilot_angle if pilot_angle else 0.0, user_throttle
        else:
            return pilot_angle if pilot_angle else 0.0, \
                   pilot_throttle * self.cfg.AI_THROTTLE_MULT if \
                       pilot_throttle else 0.0


class PilotCondition:
    """ Helper class to determine who is in charge of driving"""
    def run(self, mode):
        return mode != 'user'


def drive(cfg, model_path=None, model_type=None):
    """
    Construct a minimal robotic vehicle from many parts. Here, we use a
    single camera, web or joystick controller, autopilot and tubwriter.

    Each part runs as a job in the Vehicle loop, calling either its run or
    run_threaded method depending on the constructor flag `threaded`. All
    parts are updated one after another at the framerate given in
    cfg.DRIVE_LOOP_HZ assuming each part finishes processing in a timely
    manner. Parts may have named outputs and inputs. The framework handles
    passing named outputs to parts requesting the same named input.
    """
    logger.info(f'PID: {os.getpid()}')
    car = dk.vehicle.Vehicle()
    # add camera
    inputs = []
    if cfg.DONKEY_GYM:
        from donkeycar.parts.dgym import DonkeyGymEnv 
        cam = DonkeyGymEnv(cfg.DONKEY_SIM_PATH, host=cfg.SIM_HOST,
                           env_name=cfg.DONKEY_GYM_ENV_NAME, conf=cfg.GYM_CONF,
                           delay=cfg.SIM_ARTIFICIAL_LATENCY)
        inputs = ['angle', 'throttle', 'brake']
    elif cfg.CAMERA_TYPE == "PICAM":
        from donkeycar.parts.camera import PiCamera
        cam = PiCamera(image_w=cfg.IMAGE_W, image_h=cfg.IMAGE_H,
                       image_d=cfg.IMAGE_DEPTH, framerate=cfg.CAMERA_FRAMERATE,
                       vflip=cfg.CAMERA_VFLIP, hflip=cfg.CAMERA_HFLIP)
    elif cfg.CAMERA_TYPE == "WEBCAM":
        from donkeycar.parts.camera import Webcam
        cam = Webcam(image_w=cfg.IMAGE_W, image_h=cfg.IMAGE_H,
                     image_d=cfg.IMAGE_DEPTH)
    elif cfg.CAMERA_TYPE == "CVCAM":
        from donkeycar.parts.cv import CvCam
        cam = CvCam(image_w=cfg.IMAGE_W, image_h=cfg.IMAGE_H,
                    image_d=cfg.IMAGE_DEPTH)
    elif cfg.CAMERA_TYPE == "CSIC":
        from donkeycar.parts.camera import CSICamera
        cam = CSICamera(image_w=cfg.IMAGE_W, image_h=cfg.IMAGE_H,
                        image_d=cfg.IMAGE_DEPTH, framerate=cfg.CAMERA_FRAMERATE,
                        gstreamer_flip=cfg.CSIC_CAM_GSTREAMER_FLIP_PARM)
    elif cfg.CAMERA_TYPE == "V4L":
        from donkeycar.parts.camera import V4LCamera
        cam = V4LCamera(image_w=cfg.IMAGE_W, image_h=cfg.IMAGE_H,
                        image_d=cfg.IMAGE_DEPTH, framerate=cfg.CAMERA_FRAMERATE)
    elif cfg.CAMERA_TYPE == "MOCK":
        from donkeycar.parts.camera import MockCamera
        cam = MockCamera(image_w=cfg.IMAGE_W, image_h=cfg.IMAGE_H,
                         image_d=cfg.IMAGE_DEPTH)
    elif cfg.CAMERA_TYPE == "IMAGE_LIST":
        from donkeycar.parts.camera import ImageListCamera
        cam = ImageListCamera(path_mask=cfg.PATH_MASK)
    else:
        raise (Exception("Unkown camera type: %s" % cfg.CAMERA_TYPE))

    car.add(cam, inputs=inputs, outputs=['cam/image_array'], threaded=True)

    # add controller
    if cfg.USE_RC:
        rc_steering = RCReceiver(cfg.STEERING_RC_GPIO, invert=True)
        rc_throttle = RCReceiver(cfg.THROTTLE_RC_GPIO)
        rc_wiper = RCReceiver(cfg.DATA_WIPER_RC_GPIO, jitter=0.05, no_action=0)
        car.add(rc_steering, outputs=['user/angle', 'user/angle_on'])
        car.add(rc_throttle, outputs=['user/throttle', 'user/throttle_on'])
        car.add(rc_wiper, outputs=['user/wiper', 'user/wiper_on'])
        ctr = LocalWebController(port=cfg.WEB_CONTROL_PORT,
                                 mode=cfg.WEB_INIT_MODE)
        # web controller sets user mode, its angle, throttle are not used.
        car.add(ctr, inputs=['cam/image_array'],
                outputs=['webcontroller/angle', 'webcontroller/throttle',
                         'user/mode', 'recording'],
                threaded=True)

    else:
        if cfg.USE_JOYSTICK_AS_DEFAULT:
            from donkeycar.parts.controller import get_js_controller
            ctr = get_js_controller(cfg)
            if cfg.USE_NETWORKED_JS:
                from donkeycar.parts.controller import JoyStickSub
                netwkJs = JoyStickSub(cfg.NETWORK_JS_SERVER_IP)
                car.add(netwkJs, threaded=True)
                ctr.js = netwkJs
        else:
            ctr = LocalWebController(port=cfg.WEB_CONTROL_PORT,
                                     mode=cfg.WEB_INIT_MODE)
        car.add(ctr,
                inputs=['cam/image_array'],
                outputs=['user/angle', 'user/throttle', 'user/mode',
                         'recording'],
                threaded=True)

    # pilot condition to determine if user or ai are driving
    car.add(PilotCondition(), inputs=['user/mode'], outputs=['run_pilot'])

    # adding the auto-pilot
    if model_type is None:
        model_type = cfg.DEFAULT_MODEL_TYPE
    if model_path:
        kl = dk.utils.get_model_by_type(model_type, cfg)
        kl.load(model_path=model_path)
        inputs = ['cam/image_array']
<<<<<<< HEAD
        if hasattr(cfg, 'AUGMENTATIONS'):
            outputs = ['cam/image_array_aug']
            car.add(ImageAugmentation(cfg), inputs=inputs, outputs=outputs)
=======
        # Add image transformations like crop or trapezoidal mask
        if hasattr(cfg, 'TRANSFORMATIONS'):
            outputs = ['cam/image_array_aug']
            car.add(ImageAugmentation(cfg, 'TRANSFORMATIONS'),
                    inputs=inputs, outputs=outputs)
>>>>>>> 36223685
            inputs = outputs

        outputs = ['pilot/angle', 'pilot/throttle']
        car.add(kl, inputs=inputs, outputs=outputs, run_condition='run_pilot')

    # Choose what inputs should change the car.
    car.add(DriveMode(cfg=cfg),
            inputs=['user/mode', 'user/angle', 'user/throttle',
                    'pilot/angle', 'pilot/throttle'],
            outputs=['angle', 'throttle'])

    # Drive train setup
    if cfg.DONKEY_GYM or cfg.DRIVE_TRAIN_TYPE == "MOCK":
        pass
    else:
        steering_controller = PCA9685(cfg.STEERING_CHANNEL,
                                      cfg.PCA9685_I2C_ADDR,
                                      busnum=cfg.PCA9685_I2C_BUSNUM)
        steering = PWMSteering(controller=steering_controller,
                               left_pulse=cfg.STEERING_LEFT_PWM,
                               right_pulse=cfg.STEERING_RIGHT_PWM)

        throttle_controller = PCA9685(cfg.THROTTLE_CHANNEL,
                                      cfg.PCA9685_I2C_ADDR,
                                      busnum=cfg.PCA9685_I2C_BUSNUM)
        throttle = PWMThrottle(controller=throttle_controller,
                               max_pulse=cfg.THROTTLE_FORWARD_PWM,
                               zero_pulse=cfg.THROTTLE_STOPPED_PWM,
                               min_pulse=cfg.THROTTLE_REVERSE_PWM)

        car.add(steering, inputs=['angle'])
        car.add(throttle, inputs=['throttle'])

    # add tub to save data
    inputs = ['cam/image_array', 'user/angle', 'user/throttle', 'user/mode']
    types = ['image_array', 'float', 'float', 'str']

    # do we want to store new records into own dir or append to existing
    tub_path = TubHandler(path=cfg.DATA_PATH).create_tub_path() if \
        cfg.AUTO_CREATE_NEW_TUB else cfg.DATA_PATH
    tub_writer = TubWriter(base_path=tub_path, inputs=inputs, types=types)
    car.add(tub_writer, inputs=inputs, outputs=["tub/num_records"],
            run_condition='recording')
    if not model_path and cfg.USE_RC:
        tub_wiper = TubWiper(tub_writer.tub, num_records=cfg.DRIVE_LOOP_HZ)
        car.add(tub_wiper, inputs=['user/wiper_on'])
    # start the car
    car.start(rate_hz=cfg.DRIVE_LOOP_HZ, max_loop_count=cfg.MAX_LOOPS)


def calibrate(cfg):
    """
    Construct an auxiliary robotic vehicle from only the RC controllers and
    prints their values. The RC remote usually has a tuning pot for the throttle
    and steering channel. In this loop we run the controllers and simply print
    their values in order to allow centering the RC pwm signals. If there is a
    third channel on the remote we can use it for wiping bad data while
    recording, so we print its values here, too.
    """
    donkey_car = dk.vehicle.Vehicle()

    # create the RC receiver
    rc_steering = RCReceiver(cfg.STEERING_RC_GPIO, invert=True)
    rc_throttle = RCReceiver(cfg.THROTTLE_RC_GPIO)
    rc_wiper = RCReceiver(cfg.DATA_WIPER_RC_GPIO, jitter=0.05, no_action=0)
    donkey_car.add(rc_steering, outputs=['user/angle', 'user/steering_on'])
    donkey_car.add(rc_throttle, outputs=['user/throttle', 'user/throttle_on'])
    donkey_car.add(rc_wiper, outputs=['user/wiper', 'user/wiper_on'])

    # create plotter part for printing into the shell
    class Plotter:
        def run(self, angle, steering_on, throttle, throttle_on, wiper, wiper_on):
            print('angle=%+5.4f, steering_on=%1d, throttle=%+5.4f, '
                  'throttle_on=%1d wiper=%+5.4f, wiper_on=%1d' %
                  (angle, steering_on, throttle, throttle_on, wiper, wiper_on))

    # add plotter part
    donkey_car.add(Plotter(), inputs=['user/angle', 'user/steering_on',
                                      'user/throttle', 'user/throttle_on',
                                      'user/wiper', 'user/wiper_on'])
    # run the vehicle at 5Hz to keep network traffic down
    donkey_car.start(rate_hz=10, max_loop_count=cfg.MAX_LOOPS)


if __name__ == '__main__':
    args = docopt(__doc__)
    cfg = dk.load_config()
    if args['drive']:
        drive(cfg, model_path=args['--model'], model_type=args['--type'])
    elif args['calibrate']:
        calibrate(cfg)<|MERGE_RESOLUTION|>--- conflicted
+++ resolved
@@ -148,17 +148,11 @@
         kl = dk.utils.get_model_by_type(model_type, cfg)
         kl.load(model_path=model_path)
         inputs = ['cam/image_array']
-<<<<<<< HEAD
-        if hasattr(cfg, 'AUGMENTATIONS'):
-            outputs = ['cam/image_array_aug']
-            car.add(ImageAugmentation(cfg), inputs=inputs, outputs=outputs)
-=======
         # Add image transformations like crop or trapezoidal mask
         if hasattr(cfg, 'TRANSFORMATIONS'):
             outputs = ['cam/image_array_aug']
             car.add(ImageAugmentation(cfg, 'TRANSFORMATIONS'),
                     inputs=inputs, outputs=outputs)
->>>>>>> 36223685
             inputs = outputs
 
         outputs = ['pilot/angle', 'pilot/throttle']
