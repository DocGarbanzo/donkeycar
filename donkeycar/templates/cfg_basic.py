""" 
CAR CONFIG 

This file is read by your car application's manage.py script to change the car
performance. 

EXAMPLE
-----------
import dk
cfg = dk.load_config(config_path='~/mycar/config.py')
print(cfg.CAMERA_RESOLUTION)

"""


import os

#PATHS
CAR_PATH = PACKAGE_PATH = os.path.dirname(os.path.realpath(__file__))
DATA_PATH = os.path.join(CAR_PATH, 'data')
MODELS_PATH = os.path.join(CAR_PATH, 'models')

#VEHICLE
DRIVE_LOOP_HZ = 20
MAX_LOOPS = None

#CAMERA
CAMERA_TYPE = "PICAM"   # (PICAM|WEBCAM|CVCAM|CSIC|V4L|D435|MOCK|IMAGE_LIST)
IMAGE_W = 160
IMAGE_H = 120
IMAGE_DEPTH = 3         # default RGB=3, make 1 for mono
CAMERA_FRAMERATE = DRIVE_LOOP_HZ
CAMERA_VFLIP = False
CAMERA_HFLIP = False
# For CSIC camera - If the camera is mounted in a rotated position, changing the below parameter will correct the output frame orientation
CSIC_CAM_GSTREAMER_FLIP_PARM = 0 # (0 => none , 4 => Flip horizontally, 6 => Flip vertically)

#9865, over rides only if needed, ie. TX2..
PCA9685_I2C_ADDR = 0x40
PCA9685_I2C_BUSNUM = None

#STEERING
STEERING_CHANNEL = 1
STEERING_LEFT_PWM = 460
STEERING_RIGHT_PWM = 290

#THROTTLE
THROTTLE_CHANNEL = 0
THROTTLE_FORWARD_PWM = 500
THROTTLE_STOPPED_PWM = 370
THROTTLE_REVERSE_PWM = 220

DRIVE_TRAIN_TYPE = "SERVO_ESC" # SERVO_ESC|DC_STEER_THROTTLE|DC_TWO_WHEEL|SERVO_HBRIDGE_PWM|PIGPIO_PWM|MM1|MOCK

# #LIDAR
USE_LIDAR = False
LIDAR_TYPE = 'RP' #(RP|YD)
LIDAR_LOWER_LIMIT = 44 # angles that will be recorded. Use this to block out obstructed areas on your car, or looking backwards. Note that for the RP A1M8 Lidar, "0" is in the direction of the motor
LIDAR_UPPER_LIMIT = 136

# #RC CONTROL
USE_RC = False
STEERING_RC_GPIO = 26
THROTTLE_RC_GPIO = 20
DATA_WIPER_RC_GPIO = 19

#LOGGING
HAVE_CONSOLE_LOGGING = True
LOGGING_LEVEL = 'INFO'          # (Python logging level) 'NOTSET' / 'DEBUG' / 'INFO' / 'WARNING' / 'ERROR' / 'FATAL' / 'CRITICAL'
LOGGING_FORMAT = '%(message)s'  # (Python logging format - https://docs.python.org/3/library/logging.html#formatter-objects


#TRAINING
DEFAULT_AI_FRAMEWORK = 'tensorflow'  # The default AI framework to use. Choose from (tensorflow|pytorch)
DEFAULT_MODEL_TYPE = 'linear' #(linear|categorical|rnn|imu|behavior|3d|localizer|latent)
CREATE_TF_LITE = True  # automatically create tflite model in training
CREATE_TENSOR_RT = False  # automatically create tensorrt model in training
BATCH_SIZE = 128
TRAIN_TEST_SPLIT = 0.8
MAX_EPOCHS = 100
SHOW_PLOT = True
VERBOSE_TRAIN = True
USE_EARLY_STOP = True
EARLY_STOP_PATIENCE = 5
MIN_DELTA = .0005
PRINT_MODEL_SUMMARY = True      #print layers and weights to stdout
OPTIMIZER = None                #adam, sgd, rmsprop, etc.. None accepts default
LEARNING_RATE = 0.001           #only used when OPTIMIZER specified
LEARNING_RATE_DECAY = 0.0       #only used when OPTIMIZER specified
PRUNE_CNN = False
PRUNE_PERCENT_TARGET = 75 # The desired percentage of pruning.
PRUNE_PERCENT_PER_ITERATION = 20 # Percenge of pruning that is perform per iteration.
PRUNE_VAL_LOSS_DEGRADATION_LIMIT = 0.2 # The max amout of validation loss that is permitted during pruning.
PRUNE_EVAL_PERCENT_OF_DATASET = .05  # percent of dataset used to perform evaluation of model.

#model transfer options
FREEZE_LAYERS = False
NUM_LAST_LAYERS_TO_TRAIN = 7

#For the categorical model, this limits the upper bound of the learned throttle
#it's very IMPORTANT that this value is matched from the training PC config.py and the robot.py
#and ideally wouldn't change once set.
MODEL_CATEGORICAL_MAX_THROTTLE_RANGE = 0.5

#RNN or 3D
SEQUENCE_LENGTH = 3

<<<<<<< HEAD
# Augmentations
AUGMENTATIONS = []
# Number of pixels to crop, requires 'CROP' in AUGMENTATIONS to be set
=======
# Augmentations and Transformations
AUGMENTATIONS = []
TRANSFORMATIONS = []
# Settings for brightness and blur, use 'MULTIPLY' and/or 'BLUR' in
# AUGMENTATIONS
AUG_MULTIPLY_RANGE = (0.5, 1.5)
AUG_BLUR_RANGE = (0.0, 3.0)
# Number of pixels to crop, requires 'CROP' in TRANSFORMATIONS to be set
>>>>>>> 36223685
ROI_CROP_TOP = 45
ROI_CROP_BOTTOM = 0
ROI_CROP_RIGHT = 0
ROI_CROP_LEFT = 0
# For trapezoidal see explanation in augmentations.py, requires 'TRAPEZE' in
<<<<<<< HEAD
# AUGMENTATIONS to be set
=======
# TRANSFORMATIONS to be set
>>>>>>> 36223685
ROI_TRAPEZE_LL = 0
ROI_TRAPEZE_LR = 160
ROI_TRAPEZE_UL = 20
ROI_TRAPEZE_UR = 140
ROI_TRAPEZE_MIN_Y = 60
ROI_TRAPEZE_MAX_Y = 120



#SOMBRERO
HAVE_SOMBRERO = False

#RECORD OPTIONS
RECORD_DURING_AI = False
AUTO_CREATE_NEW_TUB = False     #create a new tub (tub_YY_MM_DD) directory when recording or append records to data directory directly

#JOYSTICK
USE_JOYSTICK_AS_DEFAULT = False     #when starting the manage.py, when True, will not require a --js option to use the joystick
JOYSTICK_MAX_THROTTLE = 0.5         #this scalar is multiplied with the -1 to 1 throttle value to limit the maximum throttle. This can help if you drop the controller or just don't need the full speed available.
JOYSTICK_STEERING_SCALE = 1.0       #some people want a steering that is less sensitve. This scalar is multiplied with the steering -1 to 1. It can be negative to reverse dir.
AUTO_RECORD_ON_THROTTLE = True      #if true, we will record whenever throttle is not zero. if false, you must manually toggle recording with some other trigger. Usually circle button on joystick.
CONTROLLER_TYPE='ps3'               #(ps3|ps4|xbox|nimbus|wiiu|F710|rc3|MM1|custom) custom will run the my_joystick.py controller written by the `donkey createjs` command
USE_NETWORKED_JS = False            #should we listen for remote joystick control over the network?
NETWORK_JS_SERVER_IP = "192.168.0.1"#when listening for network joystick control, which ip is serving this information
JOYSTICK_DEADZONE = 0.0             # when non zero, this is the smallest throttle before recording triggered.
JOYSTICK_THROTTLE_DIR = -1.0        # use -1.0 to flip forward/backward, use 1.0 to use joystick's natural forward/backward
USE_FPV = False                     # send camera data to FPV webserver
JOYSTICK_DEVICE_FILE = "/dev/input/js0" # this is the unix file use to access the joystick.

#WEB CONTROL
WEB_CONTROL_PORT = int(os.getenv("WEB_CONTROL_PORT", 8887))  # which port to listen on when making a web controller
WEB_INIT_MODE = "user"              # which control mode to start in. one of user|local_angle|local. Setting local will start in ai mode.

#DRIVING
AI_THROTTLE_MULT = 1.0              # this multiplier will scale every throttle value for all output from NN models


#DonkeyGym
#Only on Ubuntu linux, you can use the simulator as a virtual donkey and
#issue the same python manage.py drive command as usual, but have them control a virtual car.
#This enables that, and sets the path to the simualator and the environment.
#You will want to download the simulator binary from: https://github.com/tawnkramer/donkey_gym/releases/download/v18.9/DonkeySimLinux.zip
#then extract that and modify DONKEY_SIM_PATH.
DONKEY_GYM = False
DONKEY_SIM_PATH = "path to sim" #"/home/tkramer/projects/sdsandbox/sdsim/build/DonkeySimLinux/donkey_sim.x86_64" when racing on virtual-race-league use "remote", or user "remote" when you want to start the sim manually first.
DONKEY_GYM_ENV_NAME = "donkey-generated-track-v0" # ("donkey-generated-track-v0"|"donkey-generated-roads-v0"|"donkey-warehouse-v0"|"donkey-avc-sparkfun-v0")
GYM_CONF = { "body_style" : "donkey", "body_rgb" : (128, 128, 128), "car_name" : "car", "font_size" : 100} # body style(donkey|bare|car01) body rgb 0-255
GYM_CONF["racer_name"] = "Your Name"
GYM_CONF["country"] = "Place"
GYM_CONF["bio"] = "I race robots."

SIM_HOST = "127.0.0.1"              # when racing on virtual-race-league use host "trainmydonkey.com"
SIM_ARTIFICIAL_LATENCY = 0          # this is the millisecond latency in controls. Can use useful in emulating the delay when useing a remote server. values of 100 to 400 probably reasonable.<|MERGE_RESOLUTION|>--- conflicted
+++ resolved
@@ -105,11 +105,6 @@
 #RNN or 3D
 SEQUENCE_LENGTH = 3
 
-<<<<<<< HEAD
-# Augmentations
-AUGMENTATIONS = []
-# Number of pixels to crop, requires 'CROP' in AUGMENTATIONS to be set
-=======
 # Augmentations and Transformations
 AUGMENTATIONS = []
 TRANSFORMATIONS = []
@@ -118,17 +113,12 @@
 AUG_MULTIPLY_RANGE = (0.5, 1.5)
 AUG_BLUR_RANGE = (0.0, 3.0)
 # Number of pixels to crop, requires 'CROP' in TRANSFORMATIONS to be set
->>>>>>> 36223685
 ROI_CROP_TOP = 45
 ROI_CROP_BOTTOM = 0
 ROI_CROP_RIGHT = 0
 ROI_CROP_LEFT = 0
 # For trapezoidal see explanation in augmentations.py, requires 'TRAPEZE' in
-<<<<<<< HEAD
-# AUGMENTATIONS to be set
-=======
 # TRANSFORMATIONS to be set
->>>>>>> 36223685
 ROI_TRAPEZE_LL = 0
 ROI_TRAPEZE_LR = 160
 ROI_TRAPEZE_UL = 20
