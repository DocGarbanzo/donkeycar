#!/usr/bin/env python3
"""
Scripts to drive a donkey 2 car

Usage:
    manage.py (drive) [--model=<model>] [--js] [--type=(linear|categorical)] [--camera=(single|stereo)] [--meta=<key:value> ...] [--myconfig=<filename>]
    manage.py (train) [--tubs=tubs] (--model=<model>) [--type=(linear|inferred|tensorrt_linear|tflite_linear)]

Options:
    -h --help               Show this screen.
    --js                    Use physical joystick.
    -f --file=<file>        A text file containing paths to tub files, one per line. Option may be used more than once.
    --meta=<key:value>      Key/Value strings describing describing a piece of meta data about this drive. Option may be used more than once.
    --myconfig=filename     Specify myconfig file to use. 
                            [default: myconfig.py]
"""
import os
import time
import logging
from docopt import docopt


import donkeycar as dk
from donkeycar.parts.transform import TriggeredCallback, DelayedTrigger
from donkeycar.parts.tub_v2 import TubWriter
from donkeycar.parts.datastore import TubHandler
from donkeycar.parts.controller import LocalWebController, WebFpv, JoystickController
from donkeycar.parts.throttle_filter import ThrottleFilter
from donkeycar.parts.behavior import BehaviorPart
from donkeycar.parts.file_watcher import FileWatcher
from donkeycar.parts.launch import AiLaunch
from donkeycar.pipeline.augmentations import ImageAugmentation
from donkeycar.utils import *

logger = logging.getLogger(__name__)
logging.basicConfig(level=logging.INFO)


def drive(cfg, model_path=None, use_joystick=False, model_type=None,
          camera_type='single', meta=[]):
    """
    Construct a working robotic vehicle from many parts. Each part runs as a
    job in the Vehicle loop, calling either it's run or run_threaded method
    depending on the constructor flag `threaded`. All parts are updated one
    after another at the framerate given in cfg.DRIVE_LOOP_HZ assuming each
    part finishes processing in a timely manner. Parts may have named outputs
    and inputs. The framework handles passing named outputs to parts
    requesting the same named input.
    """
    logger.info(f'PID: {os.getpid()}')
    if cfg.DONKEY_GYM:
        #the simulator will use cuda and then we usually run out of resources
        #if we also try to use cuda. so disable for donkey_gym.
        os.environ["CUDA_VISIBLE_DEVICES"]="-1"

    if model_type is None:
        if cfg.TRAIN_LOCALIZER:
            model_type = "localizer"
        elif cfg.TRAIN_BEHAVIORS:
            model_type = "behavior"
        else:
            model_type = cfg.DEFAULT_MODEL_TYPE

    #Initialize car
    V = dk.vehicle.Vehicle()

    #Initialize logging before anything else to allow console logging
    if cfg.HAVE_CONSOLE_LOGGING:
        logger.setLevel(logging.getLevelName(cfg.LOGGING_LEVEL))
        ch = logging.StreamHandler()
        ch.setFormatter(logging.Formatter(cfg.LOGGING_FORMAT))
        logger.addHandler(ch)

    if cfg.HAVE_MQTT_TELEMETRY:
        from donkeycar.parts.telemetry import MqttTelemetry
        tel = MqttTelemetry(cfg)
        
    if cfg.HAVE_ODOM:
        if cfg.ENCODER_TYPE == "GPIO":
            from donkeycar.parts.encoder import RotaryEncoder
            enc = RotaryEncoder(mm_per_tick=0.306096, pin = cfg.ODOM_PIN, debug = cfg.ODOM_DEBUG)
            V.add(enc, inputs=['throttle'], outputs=['enc/speed'], threaded=True)
        elif cfg.ENCODER_TYPE == "arduino":
            from donkeycar.parts.encoder import ArduinoEncoder
            enc = ArduinoEncoder()
            V.add(enc, outputs=['enc/speed'], threaded=True)
        else:
            print("No supported encoder found")

    logger.info("cfg.CAMERA_TYPE %s"%cfg.CAMERA_TYPE)
    if camera_type == "stereo":

        if cfg.CAMERA_TYPE == "WEBCAM":
            from donkeycar.parts.camera import Webcam

            camA = Webcam(image_w=cfg.IMAGE_W, image_h=cfg.IMAGE_H, image_d=cfg.IMAGE_DEPTH, iCam = 0)
            camB = Webcam(image_w=cfg.IMAGE_W, image_h=cfg.IMAGE_H, image_d=cfg.IMAGE_DEPTH, iCam = 1)

        elif cfg.CAMERA_TYPE == "CVCAM":
            from donkeycar.parts.cv import CvCam

            camA = CvCam(image_w=cfg.IMAGE_W, image_h=cfg.IMAGE_H, image_d=cfg.IMAGE_DEPTH, iCam = 0)
            camB = CvCam(image_w=cfg.IMAGE_W, image_h=cfg.IMAGE_H, image_d=cfg.IMAGE_DEPTH, iCam = 1)
        else:
            raise(Exception("Unsupported camera type: %s" % cfg.CAMERA_TYPE))

        V.add(camA, outputs=['cam/image_array_a'], threaded=True)
        V.add(camB, outputs=['cam/image_array_b'], threaded=True)

        from donkeycar.parts.image import StereoPair

        V.add(StereoPair(), inputs=['cam/image_array_a', 'cam/image_array_b'],
            outputs=['cam/image_array'])
    elif cfg.CAMERA_TYPE == "D435":
        from donkeycar.parts.realsense435i import RealSense435i
        cam = RealSense435i(
            enable_rgb=cfg.REALSENSE_D435_RGB,
            enable_depth=cfg.REALSENSE_D435_DEPTH,
            enable_imu=cfg.REALSENSE_D435_IMU,
            device_id=cfg.REALSENSE_D435_ID)
        V.add(cam, inputs=[],
              outputs=['cam/image_array', 'cam/depth_array',
                       'imu/acl_x', 'imu/acl_y', 'imu/acl_z',
                       'imu/gyr_x', 'imu/gyr_y', 'imu/gyr_z'],
              threaded=True)

    else:
        if cfg.DONKEY_GYM:
            from donkeycar.parts.dgym import DonkeyGymEnv

        inputs = []
        outputs = ['cam/image_array']
        threaded = True
        if cfg.DONKEY_GYM:
            from donkeycar.parts.dgym import DonkeyGymEnv 
            #rbx
            cam = DonkeyGymEnv(cfg.DONKEY_SIM_PATH, host=cfg.SIM_HOST, env_name=cfg.DONKEY_GYM_ENV_NAME, conf=cfg.GYM_CONF, record_location=cfg.SIM_RECORD_LOCATION, record_gyroaccel=cfg.SIM_RECORD_GYROACCEL, record_velocity=cfg.SIM_RECORD_VELOCITY, record_lidar=cfg.SIM_RECORD_LIDAR, delay=cfg.SIM_ARTIFICIAL_LATENCY)
            threaded = True
            inputs = ['angle', 'throttle']
        elif cfg.CAMERA_TYPE == "PICAM":
            from donkeycar.parts.camera import PiCamera
            cam = PiCamera(image_w=cfg.IMAGE_W, image_h=cfg.IMAGE_H, image_d=cfg.IMAGE_DEPTH, framerate=cfg.CAMERA_FRAMERATE, vflip=cfg.CAMERA_VFLIP, hflip=cfg.CAMERA_HFLIP)
        elif cfg.CAMERA_TYPE == "WEBCAM":
            from donkeycar.parts.camera import Webcam
            cam = Webcam(image_w=cfg.IMAGE_W, image_h=cfg.IMAGE_H, image_d=cfg.IMAGE_DEPTH)
        elif cfg.CAMERA_TYPE == "CVCAM":
            from donkeycar.parts.cv import CvCam
            cam = CvCam(image_w=cfg.IMAGE_W, image_h=cfg.IMAGE_H, image_d=cfg.IMAGE_DEPTH)
        elif cfg.CAMERA_TYPE == "CSIC":
            from donkeycar.parts.camera import CSICamera
            cam = CSICamera(image_w=cfg.IMAGE_W, image_h=cfg.IMAGE_H, image_d=cfg.IMAGE_DEPTH, framerate=cfg.CAMERA_FRAMERATE, gstreamer_flip=cfg.CSIC_CAM_GSTREAMER_FLIP_PARM)
        elif cfg.CAMERA_TYPE == "V4L":
            from donkeycar.parts.camera import V4LCamera
            cam = V4LCamera(image_w=cfg.IMAGE_W, image_h=cfg.IMAGE_H, image_d=cfg.IMAGE_DEPTH, framerate=cfg.CAMERA_FRAMERATE)
        elif cfg.CAMERA_TYPE == "MOCK":
            from donkeycar.parts.camera import MockCamera
            cam = MockCamera(image_w=cfg.IMAGE_W, image_h=cfg.IMAGE_H, image_d=cfg.IMAGE_DEPTH)
        elif cfg.CAMERA_TYPE == "IMAGE_LIST":
            from donkeycar.parts.camera import ImageListCamera
            cam = ImageListCamera(path_mask=cfg.PATH_MASK)
        elif cfg.CAMERA_TYPE == "LEOPARD":
            from donkeycar.parts.leopard_imaging import LICamera
            cam = LICamera(width=cfg.IMAGE_W, height=cfg.IMAGE_H, fps=cfg.CAMERA_FRAMERATE)
        else:
            raise(Exception("Unkown camera type: %s" % cfg.CAMERA_TYPE))

        
        # Donkey gym part will output position information if it is configured
        if cfg.DONKEY_GYM:
            if cfg.SIM_RECORD_LOCATION:
                outputs += ['pos/pos_x', 'pos/pos_y', 'pos/pos_z', 'pos/speed', 'pos/cte']
            if cfg.SIM_RECORD_GYROACCEL:
                outputs += ['gyro/gyro_x', 'gyro/gyro_y', 'gyro/gyro_z', 'accel/accel_x', 'accel/accel_y', 'accel/accel_z']
            if cfg.SIM_RECORD_VELOCITY:
                outputs += ['vel/vel_x', 'vel/vel_y', 'vel/vel_z']
            if cfg.SIM_RECORD_LIDAR:
                outputs += ['lidar/dist_array']
            
        V.add(cam, inputs=inputs, outputs=outputs, threaded=threaded)

    # add lidar
    if cfg.USE_LIDAR:
        from donkeycar.parts.lidar import RPLidar
        if cfg.LIDAR_TYPE == 'RP':
            print("adding RP lidar part")
            lidar = RPLidar(lower_limit = cfg.LIDAR_LOWER_LIMIT, upper_limit = cfg.LIDAR_UPPER_LIMIT)
            V.add(lidar, inputs=[],outputs=['lidar/dist_array'], threaded=True)
        if cfg.LIDAR_TYPE == 'YD':
            print("YD Lidar not yet supported")
    
#This web controller will create a web server that is capable
    #of managing steering, throttle, and modes, and more.
    ctr = LocalWebController(port=cfg.WEB_CONTROL_PORT, mode=cfg.WEB_INIT_MODE)
    
    V.add(ctr,
        inputs=['cam/image_array', 'tub/num_records'],
        outputs=['user/angle', 'user/throttle', 'user/mode', 'recording'],
        threaded=True)
        
    if use_joystick or cfg.USE_JOYSTICK_AS_DEFAULT:
        #modify max_throttle closer to 1.0 to have more power
        #modify steering_scale lower than 1.0 to have less responsive steering
        if cfg.CONTROLLER_TYPE == "pigpio_rc":    # an RC controllers read by GPIO pins. They typically don't have buttons
            from donkeycar.parts.controller import RCReceiver
            ctr = RCReceiver(cfg)
            V.add(ctr, outputs=['user/angle', 'user/throttle', 'user/mode', 'recording'],threaded=False)
        else:
            if cfg.CONTROLLER_TYPE == "custom":  #custom controller created with `donkey createjs` command
                from my_joystick import MyJoystickController
                ctr = MyJoystickController(
                throttle_dir=cfg.JOYSTICK_THROTTLE_DIR,
                throttle_scale=cfg.JOYSTICK_MAX_THROTTLE,
                steering_scale=cfg.JOYSTICK_STEERING_SCALE,
                auto_record_on_throttle=cfg.AUTO_RECORD_ON_THROTTLE)
                ctr.set_deadzone(cfg.JOYSTICK_DEADZONE)          
            elif cfg.CONTROLLER_TYPE == "MM1":
                from donkeycar.parts.robohat import RoboHATController            
                ctr = RoboHATController(cfg)
            else:
                from donkeycar.parts.controller import get_js_controller
                ctr = get_js_controller(cfg)
                if cfg.USE_NETWORKED_JS:
                    from donkeycar.parts.controller import JoyStickSub
                    netwkJs = JoyStickSub(cfg.NETWORK_JS_SERVER_IP)
                    V.add(netwkJs, threaded=True)
                    ctr.js = netwkJs
            V.add(ctr, inputs=['cam/image_array'], outputs=['user/angle', 'user/throttle', 'user/mode', 'recording'],threaded=True)
        

    #this throttle filter will allow one tap back for esc reverse
    th_filter = ThrottleFilter()
    V.add(th_filter, inputs=['user/throttle'], outputs=['user/throttle'])

    #See if we should even run the pilot module.
    #This is only needed because the part run_condition only accepts boolean
    class PilotCondition:
        def run(self, mode):
            if mode == 'user':
                return False
            else:
                return True

    V.add(PilotCondition(), inputs=['user/mode'], outputs=['run_pilot'])

    class LedConditionLogic:
        def __init__(self, cfg):
            self.cfg = cfg

        def run(self, mode, recording, recording_alert, behavior_state, model_file_changed, track_loc):
            #returns a blink rate. 0 for off. -1 for on. positive for rate.

            if track_loc is not None:
                led.set_rgb(*self.cfg.LOC_COLORS[track_loc])
                return -1

            if model_file_changed:
                led.set_rgb(self.cfg.MODEL_RELOADED_LED_R, self.cfg.MODEL_RELOADED_LED_G, self.cfg.MODEL_RELOADED_LED_B)
                return 0.1
            else:
                led.set_rgb(self.cfg.LED_R, self.cfg.LED_G, self.cfg.LED_B)

            if recording_alert:
                led.set_rgb(*recording_alert)
                return self.cfg.REC_COUNT_ALERT_BLINK_RATE
            else:
                led.set_rgb(self.cfg.LED_R, self.cfg.LED_G, self.cfg.LED_B)

            if behavior_state is not None and model_type == 'behavior':
                r, g, b = self.cfg.BEHAVIOR_LED_COLORS[behavior_state]
                led.set_rgb(r, g, b)
                return -1 #solid on

            if recording:
                return -1 #solid on
            elif mode == 'user':
                return 1
            elif mode == 'local_angle':
                return 0.5
            elif mode == 'local':
                return 0.1
            return 0

    if cfg.HAVE_RGB_LED and not cfg.DONKEY_GYM:
        from donkeycar.parts.led_status import RGB_LED
        led = RGB_LED(cfg.LED_PIN_R, cfg.LED_PIN_G, cfg.LED_PIN_B, cfg.LED_INVERT)
        led.set_rgb(cfg.LED_R, cfg.LED_G, cfg.LED_B)

        V.add(LedConditionLogic(cfg), inputs=['user/mode', 'recording', "records/alert", 'behavior/state', 'modelfile/modified', "pilot/loc"],
              outputs=['led/blink_rate'])

        V.add(led, inputs=['led/blink_rate'])

    def get_record_alert_color(num_records):
        col = (0, 0, 0)
        for count, color in cfg.RECORD_ALERT_COLOR_ARR:
            if num_records >= count:
                col = color
        return col

    class RecordTracker:
        def __init__(self):
            self.last_num_rec_print = 0
            self.dur_alert = 0
            self.force_alert = 0

        def run(self, num_records):
            if num_records is None:
                return 0

            if self.last_num_rec_print != num_records or self.force_alert:
                self.last_num_rec_print = num_records

                if num_records % 10 == 0:
                    print("recorded", num_records, "records")

                if num_records % cfg.REC_COUNT_ALERT == 0 or self.force_alert:
                    self.dur_alert = num_records // cfg.REC_COUNT_ALERT * cfg.REC_COUNT_ALERT_CYC
                    self.force_alert = 0

            if self.dur_alert > 0:
                self.dur_alert -= 1

            if self.dur_alert != 0:
                return get_record_alert_color(num_records)

            return 0

    rec_tracker_part = RecordTracker()
    V.add(rec_tracker_part, inputs=["tub/num_records"], outputs=['records/alert'])

    if cfg.AUTO_RECORD_ON_THROTTLE:
        def show_record_count_status():
            rec_tracker_part.last_num_rec_print = 0
            rec_tracker_part.force_alert = 1
        if (cfg.CONTROLLER_TYPE != "pigpio_rc") and (cfg.CONTROLLER_TYPE != "MM1"):  # these controllers don't use the joystick class
            if isinstance(ctr, JoystickController):
                ctr.set_button_down_trigger('circle', show_record_count_status) #then we are not using the circle button. hijack that to force a record count indication
        else:
            
            show_record_count_status()

    #Sombrero
    if cfg.HAVE_SOMBRERO:
        from donkeycar.parts.sombrero import Sombrero
        s = Sombrero()

    #IMU
    if cfg.HAVE_IMU:
        from donkeycar.parts.imu import IMU
        imu = IMU(sensor=cfg.IMU_SENSOR, dlp_setting=cfg.IMU_DLP_CONFIG)
        V.add(imu, outputs=['imu/acl_x', 'imu/acl_y', 'imu/acl_z',
            'imu/gyr_x', 'imu/gyr_y', 'imu/gyr_z'], threaded=True)

    # Use the FPV preview, which will show the cropped image output, or the full frame.
    if cfg.USE_FPV:
        V.add(WebFpv(), inputs=['cam/image_array'], threaded=True)

    #Behavioral state
    if cfg.TRAIN_BEHAVIORS:
        bh = BehaviorPart(cfg.BEHAVIOR_LIST)
        V.add(bh, outputs=['behavior/state', 'behavior/label', "behavior/one_hot_state_array"])
        try:
            ctr.set_button_down_trigger('L1', bh.increment_state)
        except:
            pass

        inputs = ['cam/image_array', "behavior/one_hot_state_array"]
    #IMU
    elif cfg.USE_LIDAR:
        inputs = ['cam/image_array', 'lidar/dist_array']

    elif cfg.HAVE_ODOM:
        inputs = ['cam/image_array', 'enc/speed']

    elif model_type == "imu":
        assert cfg.HAVE_IMU, 'Missing imu parameter in config'
        # Run the pilot if the mode is not user.
        inputs = ['cam/image_array',
                  'imu/acl_x', 'imu/acl_y', 'imu/acl_z',
                  'imu/gyr_x', 'imu/gyr_y', 'imu/gyr_z']
<<<<<<< HEAD
    elif cfg.USE_LIDAR:
        inputs = ['cam/image_array', 'lidar/dist_array']
=======

>>>>>>> 45a6ec27
    else:
        inputs = ['cam/image_array']

    def load_model(kl, model_path):
        start = time.time()
        print('loading model', model_path)
        kl.load(model_path)
        print('finished loading in %s sec.' % (str(time.time() - start)) )

    def load_weights(kl, weights_path):
        start = time.time()
        try:
            print('loading model weights', weights_path)
            kl.model.load_weights(weights_path)
            print('finished loading in %s sec.' % (str(time.time() - start)) )
        except Exception as e:
            print(e)
            print('ERR>> problems loading weights', weights_path)

    def load_model_json(kl, json_fnm):
        start = time.time()
        print('loading model json', json_fnm)
        from tensorflow.python import keras
        try:
            with open(json_fnm, 'r') as handle:
                contents = handle.read()
                kl.model = keras.models.model_from_json(contents)
            print('finished loading json in %s sec.' % (str(time.time() - start)) )
        except Exception as e:
            print(e)
            print("ERR>> problems loading model json", json_fnm)

    if model_path:
        # When we have a model, first create an appropriate Keras part
        kl = dk.utils.get_model_by_type(model_type, cfg)

        model_reload_cb = None

<<<<<<< HEAD
        if '.h5' in model_path or '.trt' in model_path or 'tflite' in \
=======
        if '.h5' in model_path or '.trt' in model_path or '.tflite' in \
>>>>>>> 45a6ec27
                model_path or '.savedmodel' in model_path:
            # load the whole model with weigths, etc
            load_model(kl, model_path)

            def reload_model(filename):
                load_model(kl, filename)

            model_reload_cb = reload_model

        elif '.json' in model_path:
            # when we have a .json extension
            # load the model from there and look for a matching
            # .wts file with just weights
            load_model_json(kl, model_path)
            weights_path = model_path.replace('.json', '.weights')
            load_weights(kl, weights_path)

            def reload_weights(filename):
                weights_path = filename.replace('.json', '.weights')
                load_weights(kl, weights_path)

            model_reload_cb = reload_weights

        else:
            print("ERR>> Unknown extension type on model file!!")
            return

        # this part will signal visual LED, if connected
        V.add(FileWatcher(model_path, verbose=True),
              outputs=['modelfile/modified'])

        # these parts will reload the model file, but only when ai is running
        # so we don't interrupt user driving
        V.add(FileWatcher(model_path), outputs=['modelfile/dirty'],
              run_condition="ai_running")
        V.add(DelayedTrigger(100), inputs=['modelfile/dirty'],
              outputs=['modelfile/reload'], run_condition="ai_running")
        V.add(TriggeredCallback(model_path, model_reload_cb),
              inputs=["modelfile/reload"], run_condition="ai_running")

        outputs = ['pilot/angle', 'pilot/throttle']

        if cfg.TRAIN_LOCALIZER:
            outputs.append("pilot/loc")
        # Add image transformations like crop or trapezoidal mask
<<<<<<< HEAD
        if hasattr(cfg, 'TRANSFORMATIONS'):
            V.add(ImageAugmentation(cfg, 'TRANSFORMATIONS'),
                  inputs=['cam/image_array'], outputs=['cam/image_array_aug'])
            inputs = ['cam/image_array_aug'] + inputs[1:]

        V.add(kl, inputs=inputs, outputs=outputs, run_condition='run_pilot')
    
=======
        if hasattr(cfg, 'TRANSFORMATIONS') and cfg.TRANSFORMATIONS:
            V.add(ImageAugmentation(cfg, 'TRANSFORMATIONS'),
                  inputs=['cam/image_array'], outputs=['cam/image_array_trans'])
            inputs = ['cam/image_array_trans'] + inputs[1:]

        V.add(kl, inputs=inputs, outputs=outputs, run_condition='run_pilot')

>>>>>>> 45a6ec27
    if cfg.STOP_SIGN_DETECTOR:
        from donkeycar.parts.object_detector.stop_sign_detector \
            import StopSignDetector
        V.add(StopSignDetector(cfg.STOP_SIGN_MIN_SCORE,
                               cfg.STOP_SIGN_SHOW_BOUNDING_BOX),
              inputs=['cam/image_array', 'pilot/throttle'],
              outputs=['pilot/throttle', 'cam/image_array'])

    # Choose what inputs should change the car.
    class DriveMode:
        def run(self, mode,
                    user_angle, user_throttle,
                    pilot_angle, pilot_throttle):
            if mode == 'user':
                return user_angle, user_throttle

            elif mode == 'local_angle':
                return pilot_angle if pilot_angle else 0.0, user_throttle

            else:
                return pilot_angle if pilot_angle else 0.0, \
                       pilot_throttle * cfg.AI_THROTTLE_MULT \
                           if pilot_throttle else 0.0

    V.add(DriveMode(),
          inputs=['user/mode', 'user/angle', 'user/throttle',
                  'pilot/angle', 'pilot/throttle'],
          outputs=['angle', 'throttle'])


    #to give the car a boost when starting ai mode in a race.
    aiLauncher = AiLaunch(cfg.AI_LAUNCH_DURATION, cfg.AI_LAUNCH_THROTTLE, cfg.AI_LAUNCH_KEEP_ENABLED)

    V.add(aiLauncher,
          inputs=['user/mode', 'throttle'],
          outputs=['throttle'])

    if (cfg.CONTROLLER_TYPE != "pigpio_rc") and (cfg.CONTROLLER_TYPE != "MM1"):
        if isinstance(ctr, JoystickController):
            ctr.set_button_down_trigger(cfg.AI_LAUNCH_ENABLE_BUTTON, aiLauncher.enable_ai_launch)

    class AiRunCondition:
        '''
        A bool part to let us know when ai is running.
        '''
        def run(self, mode):
            if mode == "user":
                return False
            return True

    V.add(AiRunCondition(), inputs=['user/mode'], outputs=['ai_running'])

    # Ai Recording
    class AiRecordingCondition:
        '''
        return True when ai mode, otherwize respect user mode recording flag
        '''
        def run(self, mode, recording):
            if mode == 'user':
                return recording
            return True

    if cfg.RECORD_DURING_AI:
        V.add(AiRecordingCondition(), inputs=['user/mode', 'recording'], outputs=['recording'])

    # Drive train setup
    if cfg.DONKEY_GYM or cfg.DRIVE_TRAIN_TYPE == "MOCK":
        pass
    elif cfg.DRIVE_TRAIN_TYPE == "I2C_SERVO":
        from donkeycar.parts.actuator import PCA9685, PWMSteering, PWMThrottle

        steering_controller = PCA9685(cfg.STEERING_CHANNEL, cfg.PCA9685_I2C_ADDR, busnum=cfg.PCA9685_I2C_BUSNUM)
        steering = PWMSteering(controller=steering_controller,
                                        left_pulse=cfg.STEERING_LEFT_PWM,
                                        right_pulse=cfg.STEERING_RIGHT_PWM)

        throttle_controller = PCA9685(cfg.THROTTLE_CHANNEL, cfg.PCA9685_I2C_ADDR, busnum=cfg.PCA9685_I2C_BUSNUM)
        throttle = PWMThrottle(controller=throttle_controller,
                                        max_pulse=cfg.THROTTLE_FORWARD_PWM,
                                        zero_pulse=cfg.THROTTLE_STOPPED_PWM,
                                        min_pulse=cfg.THROTTLE_REVERSE_PWM)

        V.add(steering, inputs=['angle'], threaded=True)
        V.add(throttle, inputs=['throttle'], threaded=True)

    elif cfg.DRIVE_TRAIN_TYPE == "DC_STEER_THROTTLE":
        from donkeycar.parts.actuator import Mini_HBridge_DC_Motor_PWM

        steering = Mini_HBridge_DC_Motor_PWM(cfg.HBRIDGE_PIN_LEFT, cfg.HBRIDGE_PIN_RIGHT)
        throttle = Mini_HBridge_DC_Motor_PWM(cfg.HBRIDGE_PIN_FWD, cfg.HBRIDGE_PIN_BWD)

        V.add(steering, inputs=['angle'])
        V.add(throttle, inputs=['throttle'])

    elif cfg.DRIVE_TRAIN_TYPE == "DC_TWO_WHEEL":
        from donkeycar.parts.actuator import TwoWheelSteeringThrottle, Mini_HBridge_DC_Motor_PWM

        left_motor = Mini_HBridge_DC_Motor_PWM(cfg.HBRIDGE_PIN_LEFT_FWD, cfg.HBRIDGE_PIN_LEFT_BWD)
        right_motor = Mini_HBridge_DC_Motor_PWM(cfg.HBRIDGE_PIN_RIGHT_FWD, cfg.HBRIDGE_PIN_RIGHT_BWD)
        two_wheel_control = TwoWheelSteeringThrottle()

        V.add(two_wheel_control,
                inputs=['throttle', 'angle'],
                outputs=['left_motor_speed', 'right_motor_speed'])

        V.add(left_motor, inputs=['left_motor_speed'])
        V.add(right_motor, inputs=['right_motor_speed'])

    elif cfg.DRIVE_TRAIN_TYPE == "DC_TWO_WHEEL_L298N":
        from donkeycar.parts.actuator import TwoWheelSteeringThrottle, L298N_HBridge_DC_Motor

        left_motor = L298N_HBridge_DC_Motor(cfg.HBRIDGE_L298N_PIN_LEFT_FWD, cfg.HBRIDGE_L298N_PIN_LEFT_BWD, cfg.HBRIDGE_L298N_PIN_LEFT_EN)
        right_motor = L298N_HBridge_DC_Motor(cfg.HBRIDGE_L298N_PIN_RIGHT_FWD, cfg.HBRIDGE_L298N_PIN_RIGHT_BWD, cfg.HBRIDGE_L298N_PIN_RIGHT_EN)
        two_wheel_control = TwoWheelSteeringThrottle()

        V.add(two_wheel_control,
                inputs=['throttle', 'angle'],
                outputs=['left_motor_speed', 'right_motor_speed'])

        V.add(left_motor, inputs=['left_motor_speed'])
        V.add(right_motor, inputs=['right_motor_speed'])

    elif cfg.DRIVE_TRAIN_TYPE == "SERVO_HBRIDGE_PWM":
        from donkeycar.parts.actuator import ServoBlaster, PWMSteering
        steering_controller = ServoBlaster(cfg.STEERING_CHANNEL) #really pin
        # PWM pulse values should be in the range of 100 to 200
        assert(cfg.STEERING_LEFT_PWM <= 200)
        assert(cfg.STEERING_RIGHT_PWM <= 200)
        steering = PWMSteering(controller=steering_controller,
                               left_pulse=cfg.STEERING_LEFT_PWM,
                               right_pulse=cfg.STEERING_RIGHT_PWM)

        from donkeycar.parts.actuator import Mini_HBridge_DC_Motor_PWM
        motor = Mini_HBridge_DC_Motor_PWM(cfg.HBRIDGE_PIN_FWD, cfg.HBRIDGE_PIN_BWD)

        V.add(steering, inputs=['angle'], threaded=True)
        V.add(motor, inputs=["throttle"])
        
    elif cfg.DRIVE_TRAIN_TYPE == "MM1":
        from donkeycar.parts.robohat import RoboHATDriver
        V.add(RoboHATDriver(cfg), inputs=['angle', 'throttle'])
    
    elif cfg.DRIVE_TRAIN_TYPE == "PIGPIO_PWM":
        from donkeycar.parts.actuator import PWMSteering, PWMThrottle, PiGPIO_PWM
        steering_controller = PiGPIO_PWM(cfg.STEERING_PWM_PIN, freq=cfg.STEERING_PWM_FREQ, inverted=cfg.STEERING_PWM_INVERTED)
        steering = PWMSteering(controller=steering_controller,
                                        left_pulse=cfg.STEERING_LEFT_PWM, 
                                        right_pulse=cfg.STEERING_RIGHT_PWM)
        
        throttle_controller = PiGPIO_PWM(cfg.THROTTLE_PWM_PIN, freq=cfg.THROTTLE_PWM_FREQ, inverted=cfg.THROTTLE_PWM_INVERTED)
        throttle = PWMThrottle(controller=throttle_controller,
                                            max_pulse=cfg.THROTTLE_FORWARD_PWM,
                                            zero_pulse=cfg.THROTTLE_STOPPED_PWM, 
                                            min_pulse=cfg.THROTTLE_REVERSE_PWM)
        V.add(steering, inputs=['angle'], threaded=True)
        V.add(throttle, inputs=['throttle'], threaded=True)

    # OLED setup
    if cfg.USE_SSD1306_128_32:
        from donkeycar.parts.oled import OLEDPart
        auto_record_on_throttle = cfg.USE_JOYSTICK_AS_DEFAULT and cfg.AUTO_RECORD_ON_THROTTLE
        oled_part = OLEDPart(cfg.SSD1306_128_32_I2C_ROTATION, cfg.SSD1306_RESOLUTION, auto_record_on_throttle)
        V.add(oled_part, inputs=['recording', 'tub/num_records', 'user/mode'], outputs=[], threaded=True)

    # add tub to save data

    if cfg.USE_LIDAR:
        inputs = ['cam/image_array', 'lidar/dist_array', 'user/angle', 'user/throttle', 'user/mode']
        types = ['image_array', 'nparray','float', 'float', 'str']
    else:
        inputs=['cam/image_array','user/angle', 'user/throttle', 'user/mode']
        types=['image_array','float', 'float','str']

    if cfg.HAVE_ODOM:
        inputs += ['enc/speed']
        types += ['float']

    if cfg.TRAIN_BEHAVIORS:
        inputs += ['behavior/state', 'behavior/label', "behavior/one_hot_state_array"]
        types += ['int', 'str', 'vector']

    if cfg.CAMERA_TYPE == "D435" and cfg.REALSENSE_D435_DEPTH:
        inputs += ['cam/depth_array']
        types += ['gray16_array']

    if cfg.HAVE_IMU or (cfg.CAMERA_TYPE == "D435" and cfg.REALSENSE_D435_IMU):
        inputs += ['imu/acl_x', 'imu/acl_y', 'imu/acl_z',
            'imu/gyr_x', 'imu/gyr_y', 'imu/gyr_z']

        types +=['float', 'float', 'float',
           'float', 'float', 'float']

    # rbx
    if cfg.DONKEY_GYM:
        if cfg.SIM_RECORD_LOCATION:  
            inputs += ['pos/pos_x', 'pos/pos_y', 'pos/pos_z', 'pos/speed', 'pos/cte']
            types  += ['float', 'float', 'float', 'float', 'float']
        if cfg.SIM_RECORD_GYROACCEL: 
            inputs += ['gyro/gyro_x', 'gyro/gyro_y', 'gyro/gyro_z', 'accel/accel_x', 'accel/accel_y', 'accel/accel_z']
            types  += ['float', 'float', 'float', 'float', 'float', 'float']
        if cfg.SIM_RECORD_VELOCITY:  
            inputs += ['vel/vel_x', 'vel/vel_y', 'vel/vel_z']
            types  += ['float', 'float', 'float']
        if cfg.SIM_RECORD_LIDAR:
            inputs += ['lidar/dist_array']
            types  += ['nparray']

    if cfg.RECORD_DURING_AI:
        inputs += ['pilot/angle', 'pilot/throttle']
        types += ['float', 'float']

    if cfg.HAVE_PERFMON:
        from donkeycar.parts.perfmon import PerfMonitor
        mon = PerfMonitor(cfg)
        perfmon_outputs = ['perf/cpu', 'perf/mem', 'perf/freq']
        inputs += perfmon_outputs
        types += ['float', 'float', 'float']
        V.add(mon, inputs=[], outputs=perfmon_outputs, threaded=True)

    # do we want to store new records into own dir or append to existing
    tub_path = TubHandler(path=cfg.DATA_PATH).create_tub_path() if \
        cfg.AUTO_CREATE_NEW_TUB else cfg.DATA_PATH
    tub_writer = TubWriter(tub_path, inputs=inputs, types=types, metadata=meta)
    V.add(tub_writer, inputs=inputs, outputs=["tub/num_records"], run_condition='recording')

    # Telemetry (we add the same metrics added to the TubHandler
    if cfg.HAVE_MQTT_TELEMETRY:
        telem_inputs, _ = tel.add_step_inputs(inputs, types)
        V.add(tel, inputs=telem_inputs, outputs=["tub/queue_size"], threaded=True)

    if cfg.PUB_CAMERA_IMAGES:
        from donkeycar.parts.network import TCPServeValue
        from donkeycar.parts.image import ImgArrToJpg
        pub = TCPServeValue("camera")
        V.add(ImgArrToJpg(), inputs=['cam/image_array'], outputs=['jpg/bin'])
        V.add(pub, inputs=['jpg/bin'])

    if type(ctr) is LocalWebController:
        if cfg.DONKEY_GYM:
            print("You can now go to http://localhost:%d to drive your car." % cfg.WEB_CONTROL_PORT)
        else:
            print("You can now go to <your hostname.local>:%d to drive your car." % cfg.WEB_CONTROL_PORT)        
    elif (cfg.CONTROLLER_TYPE != "pigpio_rc") and (cfg.CONTROLLER_TYPE != "MM1"):
        if isinstance(ctr, JoystickController):
            print("You can now move your joystick to drive your car.")
            ctr.set_tub(tub_writer.tub)
            ctr.print_controls()

    # run the vehicle
    V.start(rate_hz=cfg.DRIVE_LOOP_HZ, max_loop_count=cfg.MAX_LOOPS)


if __name__ == '__main__':
    args = docopt(__doc__)
    cfg = dk.load_config(myconfig=args['--myconfig'])

    if args['drive']:
        model_type = args['--type']
        camera_type = args['--camera']
        drive(cfg, model_path=args['--model'], use_joystick=args['--js'],
              model_type=model_type, camera_type=camera_type,
              meta=args['--meta'])
    elif args['train']:
        print('Use python train.py instead.\n')<|MERGE_RESOLUTION|>--- conflicted
+++ resolved
@@ -378,12 +378,7 @@
         inputs = ['cam/image_array',
                   'imu/acl_x', 'imu/acl_y', 'imu/acl_z',
                   'imu/gyr_x', 'imu/gyr_y', 'imu/gyr_z']
-<<<<<<< HEAD
-    elif cfg.USE_LIDAR:
-        inputs = ['cam/image_array', 'lidar/dist_array']
-=======
-
->>>>>>> 45a6ec27
+
     else:
         inputs = ['cam/image_array']
 
@@ -422,11 +417,7 @@
 
         model_reload_cb = None
 
-<<<<<<< HEAD
-        if '.h5' in model_path or '.trt' in model_path or 'tflite' in \
-=======
         if '.h5' in model_path or '.trt' in model_path or '.tflite' in \
->>>>>>> 45a6ec27
                 model_path or '.savedmodel' in model_path:
             # load the whole model with weigths, etc
             load_model(kl, model_path)
@@ -472,15 +463,6 @@
         if cfg.TRAIN_LOCALIZER:
             outputs.append("pilot/loc")
         # Add image transformations like crop or trapezoidal mask
-<<<<<<< HEAD
-        if hasattr(cfg, 'TRANSFORMATIONS'):
-            V.add(ImageAugmentation(cfg, 'TRANSFORMATIONS'),
-                  inputs=['cam/image_array'], outputs=['cam/image_array_aug'])
-            inputs = ['cam/image_array_aug'] + inputs[1:]
-
-        V.add(kl, inputs=inputs, outputs=outputs, run_condition='run_pilot')
-    
-=======
         if hasattr(cfg, 'TRANSFORMATIONS') and cfg.TRANSFORMATIONS:
             V.add(ImageAugmentation(cfg, 'TRANSFORMATIONS'),
                   inputs=['cam/image_array'], outputs=['cam/image_array_trans'])
@@ -488,7 +470,6 @@
 
         V.add(kl, inputs=inputs, outputs=outputs, run_condition='run_pilot')
 
->>>>>>> 45a6ec27
     if cfg.STOP_SIGN_DETECTOR:
         from donkeycar.parts.object_detector.stop_sign_detector \
             import StopSignDetector
