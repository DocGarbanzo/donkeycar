#!/usr/bin/env python3
"""
Scripts to drive a donkey 2 car

Usage:
    manage.py (drive) [--model=<model>] [--js] [--type=(linear|categorical|rnn|imu|behavior|3d|localizer|latent)] [--camera=(single|stereo)] [--meta=<key:value> ...]
    manage.py (train) [--tub=<tub1,tub2,..tubn>] [--file=<file> ...] (--model=<model>) [--transfer=<model>] [--type=(linear|categorical|rnn|imu|behavior|3d|localizer)] [--continuous] [--aug]


Options:
    -h --help          Show this screen.
    --js               Use physical joystick.
    -f --file=<file>   A text file containing paths to tub files, one per line. Option may be used more than once.
    --meta=<key:value> Key/Value strings describing describing a piece of meta data about this drive. Option may be used more than once.
"""
import os
import time

from docopt import docopt
import numpy as np

import donkeycar as dk

#import parts
from donkeycar.parts.transform import Lambda, TriggeredCallback, DelayedTrigger
from donkeycar.parts.datastore import TubHandler
from donkeycar.parts.controller import LocalWebController, JoystickController
from donkeycar.parts.throttle_filter import ThrottleFilter
from donkeycar.parts.behavior import BehaviorPart
from donkeycar.parts.file_watcher import FileWatcher
from donkeycar.parts.launch import AiLaunch
from donkeycar.utils import *

def drive(cfg, model_path=None, use_joystick=False, model_type=None, camera_type='single', meta=[] ):
    '''
    Construct a working robotic vehicle from many parts.
    Each part runs as a job in the Vehicle loop, calling either
    it's run or run_threaded method depending on the constructor flag `threaded`.
    All parts are updated one after another at the framerate given in
    cfg.DRIVE_LOOP_HZ assuming each part finishes processing in a timely manner.
    Parts may have named outputs and inputs. The framework handles passing named outputs
    to parts requesting the same named input.
    '''

    if cfg.DONKEY_GYM:
        #the simulator will use cuda and then we usually run out of resources
        #if we also try to use cuda. so disable for donkey_gym.
        os.environ["CUDA_VISIBLE_DEVICES"]="-1"

    if model_type is None:
        if cfg.TRAIN_LOCALIZER:
            model_type = "localizer"
        elif cfg.TRAIN_BEHAVIORS:
            model_type = "behavior"
        else:
            model_type = cfg.DEFAULT_MODEL_TYPE

    #Initialize car
    V = dk.vehicle.Vehicle()

    if camera_type == "stereo":

        if cfg.CAMERA_TYPE == "WEBCAM":
            from donkeycar.parts.camera import Webcam

            camA = Webcam(image_w=cfg.IMAGE_W, image_h=cfg.IMAGE_H, image_d=cfg.IMAGE_DEPTH, iCam = 0)
            camB = Webcam(image_w=cfg.IMAGE_W, image_h=cfg.IMAGE_H, image_d=cfg.IMAGE_DEPTH, iCam = 1)

        elif cfg.CAMERA_TYPE == "CVCAM":
            from donkeycar.parts.cv import CvCam

            camA = CvCam(image_w=cfg.IMAGE_W, image_h=cfg.IMAGE_H, image_d=cfg.IMAGE_DEPTH, iCam = 0)
            camB = CvCam(image_w=cfg.IMAGE_W, image_h=cfg.IMAGE_H, image_d=cfg.IMAGE_DEPTH, iCam = 1)
        else:
            raise(Exception("Unsupported camera type: %s" % cfg.CAMERA_TYPE))

        V.add(camA, outputs=['cam/image_array_a'], threaded=True)
        V.add(camB, outputs=['cam/image_array_b'], threaded=True)

        from donkeycar.parts.image import StereoPair

        V.add(StereoPair(), inputs=['cam/image_array_a', 'cam/image_array_b'],
            outputs=['cam/image_array'])

    else:
        print("cfg.CAMERA_TYPE", cfg.CAMERA_TYPE)
        if cfg.DONKEY_GYM:
            from donkeycar.parts.dgym import DonkeyGymEnv

        inputs = []
        threaded = True
        print("cfg.CAMERA_TYPE", cfg.CAMERA_TYPE)
        if cfg.DONKEY_GYM:
            from donkeycar.parts.dgym import DonkeyGymEnv
            cam = DonkeyGymEnv(cfg.DONKEY_SIM_PATH, env_name=cfg.DONKEY_GYM_ENV_NAME)
            threaded = True
            inputs = ['angle', 'throttle']
        elif cfg.CAMERA_TYPE == "PICAM":
            from donkeycar.parts.camera import PiCamera
            cam = PiCamera(image_w=cfg.IMAGE_W, image_h=cfg.IMAGE_H, image_d=cfg.IMAGE_DEPTH)
        elif cfg.CAMERA_TYPE == "WEBCAM":
            from donkeycar.parts.camera import Webcam
            cam = Webcam(image_w=cfg.IMAGE_W, image_h=cfg.IMAGE_H, image_d=cfg.IMAGE_DEPTH)
        elif cfg.CAMERA_TYPE == "CVCAM":
            from donkeycar.parts.cv import CvCam
            cam = CvCam(image_w=cfg.IMAGE_W, image_h=cfg.IMAGE_H, image_d=cfg.IMAGE_DEPTH)
        elif cfg.CAMERA_TYPE == "CSIC":
            from donkeycar.parts.camera import CSICamera
            cam = CSICamera(image_w=cfg.IMAGE_W, image_h=cfg.IMAGE_H, image_d=cfg.IMAGE_DEPTH, framerate=cfg.CAMERA_FRAMERATE, gstreamer_flip=cfg.CSIC_CAM_GSTREAMER_FLIP_PARM)
        elif cfg.CAMERA_TYPE == "V4L":
            from donkeycar.parts.camera import V4LCamera
            cam = V4LCamera(image_w=cfg.IMAGE_W, image_h=cfg.IMAGE_H, image_d=cfg.IMAGE_DEPTH, framerate=cfg.CAMERA_FRAMERATE)
        elif cfg.CAMERA_TYPE == "MOCK":
            from donkeycar.parts.camera import MockCamera
            cam = MockCamera(image_w=cfg.IMAGE_W, image_h=cfg.IMAGE_H, image_d=cfg.IMAGE_DEPTH)
        else:
            raise(Exception("Unkown camera type: %s" % cfg.CAMERA_TYPE))

        V.add(cam, inputs=inputs, outputs=['cam/image_array'], threaded=threaded)

    if use_joystick or cfg.USE_JOYSTICK_AS_DEFAULT:
        #modify max_throttle closer to 1.0 to have more power
        #modify steering_scale lower than 1.0 to have less responsive steering
        from donkeycar.parts.controller import get_js_controller

        ctr = get_js_controller(cfg)

        if cfg.USE_NETWORKED_JS:
            from donkeycar.parts.controller import JoyStickSub
            netwkJs = JoyStickSub(cfg.NETWORK_JS_SERVER_IP)
            V.add(netwkJs, threaded=True)
            ctr.js = netwkJs

    else:
        #This web controller will create a web server that is capable
        #of managing steering, throttle, and modes, and more.
        ctr = LocalWebController()


    V.add(ctr,
          inputs=['cam/image_array'],
          outputs=['user/angle', 'user/throttle', 'user/mode', 'recording'],
          threaded=True)

    #this throttle filter will allow one tap back for esc reverse
    th_filter = ThrottleFilter()
    V.add(th_filter, inputs=['user/throttle'], outputs=['user/throttle'])

    #See if we should even run the pilot module.
    #This is only needed because the part run_condition only accepts boolean
    class PilotCondition:
        def run(self, mode):
            if mode == 'user':
                return False
            else:
                return True

    V.add(PilotCondition(), inputs=['user/mode'], outputs=['run_pilot'])

    class LedConditionLogic:
        def __init__(self, cfg):
            self.cfg = cfg

        def run(self, mode, recording, recording_alert, behavior_state, model_file_changed, track_loc):
            #returns a blink rate. 0 for off. -1 for on. positive for rate.

            if track_loc is not None:
                led.set_rgb(*self.cfg.LOC_COLORS[track_loc])
                return -1

            if model_file_changed:
                led.set_rgb(self.cfg.MODEL_RELOADED_LED_R, self.cfg.MODEL_RELOADED_LED_G, self.cfg.MODEL_RELOADED_LED_B)
                return 0.1
            else:
                led.set_rgb(self.cfg.LED_R, self.cfg.LED_G, self.cfg.LED_B)

            if recording_alert:
                led.set_rgb(*recording_alert)
                return self.cfg.REC_COUNT_ALERT_BLINK_RATE
            else:
                led.set_rgb(self.cfg.LED_R, self.cfg.LED_G, self.cfg.LED_B)

            if behavior_state is not None and model_type == 'behavior':
                r, g, b = self.cfg.BEHAVIOR_LED_COLORS[behavior_state]
                led.set_rgb(r, g, b)
                return -1 #solid on

            if recording:
                return -1 #solid on
            elif mode == 'user':
                return 1
            elif mode == 'local_angle':
                return 0.5
            elif mode == 'local':
                return 0.1
            return 0

    if cfg.HAVE_RGB_LED and not cfg.DONKEY_GYM:
        from donkeycar.parts.led_status import RGB_LED
        led = RGB_LED(cfg.LED_PIN_R, cfg.LED_PIN_G, cfg.LED_PIN_B, cfg.LED_INVERT)
        led.set_rgb(cfg.LED_R, cfg.LED_G, cfg.LED_B)

        V.add(LedConditionLogic(cfg), inputs=['user/mode', 'recording', "records/alert", 'behavior/state', 'modelfile/modified', "pilot/loc"],
              outputs=['led/blink_rate'])

        V.add(led, inputs=['led/blink_rate'])


    def get_record_alert_color(num_records):
        col = (0, 0, 0)
        for count, color in cfg.RECORD_ALERT_COLOR_ARR:
            if num_records >= count:
                col = color
        return col

    class RecordTracker:
        def __init__(self):
            self.last_num_rec_print = 0
            self.dur_alert = 0
            self.force_alert = 0

        def run(self, num_records):
            if num_records is None:
                return 0

            if self.last_num_rec_print != num_records or self.force_alert:
                self.last_num_rec_print = num_records

                if num_records % 10 == 0:
                    print("recorded", num_records, "records")

                if num_records % cfg.REC_COUNT_ALERT == 0 or self.force_alert:
                    self.dur_alert = num_records // cfg.REC_COUNT_ALERT * cfg.REC_COUNT_ALERT_CYC
                    self.force_alert = 0

            if self.dur_alert > 0:
                self.dur_alert -= 1

            if self.dur_alert != 0:
                return get_record_alert_color(num_records)

            return 0

    rec_tracker_part = RecordTracker()
    V.add(rec_tracker_part, inputs=["tub/num_records"], outputs=['records/alert'])

    if cfg.AUTO_RECORD_ON_THROTTLE and isinstance(ctr, JoystickController):
        #then we are not using the circle button. hijack that to force a record count indication
        def show_record_acount_status():
            rec_tracker_part.last_num_rec_print = 0
            rec_tracker_part.force_alert = 1
        ctr.set_button_down_trigger('circle', show_record_acount_status)

    #Sombrero
    if cfg.HAVE_SOMBRERO:
        from donkeycar.parts.sombrero import Sombrero
        s = Sombrero()

    #IMU
    if cfg.HAVE_IMU:
        from donkeycar.parts.imu import Mpu6050
        imu = Mpu6050()
        V.add(imu, outputs=['imu/acl_x', 'imu/acl_y', 'imu/acl_z',
            'imu/gyr_x', 'imu/gyr_y', 'imu/gyr_z'], threaded=True)

    class ImgPreProcess():
        '''
        preprocess camera image for inference.
        normalize and crop if needed.
        '''
        def __init__(self, cfg):
            self.cfg = cfg

        def run(self, img_arr):
            return normalize_and_crop(img_arr, self.cfg)

    if "coral" in model_type:
        inf_input = 'cam/image_array'
    else:
        inf_input = 'cam/normalized/cropped'
        V.add(ImgPreProcess(cfg),
            inputs=['cam/image_array'],
            outputs=[inf_input],
            run_condition='run_pilot')

    #Behavioral state
    if cfg.TRAIN_BEHAVIORS:
        bh = BehaviorPart(cfg.BEHAVIOR_LIST)
        V.add(bh, outputs=['behavior/state', 'behavior/label', "behavior/one_hot_state_array"])
        try:
            ctr.set_button_down_trigger('L1', bh.increment_state)
        except:
            pass

<<<<<<< HEAD
        inputs = ['cam/normalized/cropped', "behavior/one_hot_state_array"]
=======
        inputs = [inf_input, "behavior/one_hot_state_array"]  
>>>>>>> ec7ea7a9
    #IMU
    elif model_type == "imu":
        assert(cfg.HAVE_IMU)
        #Run the pilot if the mode is not user.
        inputs=[inf_input,
            'imu/acl_x', 'imu/acl_y', 'imu/acl_z',
            'imu/gyr_x', 'imu/gyr_y', 'imu/gyr_z']
    else:
        inputs=[inf_input]

    def load_model(kl, model_path):
        start = time.time()
        print('loading model', model_path)
        kl.load(model_path)
        print('finished loading in %s sec.' % (str(time.time() - start)) )

    def load_weights(kl, weights_path):
        start = time.time()
        try:
            print('loading model weights', weights_path)
            kl.model.load_weights(weights_path)
            print('finished loading in %s sec.' % (str(time.time() - start)) )
        except Exception as e:
            print(e)
            print('ERR>> problems loading weights', weights_path)

    def load_model_json(kl, json_fnm):
        start = time.time()
        print('loading model json', json_fnm)
        from tensorflow.python import keras
        try:
            with open(json_fnm, 'r') as handle:
                contents = handle.read()
                kl.model = keras.models.model_from_json(contents)
            print('finished loading json in %s sec.' % (str(time.time() - start)) )
        except Exception as e:
            print(e)
            print("ERR>> problems loading model json", json_fnm)

    if model_path:
        #When we have a model, first create an appropriate Keras part
        kl = dk.utils.get_model_by_type(model_type, cfg)

        model_reload_cb = None

        if '.h5' in model_path or '.uff' in model_path or 'tflite' in model_path or '.pkl' in model_path:
            #when we have a .h5 extension
            #load everything from the model file
            load_model(kl, model_path)

            def reload_model(filename):
                load_model(kl, filename)

            model_reload_cb = reload_model

        elif '.json' in model_path:
            #when we have a .json extension
            #load the model from there and look for a matching
            #.wts file with just weights
            load_model_json(kl, model_path)
            weights_path = model_path.replace('.json', '.weights')
            load_weights(kl, weights_path)

            def reload_weights(filename):
                weights_path = filename.replace('.json', '.weights')
                load_weights(kl, weights_path)

            model_reload_cb = reload_weights

        else:
            print("ERR>> Unknown extension type on model file!!")
            return

        #this part will signal visual LED, if connected
        V.add(FileWatcher(model_path, verbose=True), outputs=['modelfile/modified'])

        #these parts will reload the model file, but only when ai is running so we don't interrupt user driving
        V.add(FileWatcher(model_path), outputs=['modelfile/dirty'], run_condition="ai_running")
        V.add(DelayedTrigger(100), inputs=['modelfile/dirty'], outputs=['modelfile/reload'], run_condition="ai_running")
        V.add(TriggeredCallback(model_path, model_reload_cb), inputs=["modelfile/reload"], run_condition="ai_running")

        outputs=['pilot/angle', 'pilot/throttle']

        if cfg.TRAIN_LOCALIZER:
            outputs.append("pilot/loc")

        V.add(kl, inputs=inputs,
            outputs=outputs,
            run_condition='run_pilot')

    #Choose what inputs should change the car.
    class DriveMode:
        def run(self, mode,
                    user_angle, user_throttle,
                    pilot_angle, pilot_throttle):
            if mode == 'user':
                return user_angle, user_throttle

            elif mode == 'local_angle':
                return pilot_angle, user_throttle

            else:
                return pilot_angle, pilot_throttle * cfg.AI_THROTTLE_MULT

    V.add(DriveMode(),
          inputs=['user/mode', 'user/angle', 'user/throttle',
                  'pilot/angle', 'pilot/throttle'],
          outputs=['angle', 'throttle'])


    #to give the car a boost when starting ai mode in a race.
    aiLauncher = AiLaunch(cfg.AI_LAUNCH_DURATION, cfg.AI_LAUNCH_THROTTLE, cfg.AI_LAUNCH_KEEP_ENABLED)

    V.add(aiLauncher,
        inputs=['user/mode', 'throttle'],
        outputs=['throttle'])

    if isinstance(ctr, JoystickController):
        ctr.set_button_down_trigger(cfg.AI_LAUNCH_ENABLE_BUTTON, aiLauncher.enable_ai_launch)


    class AiRunCondition:
        '''
        A bool part to let us know when ai is running.
        '''
        def run(self, mode):
            if mode == "user":
                return False
            return True

    V.add(AiRunCondition(), inputs=['user/mode'], outputs=['ai_running'])

    #Ai Recording
    class AiRecordingCondition:
        '''
        return True when ai mode, otherwize respect user mode recording flag
        '''
        def run(self, mode, recording):
            if mode == 'user':
                return recording
            return True

    if cfg.RECORD_DURING_AI:
        V.add(AiRecordingCondition(), inputs=['user/mode', 'recording'], outputs=['recording'])

    #Drive train setup
    if cfg.DONKEY_GYM:
        pass

    elif cfg.DRIVE_TRAIN_TYPE == "SERVO_ESC":
        from donkeycar.parts.actuator import PCA9685, PWMSteering, PWMThrottle

        steering_controller = PCA9685(cfg.STEERING_CHANNEL, cfg.PCA9685_I2C_ADDR, busnum=cfg.PCA9685_I2C_BUSNUM)
        steering = PWMSteering(controller=steering_controller,
                                        left_pulse=cfg.STEERING_LEFT_PWM,
                                        right_pulse=cfg.STEERING_RIGHT_PWM)

        throttle_controller = PCA9685(cfg.THROTTLE_CHANNEL, cfg.PCA9685_I2C_ADDR, busnum=cfg.PCA9685_I2C_BUSNUM)
        throttle = PWMThrottle(controller=throttle_controller,
                                        max_pulse=cfg.THROTTLE_FORWARD_PWM,
                                        zero_pulse=cfg.THROTTLE_STOPPED_PWM,
                                        min_pulse=cfg.THROTTLE_REVERSE_PWM)

        V.add(steering, inputs=['angle'])
        V.add(throttle, inputs=['throttle'])


    elif cfg.DRIVE_TRAIN_TYPE == "DC_STEER_THROTTLE":
        from donkeycar.parts.actuator import Mini_HBridge_DC_Motor_PWM

        steering = Mini_HBridge_DC_Motor_PWM(cfg.HBRIDGE_PIN_LEFT, cfg.HBRIDGE_PIN_RIGHT)
        throttle = Mini_HBridge_DC_Motor_PWM(cfg.HBRIDGE_PIN_FWD, cfg.HBRIDGE_PIN_BWD)

        V.add(steering, inputs=['angle'])
        V.add(throttle, inputs=['throttle'])


    elif cfg.DRIVE_TRAIN_TYPE == "DC_TWO_WHEEL":
        from donkeycar.parts.actuator import TwoWheelSteeringThrottle, Mini_HBridge_DC_Motor_PWM

        left_motor = Mini_HBridge_DC_Motor_PWM(cfg.HBRIDGE_PIN_LEFT_FWD, cfg.HBRIDGE_PIN_LEFT_BWD)
        right_motor = Mini_HBridge_DC_Motor_PWM(cfg.HBRIDGE_PIN_RIGHT_FWD, cfg.HBRIDGE_PIN_RIGHT_BWD)
        two_wheel_control = TwoWheelSteeringThrottle()

        V.add(two_wheel_control,
                inputs=['throttle', 'angle'],
                outputs=['left_motor_speed', 'right_motor_speed'])

        V.add(left_motor, inputs=['left_motor_speed'])
        V.add(right_motor, inputs=['right_motor_speed'])

    elif cfg.DRIVE_TRAIN_TYPE == "SERVO_HBRIDGE_PWM":
        from donkeycar.parts.actuator import ServoBlaster, PWMSteering
        steering_controller = ServoBlaster(cfg.STEERING_CHANNEL) #really pin
        #PWM pulse values should be in the range of 100 to 200
        assert(cfg.STEERING_LEFT_PWM <= 200)
        assert(cfg.STEERING_RIGHT_PWM <= 200)
        steering = PWMSteering(controller=steering_controller,
                                        left_pulse=cfg.STEERING_LEFT_PWM,
                                        right_pulse=cfg.STEERING_RIGHT_PWM)


        from donkeycar.parts.actuator import Mini_HBridge_DC_Motor_PWM
        motor = Mini_HBridge_DC_Motor_PWM(cfg.HBRIDGE_PIN_FWD, cfg.HBRIDGE_PIN_BWD)

        V.add(steering, inputs=['angle'])
        V.add(motor, inputs=["throttle"])


    #add tub to save data

    inputs=['cam/image_array',
            'user/angle', 'user/throttle',
            'user/mode']

    types=['image_array',
           'float', 'float',
           'str']

    if cfg.TRAIN_BEHAVIORS:
        inputs += ['behavior/state', 'behavior/label', "behavior/one_hot_state_array"]
        types += ['int', 'str', 'vector']

    if cfg.HAVE_IMU:
        inputs += ['imu/acl_x', 'imu/acl_y', 'imu/acl_z',
            'imu/gyr_x', 'imu/gyr_y', 'imu/gyr_z']

        types +=['float', 'float', 'float',
           'float', 'float', 'float']

    if cfg.RECORD_DURING_AI:
        inputs += ['pilot/angle', 'pilot/throttle']
        types += ['float', 'float']

    th = TubHandler(path=cfg.DATA_PATH)
    tub = th.new_tub_writer(inputs=inputs, types=types, user_meta=meta)
    V.add(tub, inputs=inputs, outputs=["tub/num_records"], run_condition='recording')

    if cfg.PUB_CAMERA_IMAGES:
        from donkeycar.parts.network import TCPServeValue
        from donkeycar.parts.image import ImgArrToJpg
        pub = TCPServeValue("camera")
        V.add(ImgArrToJpg(), inputs=['cam/image_array'], outputs=['jpg/bin'])
        V.add(pub, inputs=['jpg/bin'])

    if type(ctr) is LocalWebController:
        print("You can now go to <your pi ip address>:8887 to drive your car.")
    elif isinstance(ctr, JoystickController):
        print("You can now move your joystick to drive your car.")
        #tell the controller about the tub
        ctr.set_tub(tub)

        if cfg.BUTTON_PRESS_NEW_TUB:

            def new_tub_dir():
                V.parts.pop()
                tub = th.new_tub_writer(inputs=inputs, types=types, user_meta=meta)
                V.add(tub, inputs=inputs, outputs=["tub/num_records"], run_condition='recording')
                ctr.set_tub(tub)

            ctr.set_button_down_trigger('cross', new_tub_dir)
        ctr.print_controls()

    #run the vehicle for 20 seconds
    V.start(rate_hz=cfg.DRIVE_LOOP_HZ,
            max_loop_count=cfg.MAX_LOOPS)


if __name__ == '__main__':
    args = docopt(__doc__)
    cfg = dk.load_config()

    if args['drive']:
        model_type = args['--type']
        camera_type = args['--camera']
        drive(cfg, model_path=args['--model'], use_joystick=args['--js'],
              model_type=model_type, camera_type=camera_type,
              meta=args['--meta'])

    if args['train']:
        from train import multi_train, preprocessFileList

        tub = args['--tub']
        model = args['--model']
        transfer = args['--transfer']
        model_type = args['--type']
        continuous = args['--continuous']
        aug = args['--aug']

        dirs = preprocessFileList(args['--file'])
        if tub is not None:
            tub_paths = [os.path.expanduser(n.strip()) for n in tub.split(',')]
            print("Using tubs:")
            print(tub_paths)
            dirs.extend(tub_paths)

        multi_train(cfg, dirs, model, transfer, model_type, continuous, aug)<|MERGE_RESOLUTION|>--- conflicted
+++ resolved
@@ -292,11 +292,7 @@
         except:
             pass
 
-<<<<<<< HEAD
-        inputs = ['cam/normalized/cropped', "behavior/one_hot_state_array"]
-=======
-        inputs = [inf_input, "behavior/one_hot_state_array"]  
->>>>>>> ec7ea7a9
+        inputs = [inf_input, "behavior/one_hot_state_array"]
     #IMU
     elif model_type == "imu":
         assert(cfg.HAVE_IMU)
