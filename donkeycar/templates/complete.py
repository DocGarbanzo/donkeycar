--- conflicted
+++ resolved
@@ -85,8 +85,8 @@
     else:
         print("cfg.CAMERA_TYPE", cfg.CAMERA_TYPE)
         if cfg.DONKEY_GYM:
-            from donkeycar.parts.dgym import DonkeyGymEnv 
-        
+            from donkeycar.parts.dgym import DonkeyGymEnv
+
         inputs = []
         threaded = True
         print("cfg.CAMERA_TYPE", cfg.CAMERA_TYPE)
@@ -287,11 +287,7 @@
         except:
             pass
 
-<<<<<<< HEAD
-        inputs = ['cam/image_array', "behavior/one_hot_state_array"]
-=======
-        inputs = ['cam/normalized/cropped', "behavior/one_hot_state_array"]  
->>>>>>> df6b1b7a
+        inputs = ['cam/normalized/cropped', "behavior/one_hot_state_array"]
     #IMU
     elif model_type == "imu":
         assert(cfg.HAVE_IMU)
