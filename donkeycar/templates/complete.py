#!/usr/bin/env python3
"""
Scripts to drive a donkey 2 car

Usage:
    manage.py (drive) [--model=<model>] [--js] [--type=(linear|categorical|rnn|imu|behavior|3d|localizer|latent)] [--camera=(single|stereo)] [--meta=<key:value> ...]
    manage.py (train) [--tub=<tub1,tub2,..tubn>] [--file=<file> ...] (--model=<model>) [--transfer=<model>] [--type=(linear|categorical|rnn|imu|behavior|3d|localizer)] [--continuous] [--aug]


Options:
    -h --help          Show this screen.
    --js               Use physical joystick.
    -f --file=<file>   A text file containing paths to tub files, one per line. Option may be used more than once.
    --meta=<key:value> Key/Value strings describing describing a piece of meta data about this drive. Option may be used more than once.
"""
import os
import time

from docopt import docopt
import numpy as np

import donkeycar as dk

#import parts
from donkeycar.parts.transform import Lambda, TriggeredCallback, DelayedTrigger
from donkeycar.parts.datastore import TubHandler
from donkeycar.parts.controller import LocalWebController, JoystickController
from donkeycar.parts.throttle_filter import ThrottleFilter
from donkeycar.parts.behavior import BehaviorPart
from donkeycar.parts.file_watcher import FileWatcher
from donkeycar.parts.launch import AiLaunch

def drive(cfg, model_path=None, use_joystick=False, model_type=None, camera_type='single', meta=[] ):
    '''
    Construct a working robotic vehicle from many parts.
    Each part runs as a job in the Vehicle loop, calling either
    it's run or run_threaded method depending on the constructor flag `threaded`.
    All parts are updated one after another at the framerate given in
    cfg.DRIVE_LOOP_HZ assuming each part finishes processing in a timely manner.
    Parts may have named outputs and inputs. The framework handles passing named outputs
    to parts requesting the same named input.
    '''

    if cfg.DONKEY_GYM:
        #the simulator will use cuda and then we usually run out of resources
        #if we also try to use cuda. so disable for donkey_gym.
        os.environ["CUDA_VISIBLE_DEVICES"]="-1" 

    if model_type is None:
        if cfg.TRAIN_LOCALIZER:
            model_type = "localizer"
        elif cfg.TRAIN_BEHAVIORS:
            model_type = "behavior"
        else:
            model_type = cfg.DEFAULT_MODEL_TYPE
    
    #Initialize car
    V = dk.vehicle.Vehicle()

    if camera_type == "stereo":

        if cfg.CAMERA_TYPE == "WEBCAM":
            from donkeycar.parts.camera import Webcam            

            camA = Webcam(image_w=cfg.IMAGE_W, image_h=cfg.IMAGE_H, image_d=cfg.IMAGE_DEPTH, iCam = 0)
            camB = Webcam(image_w=cfg.IMAGE_W, image_h=cfg.IMAGE_H, image_d=cfg.IMAGE_DEPTH, iCam = 1)

        elif cfg.CAMERA_TYPE == "CVCAM":
            from donkeycar.parts.cv import CvCam

            camA = CvCam(image_w=cfg.IMAGE_W, image_h=cfg.IMAGE_H, image_d=cfg.IMAGE_DEPTH, iCam = 0)
            camB = CvCam(image_w=cfg.IMAGE_W, image_h=cfg.IMAGE_H, image_d=cfg.IMAGE_DEPTH, iCam = 1)
        else:
            raise(Exception("Unsupported camera type: %s" % cfg.CAMERA_TYPE))

        V.add(camA, outputs=['cam/image_array_a'], threaded=True)
        V.add(camB, outputs=['cam/image_array_b'], threaded=True)

        from donkeycar.parts.image import StereoPair

        V.add(StereoPair(), inputs=['cam/image_array_a', 'cam/image_array_b'], 
            outputs=['cam/image_array'])

    else:

        inputs = []
        threaded = True
        print("cfg.CAMERA_TYPE", cfg.CAMERA_TYPE)
        if cfg.DONKEY_GYM:
            from donkeycar.parts.dgym import DonkeyGymEnv 
            cam = DonkeyGymEnv(cfg.DONKEY_SIM_PATH, env_name=cfg.DONKEY_GYM_ENV_NAME)
            threaded = True
            inputs = ['angle', 'throttle']
        elif cfg.CAMERA_TYPE == "PICAM":
            from donkeycar.parts.camera import PiCamera
            cam = PiCamera(image_w=cfg.IMAGE_W, image_h=cfg.IMAGE_H, image_d=cfg.IMAGE_DEPTH)
        elif cfg.CAMERA_TYPE == "WEBCAM":
            from donkeycar.parts.camera import Webcam
            cam = Webcam(image_w=cfg.IMAGE_W, image_h=cfg.IMAGE_H, image_d=cfg.IMAGE_DEPTH)
        elif cfg.CAMERA_TYPE == "CVCAM":
            from donkeycar.parts.cv import CvCam
            cam = CvCam(image_w=cfg.IMAGE_W, image_h=cfg.IMAGE_H, image_d=cfg.IMAGE_DEPTH)
        elif cfg.CAMERA_TYPE == "CSIC":
            from donkeycar.parts.camera import CSICamera
            cam = CSICamera(image_w=cfg.IMAGE_W, image_h=cfg.IMAGE_H, image_d=cfg.IMAGE_DEPTH, framerate=cfg.CAMERA_FRAMERATE)
        elif cfg.CAMERA_TYPE == "V4L":
            from donkeycar.parts.camera import V4LCamera
            cam = V4LCamera(image_w=cfg.IMAGE_W, image_h=cfg.IMAGE_H, image_d=cfg.IMAGE_DEPTH, framerate=cfg.CAMERA_FRAMERATE)
        elif cfg.CAMERA_TYPE == "MOCK":
            from donkeycar.parts.camera import MockCamera
            cam = MockCamera(image_w=cfg.IMAGE_W, image_h=cfg.IMAGE_H, image_d=cfg.IMAGE_DEPTH)
        else:
            raise(Exception("Unkown camera type: %s" % cfg.CAMERA_TYPE))
            
        V.add(cam, inputs=inputs, outputs=['cam/image_array'], threaded=threaded)
        
    if use_joystick or cfg.USE_JOYSTICK_AS_DEFAULT:
        #modify max_throttle closer to 1.0 to have more power
        #modify steering_scale lower than 1.0 to have less responsive steering
        from donkeycar.parts.controller import get_js_controller
        
        ctr = get_js_controller(cfg)
        
        if cfg.USE_NETWORKED_JS:
            from donkeycar.parts.controller import JoyStickSub
            netwkJs = JoyStickSub(cfg.NETWORK_JS_SERVER_IP)
            V.add(netwkJs, threaded=True)
            ctr.js = netwkJs

    else:        
        #This web controller will create a web server that is capable
        #of managing steering, throttle, and modes, and more.
        ctr = LocalWebController()

    
    V.add(ctr, 
          inputs=['cam/image_array'],
          outputs=['user/angle', 'user/throttle', 'user/mode', 'recording'],
          threaded=True)

    #this throttle filter will allow one tap back for esc reverse
    th_filter = ThrottleFilter()
    V.add(th_filter, inputs=['user/throttle'], outputs=['user/throttle'])
    
    #See if we should even run the pilot module. 
    #This is only needed because the part run_condition only accepts boolean
    class PilotCondition:
        def run(self, mode):
            if mode == 'user':
                return False
            else:
                return True       

    V.add(PilotCondition(), inputs=['user/mode'], outputs=['run_pilot'])
    
    class LedConditionLogic:
        def __init__(self, cfg):
            self.cfg = cfg

        def run(self, mode, recording, recording_alert, behavior_state, model_file_changed, track_loc):
            #returns a blink rate. 0 for off. -1 for on. positive for rate.
            
            if track_loc is not None:
                led.set_rgb(*self.cfg.LOC_COLORS[track_loc])
                return -1

            if model_file_changed:
                led.set_rgb(self.cfg.MODEL_RELOADED_LED_R, self.cfg.MODEL_RELOADED_LED_G, self.cfg.MODEL_RELOADED_LED_B)
                return 0.1
            else:
                led.set_rgb(self.cfg.LED_R, self.cfg.LED_G, self.cfg.LED_B)

            if recording_alert:
                led.set_rgb(*recording_alert)
                return self.cfg.REC_COUNT_ALERT_BLINK_RATE
            else:
                led.set_rgb(self.cfg.LED_R, self.cfg.LED_G, self.cfg.LED_B)
        
            if behavior_state is not None and model_type == 'behavior':
                r, g, b = self.cfg.BEHAVIOR_LED_COLORS[behavior_state]
                led.set_rgb(r, g, b)
                return -1 #solid on

            if recording:
                return -1 #solid on
            elif mode == 'user':
                return 1
            elif mode == 'local_angle':
                return 0.5
            elif mode == 'local':
                return 0.1
            return 0

    if cfg.HAVE_RGB_LED and not cfg.DONKEY_GYM:
        from donkeycar.parts.led_status import RGB_LED
        led = RGB_LED(cfg.LED_PIN_R, cfg.LED_PIN_G, cfg.LED_PIN_B, cfg.LED_INVERT)
        led.set_rgb(cfg.LED_R, cfg.LED_G, cfg.LED_B)        
        
        V.add(LedConditionLogic(cfg), inputs=['user/mode', 'recording', "records/alert", 'behavior/state', 'modelfile/modified', "pilot/loc"],
              outputs=['led/blink_rate'])

        V.add(led, inputs=['led/blink_rate'])
        

    def get_record_alert_color(num_records):
        col = (0, 0, 0)
        for count, color in cfg.RECORD_ALERT_COLOR_ARR:
            if num_records >= count:
                col = color
        return col    

    class RecordTracker:
        def __init__(self):
            self.last_num_rec_print = 0
            self.dur_alert = 0
            self.force_alert = 0

        def run(self, num_records):
            if num_records is None:
                return 0
            
            if self.last_num_rec_print != num_records or self.force_alert:
                self.last_num_rec_print = num_records

                if num_records % 10 == 0:
                    print("recorded", num_records, "records")
                        
                if num_records % cfg.REC_COUNT_ALERT == 0 or self.force_alert:
                    self.dur_alert = num_records // cfg.REC_COUNT_ALERT * cfg.REC_COUNT_ALERT_CYC
                    self.force_alert = 0
                    
            if self.dur_alert > 0:
                self.dur_alert -= 1

            if self.dur_alert != 0:
                return get_record_alert_color(num_records)

            return 0

    rec_tracker_part = RecordTracker()
    V.add(rec_tracker_part, inputs=["tub/num_records"], outputs=['records/alert'])

    if cfg.AUTO_RECORD_ON_THROTTLE and isinstance(ctr, JoystickController):
        #then we are not using the circle button. hijack that to force a record count indication
        def show_record_acount_status():
            rec_tracker_part.last_num_rec_print = 0
            rec_tracker_part.force_alert = 1
        ctr.set_button_down_trigger('circle', show_record_acount_status)

    #Sombrero
    if cfg.HAVE_SOMBRERO:
        from donkeycar.parts.sombrero import Sombrero
        s = Sombrero()

    #IMU
    if cfg.HAVE_IMU:
        from donkeycar.parts.imu import Mpu6050
        imu = Mpu6050()
        V.add(imu, outputs=['imu/acl_x', 'imu/acl_y', 'imu/acl_z',
            'imu/gyr_x', 'imu/gyr_y', 'imu/gyr_z'], threaded=True)

    #Behavioral state
    if cfg.TRAIN_BEHAVIORS:
        bh = BehaviorPart(cfg.BEHAVIOR_LIST)
        V.add(bh, outputs=['behavior/state', 'behavior/label', "behavior/one_hot_state_array"])
        try:
            ctr.set_button_down_trigger('L1', bh.increment_state)
        except:
            pass

        inputs = ['cam/image_array', "behavior/one_hot_state_array"]  
    #IMU
    elif model_type == "imu":
        assert(cfg.HAVE_IMU)
        #Run the pilot if the mode is not user.
        inputs=['cam/image_array',
            'imu/acl_x', 'imu/acl_y', 'imu/acl_z',
            'imu/gyr_x', 'imu/gyr_y', 'imu/gyr_z']
    else:
        inputs=['cam/image_array']

    def load_model(kl, model_path):
        start = time.time()
        try:
            print('loading model', model_path)
            kl.load(model_path)
            print('finished loading in %s sec.' % (str(time.time() - start)) )
        except Exception as e:
            print(e)
            print('ERR>> problems loading model', model_path)

    def load_weights(kl, weights_path):
        start = time.time()
        try:
            print('loading model weights', weights_path)
            kl.model.load_weights(weights_path)
            print('finished loading in %s sec.' % (str(time.time() - start)) )
        except Exception as e:
            print(e)
            print('ERR>> problems loading weights', weights_path)

    def load_model_json(kl, json_fnm):
        start = time.time()
        print('loading model json', json_fnm)
        from tensorflow.python import keras
        try:
            with open(json_fnm, 'r') as handle:
                contents = handle.read()
                kl.model = keras.models.model_from_json(contents)
            print('finished loading json in %s sec.' % (str(time.time() - start)) )
        except Exception as e:
            print(e)
            print("ERR>> problems loading model json", json_fnm)

    if model_path:
        #When we have a model, first create an appropriate Keras part
        kl = dk.utils.get_model_by_type(model_type, cfg)

        model_reload_cb = None

        if '.h5' in model_path:
            #when we have a .h5 extension
            #load everything from the model file
            load_model(kl, model_path)

            def reload_model(filename):
                load_model(kl, filename)

            model_reload_cb = reload_model

        elif '.json' in model_path:
            #when we have a .json extension
            #load the model from there and look for a matching
            #.wts file with just weights
            load_model_json(kl, model_path)
            weights_path = model_path.replace('.json', '.weights')
            load_weights(kl, weights_path)

            def reload_weights(filename):
                weights_path = filename.replace('.json', '.weights')
                load_weights(kl, weights_path)
            
            model_reload_cb = reload_weights

        else:
            print("ERR>> Unknown extension type on model file!!")
            return

        #this part will signal visual LED, if connected
        V.add(FileWatcher(model_path, verbose=True), outputs=['modelfile/modified'])

        #these parts will reload the model file, but only when ai is running so we don't interrupt user driving
        V.add(FileWatcher(model_path), outputs=['modelfile/dirty'], run_condition="ai_running")
        V.add(DelayedTrigger(100), inputs=['modelfile/dirty'], outputs=['modelfile/reload'], run_condition="ai_running")
        V.add(TriggeredCallback(model_path, model_reload_cb), inputs=["modelfile/reload"], run_condition="ai_running")

        outputs=['pilot/angle', 'pilot/throttle']

        if cfg.TRAIN_LOCALIZER:
            outputs.append("pilot/loc")
    
        V.add(kl, inputs=inputs, 
            outputs=outputs,
            run_condition='run_pilot')            
    
    #Choose what inputs should change the car.
    class DriveMode:
        def run(self, mode, 
                    user_angle, user_throttle,
                    pilot_angle, pilot_throttle):
            if mode == 'user': 
                return user_angle, user_throttle
            
            elif mode == 'local_angle':
                return pilot_angle, user_throttle
            
            else: 
                return pilot_angle, pilot_throttle * cfg.AI_THROTTLE_MULT
        
    V.add(DriveMode(), 
          inputs=['user/mode', 'user/angle', 'user/throttle',
                  'pilot/angle', 'pilot/throttle'], 
          outputs=['angle', 'throttle'])

    
    #to give the car a boost when starting ai mode in a race.
    aiLauncher = AiLaunch(cfg.AI_LAUNCH_DURATION, cfg.AI_LAUNCH_THROTTLE, cfg.AI_LAUNCH_KEEP_ENABLED)
    
    V.add(aiLauncher,
        inputs=['user/mode', 'throttle'],
        outputs=['throttle'])

    if isinstance(ctr, JoystickController):
        ctr.set_button_down_trigger(cfg.AI_LAUNCH_ENABLE_BUTTON, aiLauncher.enable_ai_launch)


    class AiRunCondition:
        '''
        A bool part to let us know when ai is running.
        '''
        def run(self, mode):
            if mode == "user":
                return False
            return True

    V.add(AiRunCondition(), inputs=['user/mode'], outputs=['ai_running'])

    #Ai Recording
    class AiRecordingCondition:
        '''
        return True when ai mode, otherwize respect user mode recording flag
        '''
        def run(self, mode, recording):
            if mode == 'user':
                return recording
            return True

    if cfg.RECORD_DURING_AI:
        V.add(AiRecordingCondition(), inputs=['user/mode', 'recording'], outputs=['recording'])
    
    #Drive train setup
    if cfg.DONKEY_GYM:
        pass

    elif cfg.DRIVE_TRAIN_TYPE == "SERVO_ESC":
        from donkeycar.parts.actuator import PCA9685, PWMSteering, PWMThrottle

        steering_controller = PCA9685(cfg.STEERING_CHANNEL, cfg.PCA9685_I2C_ADDR, busnum=cfg.PCA9685_I2C_BUSNUM)
        steering = PWMSteering(controller=steering_controller,
                                        left_pulse=cfg.STEERING_LEFT_PWM, 
                                        right_pulse=cfg.STEERING_RIGHT_PWM)
        
        throttle_controller = PCA9685(cfg.THROTTLE_CHANNEL, cfg.PCA9685_I2C_ADDR, busnum=cfg.PCA9685_I2C_BUSNUM)
        throttle = PWMThrottle(controller=throttle_controller,
                                        max_pulse=cfg.THROTTLE_FORWARD_PWM,
                                        zero_pulse=cfg.THROTTLE_STOPPED_PWM, 
                                        min_pulse=cfg.THROTTLE_REVERSE_PWM)

        V.add(steering, inputs=['angle'])
        V.add(throttle, inputs=['throttle'])
    

    elif cfg.DRIVE_TRAIN_TYPE == "DC_STEER_THROTTLE":
        from donkeycar.parts.actuator import Mini_HBridge_DC_Motor_PWM
        
        steering = Mini_HBridge_DC_Motor_PWM(cfg.HBRIDGE_PIN_LEFT, cfg.HBRIDGE_PIN_RIGHT)
        throttle = Mini_HBridge_DC_Motor_PWM(cfg.HBRIDGE_PIN_FWD, cfg.HBRIDGE_PIN_BWD)

        V.add(steering, inputs=['angle'])
        V.add(throttle, inputs=['throttle'])
    

    elif cfg.DRIVE_TRAIN_TYPE == "DC_TWO_WHEEL":
        from donkeycar.parts.actuator import TwoWheelSteeringThrottle, Mini_HBridge_DC_Motor_PWM

        left_motor = Mini_HBridge_DC_Motor_PWM(cfg.HBRIDGE_PIN_LEFT_FWD, cfg.HBRIDGE_PIN_LEFT_BWD)
        right_motor = Mini_HBridge_DC_Motor_PWM(cfg.HBRIDGE_PIN_RIGHT_FWD, cfg.HBRIDGE_PIN_RIGHT_BWD)
        two_wheel_control = TwoWheelSteeringThrottle()

        V.add(two_wheel_control, 
                inputs=['throttle', 'angle'],
                outputs=['left_motor_speed', 'right_motor_speed'])

        V.add(left_motor, inputs=['left_motor_speed'])
        V.add(right_motor, inputs=['right_motor_speed'])

    elif cfg.DRIVE_TRAIN_TYPE == "SERVO_HBRIDGE_PWM":
        from donkeycar.parts.actuator import ServoBlaster, PWMSteering
        steering_controller = ServoBlaster(cfg.STEERING_CHANNEL) #really pin
        #PWM pulse values should be in the range of 100 to 200
        assert(cfg.STEERING_LEFT_PWM <= 200)
        assert(cfg.STEERING_RIGHT_PWM <= 200)
        steering = PWMSteering(controller=steering_controller,
                                        left_pulse=cfg.STEERING_LEFT_PWM, 
                                        right_pulse=cfg.STEERING_RIGHT_PWM)
       

        from donkeycar.parts.actuator import Mini_HBridge_DC_Motor_PWM
        motor = Mini_HBridge_DC_Motor_PWM(cfg.HBRIDGE_PIN_FWD, cfg.HBRIDGE_PIN_BWD)

        V.add(steering, inputs=['angle'])
        V.add(motor, inputs=["throttle"])

    
    #add tub to save data

    inputs=['cam/image_array',
            'user/angle', 'user/throttle', 
            'user/mode']

    types=['image_array',
           'float', 'float',
           'str']

    if cfg.TRAIN_BEHAVIORS:
        inputs += ['behavior/state', 'behavior/label', "behavior/one_hot_state_array"]
        types += ['int', 'str', 'vector']
    
    if cfg.HAVE_IMU:
        inputs += ['imu/acl_x', 'imu/acl_y', 'imu/acl_z',
            'imu/gyr_x', 'imu/gyr_y', 'imu/gyr_z']

        types +=['float', 'float', 'float',
           'float', 'float', 'float']

    if cfg.RECORD_DURING_AI:
        inputs += ['pilot/angle', 'pilot/throttle']
        types += ['float', 'float']
    
    th = TubHandler(path=cfg.DATA_PATH)
    tub = th.new_tub_writer(inputs=inputs, types=types, user_meta=meta)
    V.add(tub, inputs=inputs, outputs=["tub/num_records"], run_condition='recording')

    if cfg.PUB_CAMERA_IMAGES:
        from donkeycar.parts.network import TCPServeValue
        from donkeycar.parts.image import ImgArrToJpg
        pub = TCPServeValue("camera")
        V.add(ImgArrToJpg(), inputs=['cam/image_array'], outputs=['jpg/bin'])
        V.add(pub, inputs=['jpg/bin'])

    if type(ctr) is LocalWebController:
        print("You can now go to <your pi ip address>:8887 to drive your car.")
    elif isinstance(ctr, JoystickController):
        print("You can now move your joystick to drive your car.")
        #tell the controller about the tub        
        ctr.set_tub(tub)
        
        if cfg.BUTTON_PRESS_NEW_TUB:
    
            def new_tub_dir():
                V.parts.pop()
                tub = th.new_tub_writer(inputs=inputs, types=types, user_meta=meta)
                V.add(tub, inputs=inputs, outputs=["tub/num_records"], run_condition='recording')
                ctr.set_tub(tub)
    
            ctr.set_button_down_trigger('cross', new_tub_dir)
        ctr.print_controls()

    #run the vehicle for 20 seconds
    V.start(rate_hz=cfg.DRIVE_LOOP_HZ, 
            max_loop_count=cfg.MAX_LOOPS)


if __name__ == '__main__':
    args = docopt(__doc__)
    cfg = dk.load_config()
    
    if args['drive']:
        model_type = args['--type']
        camera_type = args['--camera']
<<<<<<< HEAD
        drive(cfg, model_path = args['--model'], use_joystick=args['--js'],
              model_type=model_type, camera_type=camera_type,
              meta=args['--meta'])
=======
        drive(cfg, model_path=args['--model'], use_joystick=args['--js'], model_type=model_type, camera_type=camera_type,
            meta=args['--meta'])
>>>>>>> 357bc9b3
    
    if args['train']:
        from train import multi_train, preprocessFileList
        
        tub = args['--tub']
        model = args['--model']
        transfer = args['--transfer']
        model_type = args['--type']
        continuous = args['--continuous']
        aug = args['--aug']     

        dirs = preprocessFileList(args['--file'])
        if tub is not None:
            tub_paths = [os.path.expanduser(n.strip()) for n in tub.split(',')]
            print("Using tubs:")
            print(tub_paths)
            dirs.extend(tub_paths)

        multi_train(cfg, dirs, model, transfer, model_type, continuous, aug)
<|MERGE_RESOLUTION|>--- conflicted
+++ resolved
@@ -44,7 +44,7 @@
     if cfg.DONKEY_GYM:
         #the simulator will use cuda and then we usually run out of resources
         #if we also try to use cuda. so disable for donkey_gym.
-        os.environ["CUDA_VISIBLE_DEVICES"]="-1" 
+        os.environ["CUDA_VISIBLE_DEVICES"]="-1"
 
     if model_type is None:
         if cfg.TRAIN_LOCALIZER:
@@ -53,14 +53,14 @@
             model_type = "behavior"
         else:
             model_type = cfg.DEFAULT_MODEL_TYPE
-    
+
     #Initialize car
     V = dk.vehicle.Vehicle()
 
     if camera_type == "stereo":
 
         if cfg.CAMERA_TYPE == "WEBCAM":
-            from donkeycar.parts.camera import Webcam            
+            from donkeycar.parts.camera import Webcam
 
             camA = Webcam(image_w=cfg.IMAGE_W, image_h=cfg.IMAGE_H, image_d=cfg.IMAGE_DEPTH, iCam = 0)
             camB = Webcam(image_w=cfg.IMAGE_W, image_h=cfg.IMAGE_H, image_d=cfg.IMAGE_DEPTH, iCam = 1)
@@ -78,7 +78,7 @@
 
         from donkeycar.parts.image import StereoPair
 
-        V.add(StereoPair(), inputs=['cam/image_array_a', 'cam/image_array_b'], 
+        V.add(StereoPair(), inputs=['cam/image_array_a', 'cam/image_array_b'],
             outputs=['cam/image_array'])
 
     else:
@@ -87,7 +87,7 @@
         threaded = True
         print("cfg.CAMERA_TYPE", cfg.CAMERA_TYPE)
         if cfg.DONKEY_GYM:
-            from donkeycar.parts.dgym import DonkeyGymEnv 
+            from donkeycar.parts.dgym import DonkeyGymEnv
             cam = DonkeyGymEnv(cfg.DONKEY_SIM_PATH, env_name=cfg.DONKEY_GYM_ENV_NAME)
             threaded = True
             inputs = ['angle', 'throttle']
@@ -111,29 +111,29 @@
             cam = MockCamera(image_w=cfg.IMAGE_W, image_h=cfg.IMAGE_H, image_d=cfg.IMAGE_DEPTH)
         else:
             raise(Exception("Unkown camera type: %s" % cfg.CAMERA_TYPE))
-            
+
         V.add(cam, inputs=inputs, outputs=['cam/image_array'], threaded=threaded)
-        
+
     if use_joystick or cfg.USE_JOYSTICK_AS_DEFAULT:
         #modify max_throttle closer to 1.0 to have more power
         #modify steering_scale lower than 1.0 to have less responsive steering
         from donkeycar.parts.controller import get_js_controller
-        
+
         ctr = get_js_controller(cfg)
-        
+
         if cfg.USE_NETWORKED_JS:
             from donkeycar.parts.controller import JoyStickSub
             netwkJs = JoyStickSub(cfg.NETWORK_JS_SERVER_IP)
             V.add(netwkJs, threaded=True)
             ctr.js = netwkJs
 
-    else:        
+    else:
         #This web controller will create a web server that is capable
         #of managing steering, throttle, and modes, and more.
         ctr = LocalWebController()
 
-    
-    V.add(ctr, 
+
+    V.add(ctr,
           inputs=['cam/image_array'],
           outputs=['user/angle', 'user/throttle', 'user/mode', 'recording'],
           threaded=True)
@@ -141,25 +141,25 @@
     #this throttle filter will allow one tap back for esc reverse
     th_filter = ThrottleFilter()
     V.add(th_filter, inputs=['user/throttle'], outputs=['user/throttle'])
-    
-    #See if we should even run the pilot module. 
+
+    #See if we should even run the pilot module.
     #This is only needed because the part run_condition only accepts boolean
     class PilotCondition:
         def run(self, mode):
             if mode == 'user':
                 return False
             else:
-                return True       
+                return True
 
     V.add(PilotCondition(), inputs=['user/mode'], outputs=['run_pilot'])
-    
+
     class LedConditionLogic:
         def __init__(self, cfg):
             self.cfg = cfg
 
         def run(self, mode, recording, recording_alert, behavior_state, model_file_changed, track_loc):
             #returns a blink rate. 0 for off. -1 for on. positive for rate.
-            
+
             if track_loc is not None:
                 led.set_rgb(*self.cfg.LOC_COLORS[track_loc])
                 return -1
@@ -175,7 +175,7 @@
                 return self.cfg.REC_COUNT_ALERT_BLINK_RATE
             else:
                 led.set_rgb(self.cfg.LED_R, self.cfg.LED_G, self.cfg.LED_B)
-        
+
             if behavior_state is not None and model_type == 'behavior':
                 r, g, b = self.cfg.BEHAVIOR_LED_COLORS[behavior_state]
                 led.set_rgb(r, g, b)
@@ -194,20 +194,20 @@
     if cfg.HAVE_RGB_LED and not cfg.DONKEY_GYM:
         from donkeycar.parts.led_status import RGB_LED
         led = RGB_LED(cfg.LED_PIN_R, cfg.LED_PIN_G, cfg.LED_PIN_B, cfg.LED_INVERT)
-        led.set_rgb(cfg.LED_R, cfg.LED_G, cfg.LED_B)        
-        
+        led.set_rgb(cfg.LED_R, cfg.LED_G, cfg.LED_B)
+
         V.add(LedConditionLogic(cfg), inputs=['user/mode', 'recording', "records/alert", 'behavior/state', 'modelfile/modified', "pilot/loc"],
               outputs=['led/blink_rate'])
 
         V.add(led, inputs=['led/blink_rate'])
-        
+
 
     def get_record_alert_color(num_records):
         col = (0, 0, 0)
         for count, color in cfg.RECORD_ALERT_COLOR_ARR:
             if num_records >= count:
                 col = color
-        return col    
+        return col
 
     class RecordTracker:
         def __init__(self):
@@ -218,17 +218,17 @@
         def run(self, num_records):
             if num_records is None:
                 return 0
-            
+
             if self.last_num_rec_print != num_records or self.force_alert:
                 self.last_num_rec_print = num_records
 
                 if num_records % 10 == 0:
                     print("recorded", num_records, "records")
-                        
+
                 if num_records % cfg.REC_COUNT_ALERT == 0 or self.force_alert:
                     self.dur_alert = num_records // cfg.REC_COUNT_ALERT * cfg.REC_COUNT_ALERT_CYC
                     self.force_alert = 0
-                    
+
             if self.dur_alert > 0:
                 self.dur_alert -= 1
 
@@ -268,7 +268,7 @@
         except:
             pass
 
-        inputs = ['cam/image_array', "behavior/one_hot_state_array"]  
+        inputs = ['cam/image_array', "behavior/one_hot_state_array"]
     #IMU
     elif model_type == "imu":
         assert(cfg.HAVE_IMU)
@@ -339,7 +339,7 @@
             def reload_weights(filename):
                 weights_path = filename.replace('.json', '.weights')
                 load_weights(kl, weights_path)
-            
+
             model_reload_cb = reload_weights
 
         else:
@@ -358,34 +358,34 @@
 
         if cfg.TRAIN_LOCALIZER:
             outputs.append("pilot/loc")
-    
-        V.add(kl, inputs=inputs, 
+
+        V.add(kl, inputs=inputs,
             outputs=outputs,
-            run_condition='run_pilot')            
-    
+            run_condition='run_pilot')
+
     #Choose what inputs should change the car.
     class DriveMode:
-        def run(self, mode, 
+        def run(self, mode,
                     user_angle, user_throttle,
                     pilot_angle, pilot_throttle):
-            if mode == 'user': 
+            if mode == 'user':
                 return user_angle, user_throttle
-            
+
             elif mode == 'local_angle':
                 return pilot_angle, user_throttle
-            
-            else: 
+
+            else:
                 return pilot_angle, pilot_throttle * cfg.AI_THROTTLE_MULT
-        
-    V.add(DriveMode(), 
+
+    V.add(DriveMode(),
           inputs=['user/mode', 'user/angle', 'user/throttle',
-                  'pilot/angle', 'pilot/throttle'], 
+                  'pilot/angle', 'pilot/throttle'],
           outputs=['angle', 'throttle'])
 
-    
+
     #to give the car a boost when starting ai mode in a race.
     aiLauncher = AiLaunch(cfg.AI_LAUNCH_DURATION, cfg.AI_LAUNCH_THROTTLE, cfg.AI_LAUNCH_KEEP_ENABLED)
-    
+
     V.add(aiLauncher,
         inputs=['user/mode', 'throttle'],
         outputs=['throttle'])
@@ -417,7 +417,7 @@
 
     if cfg.RECORD_DURING_AI:
         V.add(AiRecordingCondition(), inputs=['user/mode', 'recording'], outputs=['recording'])
-    
+
     #Drive train setup
     if cfg.DONKEY_GYM:
         pass
@@ -427,28 +427,28 @@
 
         steering_controller = PCA9685(cfg.STEERING_CHANNEL, cfg.PCA9685_I2C_ADDR, busnum=cfg.PCA9685_I2C_BUSNUM)
         steering = PWMSteering(controller=steering_controller,
-                                        left_pulse=cfg.STEERING_LEFT_PWM, 
+                                        left_pulse=cfg.STEERING_LEFT_PWM,
                                         right_pulse=cfg.STEERING_RIGHT_PWM)
-        
+
         throttle_controller = PCA9685(cfg.THROTTLE_CHANNEL, cfg.PCA9685_I2C_ADDR, busnum=cfg.PCA9685_I2C_BUSNUM)
         throttle = PWMThrottle(controller=throttle_controller,
                                         max_pulse=cfg.THROTTLE_FORWARD_PWM,
-                                        zero_pulse=cfg.THROTTLE_STOPPED_PWM, 
+                                        zero_pulse=cfg.THROTTLE_STOPPED_PWM,
                                         min_pulse=cfg.THROTTLE_REVERSE_PWM)
 
         V.add(steering, inputs=['angle'])
         V.add(throttle, inputs=['throttle'])
-    
+
 
     elif cfg.DRIVE_TRAIN_TYPE == "DC_STEER_THROTTLE":
         from donkeycar.parts.actuator import Mini_HBridge_DC_Motor_PWM
-        
+
         steering = Mini_HBridge_DC_Motor_PWM(cfg.HBRIDGE_PIN_LEFT, cfg.HBRIDGE_PIN_RIGHT)
         throttle = Mini_HBridge_DC_Motor_PWM(cfg.HBRIDGE_PIN_FWD, cfg.HBRIDGE_PIN_BWD)
 
         V.add(steering, inputs=['angle'])
         V.add(throttle, inputs=['throttle'])
-    
+
 
     elif cfg.DRIVE_TRAIN_TYPE == "DC_TWO_WHEEL":
         from donkeycar.parts.actuator import TwoWheelSteeringThrottle, Mini_HBridge_DC_Motor_PWM
@@ -457,7 +457,7 @@
         right_motor = Mini_HBridge_DC_Motor_PWM(cfg.HBRIDGE_PIN_RIGHT_FWD, cfg.HBRIDGE_PIN_RIGHT_BWD)
         two_wheel_control = TwoWheelSteeringThrottle()
 
-        V.add(two_wheel_control, 
+        V.add(two_wheel_control,
                 inputs=['throttle', 'angle'],
                 outputs=['left_motor_speed', 'right_motor_speed'])
 
@@ -471,9 +471,9 @@
         assert(cfg.STEERING_LEFT_PWM <= 200)
         assert(cfg.STEERING_RIGHT_PWM <= 200)
         steering = PWMSteering(controller=steering_controller,
-                                        left_pulse=cfg.STEERING_LEFT_PWM, 
+                                        left_pulse=cfg.STEERING_LEFT_PWM,
                                         right_pulse=cfg.STEERING_RIGHT_PWM)
-       
+
 
         from donkeycar.parts.actuator import Mini_HBridge_DC_Motor_PWM
         motor = Mini_HBridge_DC_Motor_PWM(cfg.HBRIDGE_PIN_FWD, cfg.HBRIDGE_PIN_BWD)
@@ -481,11 +481,11 @@
         V.add(steering, inputs=['angle'])
         V.add(motor, inputs=["throttle"])
 
-    
+
     #add tub to save data
 
     inputs=['cam/image_array',
-            'user/angle', 'user/throttle', 
+            'user/angle', 'user/throttle',
             'user/mode']
 
     types=['image_array',
@@ -495,7 +495,7 @@
     if cfg.TRAIN_BEHAVIORS:
         inputs += ['behavior/state', 'behavior/label', "behavior/one_hot_state_array"]
         types += ['int', 'str', 'vector']
-    
+
     if cfg.HAVE_IMU:
         inputs += ['imu/acl_x', 'imu/acl_y', 'imu/acl_z',
             'imu/gyr_x', 'imu/gyr_y', 'imu/gyr_z']
@@ -506,7 +506,7 @@
     if cfg.RECORD_DURING_AI:
         inputs += ['pilot/angle', 'pilot/throttle']
         types += ['float', 'float']
-    
+
     th = TubHandler(path=cfg.DATA_PATH)
     tub = th.new_tub_writer(inputs=inputs, types=types, user_meta=meta)
     V.add(tub, inputs=inputs, outputs=["tub/num_records"], run_condition='recording')
@@ -522,50 +522,45 @@
         print("You can now go to <your pi ip address>:8887 to drive your car.")
     elif isinstance(ctr, JoystickController):
         print("You can now move your joystick to drive your car.")
-        #tell the controller about the tub        
+        #tell the controller about the tub
         ctr.set_tub(tub)
-        
+
         if cfg.BUTTON_PRESS_NEW_TUB:
-    
+
             def new_tub_dir():
                 V.parts.pop()
                 tub = th.new_tub_writer(inputs=inputs, types=types, user_meta=meta)
                 V.add(tub, inputs=inputs, outputs=["tub/num_records"], run_condition='recording')
                 ctr.set_tub(tub)
-    
+
             ctr.set_button_down_trigger('cross', new_tub_dir)
         ctr.print_controls()
 
     #run the vehicle for 20 seconds
-    V.start(rate_hz=cfg.DRIVE_LOOP_HZ, 
+    V.start(rate_hz=cfg.DRIVE_LOOP_HZ,
             max_loop_count=cfg.MAX_LOOPS)
 
 
 if __name__ == '__main__':
     args = docopt(__doc__)
     cfg = dk.load_config()
-    
+
     if args['drive']:
         model_type = args['--type']
         camera_type = args['--camera']
-<<<<<<< HEAD
-        drive(cfg, model_path = args['--model'], use_joystick=args['--js'],
+        drive(cfg, model_path=args['--model'], use_joystick=args['--js'],
               model_type=model_type, camera_type=camera_type,
               meta=args['--meta'])
-=======
-        drive(cfg, model_path=args['--model'], use_joystick=args['--js'], model_type=model_type, camera_type=camera_type,
-            meta=args['--meta'])
->>>>>>> 357bc9b3
-    
+
     if args['train']:
         from train import multi_train, preprocessFileList
-        
+
         tub = args['--tub']
         model = args['--model']
         transfer = args['--transfer']
         model_type = args['--type']
         continuous = args['--continuous']
-        aug = args['--aug']     
+        aug = args['--aug']
 
         dirs = preprocessFileList(args['--file'])
         if tub is not None:
@@ -574,4 +569,4 @@
             print(tub_paths)
             dirs.extend(tub_paths)
 
-        multi_train(cfg, dirs, model, transfer, model_type, continuous, aug)
+        multi_train(cfg, dirs, model, transfer, model_type, continuous, aug)