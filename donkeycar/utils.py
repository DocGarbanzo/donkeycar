--- conflicted
+++ resolved
@@ -294,11 +294,9 @@
 OTHER
 '''
 
-<<<<<<< HEAD
-=======
 def map_frange(x, X_min, X_max, Y_min, Y_max):
-    ''' 
-    Linear mapping between two ranges of values 
+    '''
+    Linear mapping between two ranges of values
     '''
     X_range = X_max - X_min
     Y_range = Y_max - Y_min
@@ -308,7 +306,6 @@
 
     return y
 
->>>>>>> 0174bf9a
 
 def merge_two_dicts(x, y):
     """Given two dicts, merge them into a new dict as a shallow copy."""
@@ -421,11 +418,6 @@
     sl = os.path.basename(fnm).split('_')
     return int(sl[1].split('.')[0])
 
-<<<<<<< HEAD
-=======
-
-def gather_records(cfg, tub_names, opts=None, verbose=False):
->>>>>>> 0174bf9a
 
 def gather_records(cfg, tub_names, opts=None, verbose=False):
     tubs = gather_tubs(cfg, tub_names)
@@ -446,11 +438,7 @@
     create a Keras model and return it.
     '''
     from donkeycar.parts.keras import KerasRNN_LSTM, KerasBehavioral, \
-<<<<<<< HEAD
         KerasCategorical, KerasIMU, KerasLinear, KerasSquarePlus, Keras3D_CNN, \
-=======
-        KerasCategorical, KerasIMU, KerasLinear, Keras3D_CNN, \
->>>>>>> 0174bf9a
         KerasLocalizer, KerasLatent
     from donkeycar.parts.tflite import TFLitePilot
  
