'''
utils.py

Functions that don't fit anywhere else.

'''
from io import BytesIO
import os
import glob
import socket
import zipfile
import sys
import itertools
import subprocess
import math
import random
import time
import signal


from PIL import Image
import numpy as np

'''
IMAGES
'''
one_byte_scale = 1.0 / 255.0


def scale(im, size=128):
    '''
    accepts: PIL image, size of square sides
    returns: PIL image scaled so sides lenght = size 
    '''
    size = (size,size)
    im.thumbnail(size, Image.ANTIALIAS)
    return im


def img_to_binary(img, format='jpeg'):
    '''
    accepts: PIL image
    returns: binary stream (used to save to database)
    '''
    f = BytesIO()
    try:
        img.save(f, format=format)
    except Exception as e:
        raise e
    return f.getvalue()


def arr_to_binary(arr):
    '''
    accepts: numpy array with shape (Hight, Width, Channels)
    returns: binary stream (used to save to database)
    '''
    img = arr_to_img(arr)
    return img_to_binary(img)


def arr_to_img(arr):
    '''
    accepts: numpy array with shape (Height, Width, Channels)
    returns: binary stream (used to save to database)
    '''
    arr = np.uint8(arr)
    img = Image.fromarray(arr)
    return img


def img_to_arr(img):
    '''
    accepts: numpy array with shape (Height, Width, Channels)
    returns: binary stream (used to save to database)
    '''
    return np.array(img)


def binary_to_img(binary):
    '''
    accepts: binary file object from BytesIO
    returns: PIL image
    '''
    if binary is None or len(binary) == 0:
        return None

    img = BytesIO(binary)
    try:
        img = Image.open(img)
        return img
    except:
        return None


def norm_img(img):
    return (img - img.mean() / np.std(img)) * one_byte_scale


def create_video(img_dir_path, output_video_path):
    import envoy
    # Setup path to the images with telemetry.
    full_path = os.path.join(img_dir_path, 'frame_*.png')

    # Run ffmpeg.
    command = ("""ffmpeg
               -framerate 30/1
               -pattern_type glob -i '%s'
               -c:v libx264
               -r 15
               -pix_fmt yuv420p
               -y
               %s""" % (full_path, output_video_path))
    response = envoy.run(command)


def rgb2gray(rgb):
    '''
    take a numpy rgb image return a new single channel image converted to greyscale
    '''
    return np.dot(rgb[...,:3], [0.299, 0.587, 0.114])


def img_crop(img_arr, top, bottom):
    
    if bottom is 0:
        end = img_arr.shape[0]
    else:
        end = -bottom
    return img_arr[top:end, ...]


def normalize_and_crop(img_arr, cfg):
    img_arr = img_arr.astype(np.float32) * one_byte_scale
    if cfg.ROI_CROP_TOP or cfg.ROI_CROP_BOTTOM:
        img_arr = img_crop(img_arr, cfg.ROI_CROP_TOP, cfg.ROI_CROP_BOTTOM)
        if len(img_arr.shape) == 2:
            img_arrH = img_arr.shape[0]
            img_arrW = img_arr.shape[1]
            img_arr = img_arr.reshape(img_arrH, img_arrW, 1)
    return img_arr


def load_scaled_image_arr(filename, cfg):
    '''
    load an image from the filename, and use the cfg to resize if needed
    also apply cropping and normalize
    '''
    import donkeycar as dk
    try:
        img = Image.open(filename)
        if img.height != cfg.IMAGE_H or img.width != cfg.IMAGE_W:
            img = img.resize((cfg.IMAGE_W, cfg.IMAGE_H))
        img_arr = np.array(img)
        img_arr = normalize_and_crop(img_arr, cfg)
        croppedImgH = img_arr.shape[0]
        croppedImgW = img_arr.shape[1]
        if img_arr.shape[2] == 3 and cfg.IMAGE_DEPTH == 1:
            img_arr = dk.utils.rgb2gray(img_arr).reshape(croppedImgH, croppedImgW, 1)
    except Exception as e:
        print(e)
        print('failed to load image:', filename)
        img_arr = None
    return img_arr


'''
FILES
'''


def most_recent_file(dir_path, ext=''):
    '''
    return the most recent file given a directory path and extension
    '''
    query = dir_path + '/*' + ext
    newest = min(glob.iglob(query), key=os.path.getctime)
    return newest


def make_dir(path):
    real_path = os.path.expanduser(path)
    if not os.path.exists(real_path):
        os.makedirs(real_path)
    return real_path


def zip_dir(dir_path, zip_path):
    """ 
    Create and save a zipfile of a one level directory
    """
    file_paths = glob.glob(dir_path + "/*") #create path to search for files.
    
    zf = zipfile.ZipFile(zip_path, 'w')
    dir_name = os.path.basename(dir_path)
    for p in file_paths:
        file_name = os.path.basename(p)
        zf.write(p, arcname=os.path.join(dir_name, file_name))
    zf.close()
    return zip_path



'''
BINNING
functions to help converte between floating point numbers and categories.
'''


def clamp(n, min, max):
    if n < min:
        return min
    if n > max:
        return max
    return n


def linear_bin(a, N=15, offset=1, R=2.0):
    '''
    create a bin of length N
    map val A to range R
    offset one hot bin by offset, commonly R/2
    '''
    a = a + offset
    b = round(a / (R/(N-offset)))
    arr = np.zeros(N)
    b = clamp(b, 0, N - 1)
    arr[int(b)] = 1
    return arr


def linear_unbin(arr, N=15, offset=-1, R=2.0):
    '''
    preform inverse linear_bin, taking
    one hot encoded arr, and get max value
    rescale given R range and offset
    '''
    b = np.argmax(arr)
    a = b *(R/(N + offset)) + offset
    return a


def map_range(x, X_min, X_max, Y_min, Y_max):
    ''' 
    Linear mapping between two ranges of values 
    '''
    X_range = X_max - X_min
    Y_range = Y_max - Y_min
    YX_ratio = Y_range / X_range

    y = ((x-X_min) * YX_ratio + Y_min)

    return int(y)

'''
ANGLES
'''


def norm_deg(theta):
    while theta > 360:
        theta -= 360
    while theta < 0:
        theta += 360
    return theta


DEG_TO_RAD = math.pi / 180.0


def deg2rad(theta):
    return theta * DEG_TO_RAD

'''
VECTORS
'''


def dist(x1, y1, x2, y2):
    return math.sqrt(math.pow(x2 - x1, 2) + math.pow(y2 - y1, 2))


'''
NETWORKING
'''

def my_ip():
    s = socket.socket(socket.AF_INET, socket.SOCK_DGRAM)
    s.connect(('192.0.0.8', 1027))
    return s.getsockname()[0]


'''
OTHER
'''


def merge_two_dicts(x, y):
    """Given two dicts, merge them into a new dict as a shallow copy."""
    z = x.copy()
    z.update(y)
    return z



def param_gen(params):
    '''
    Accepts a dictionary of parameter options and returns 
    a list of dictionary with the permutations of the parameters.
    '''
    for p in itertools.product(*params.values()):
        yield dict(zip(params.keys(), p ))


def run_shell_command(cmd, cwd=None, timeout=15):
    proc = subprocess.Popen(cmd, stdout=subprocess.PIPE, stderr=subprocess.PIPE, cwd=cwd)
    out = []
    err = []

    try:
        proc.wait(timeout=timeout)
    except subprocess.TimeoutExpired:
        kill(proc.pid)

    for line in proc.stdout.readlines():
        out.append(line.decode())

    for line in proc.stderr.readlines():
        err.append(line)
    return out, err, proc.pid



def kill(proc_id):
    os.kill(proc_id, signal.SIGINT)


def eprint(*args, **kwargs):
    print(*args, file=sys.stderr, **kwargs)


"""
Tub management
"""


def expand_path_masks(paths):
    '''
    take a list of paths and expand any wildcards
    returns a new list of paths fully expanded
    '''
    import glob
    expanded_paths = []
    for path in paths:
        if '*' in path or '?' in path:
            mask_paths = glob.glob(path)
            expanded_paths += mask_paths
        else:
            expanded_paths.append(path)

    return expanded_paths


def gather_tub_paths(cfg, tub_names=None):
    '''
    takes as input the configuration, and the comma seperated list of tub paths
    returns a list of Tub paths
    '''
    if tub_names:
        if type(tub_names) == list:
            tub_paths = [os.path.expanduser(n) for n in tub_names]
        else:
            tub_paths = [os.path.expanduser(n) for n in tub_names.split(',')]
        return expand_path_masks(tub_paths)
    else:
        paths = [os.path.join(cfg.DATA_PATH, n) for n in os.listdir(cfg.DATA_PATH)]
        dir_paths = []
        for p in paths:
            if os.path.isdir(p):
                dir_paths.append(p)
        return dir_paths


def gather_tubs(cfg, tub_names):    
    '''
    takes as input the configuration, and the comma seperated list of tub paths
    returns a list of Tub objects initialized to each path
    '''
    from donkeycar.parts.datastore import Tub
    
    tub_paths = gather_tub_paths(cfg, tub_names)
    tubs = [Tub(p) for p in tub_paths]

    return tubs

"""
Training helpers
"""

def get_image_index(fnm):
    sl = os.path.basename(fnm).split('_')
    return int(sl[0])


def get_record_index(fnm):
    sl = os.path.basename(fnm).split('_')
    return int(sl[1].split('.')[0])

<<<<<<< HEAD
=======

def gather_records(cfg, tub_names, opts=None, verbose=False):
>>>>>>> cbcdee00

def gather_records(cfg, tub_names, opts=None, verbose=False):
    tubs = gather_tubs(cfg, tub_names)
    records = []

    for tub in tubs:
        if verbose:
            print(tub.path)
        record_paths = tub.gather_records()
        records += record_paths

    return records


def get_model_by_type(model_type, cfg):
    '''
    given the string model_type and the configuration settings in cfg
    create a Keras model and return it.
    '''
    from donkeycar.parts.keras import KerasRNN_LSTM, KerasBehavioral, \
<<<<<<< HEAD
        KerasCategorical, KerasIMU, KerasLinear, KerasSquarePlus, Keras3D_CNN, \
=======
        KerasCategorical, KerasIMU, KerasLinear, Keras3D_CNN, \
>>>>>>> cbcdee00
        KerasLocalizer, KerasLatent
    from donkeycar.parts.tflite import TFLitePilot
 
    if model_type is None:
        model_type = cfg.DEFAULT_MODEL_TYPE
    print("\"get_model_by_type\" model Type is: {}".format(model_type))

    input_shape = (cfg.IMAGE_H, cfg.IMAGE_W, cfg.IMAGE_DEPTH)
    roi_crop = (cfg.ROI_CROP_TOP, cfg.ROI_CROP_BOTTOM)

    if model_type == "tflite_linear":
        kl = TFLitePilot()
    elif model_type == "localizer" or cfg.TRAIN_LOCALIZER:
        kl = KerasLocalizer(num_locations=cfg.NUM_LOCATIONS, input_shape=input_shape)
    elif model_type == "behavior" or cfg.TRAIN_BEHAVIORS:
        kl = KerasBehavioral(num_outputs=2, num_behavior_inputs=len(cfg.BEHAVIOR_LIST), input_shape=input_shape)        
    elif model_type == "imu":
        kl = KerasIMU(num_outputs=2, num_imu_inputs=6, input_shape=input_shape)        
    elif model_type == "linear":
        kl = KerasLinear(input_shape=input_shape, roi_crop=roi_crop)
    elif model_type == "square_plus":
        kl = KerasSquarePlus(input_shape=input_shape, roi_crop=roi_crop)
    elif model_type == "tensorrt_linear":
        # Aggressively lazy load this. This module imports pycuda.autoinit which causes a lot of unexpected things
        # to happen when using TF-GPU for training.
        from donkeycar.parts.tensorrt import TensorRTLinear
        kl = TensorRTLinear(cfg=cfg)
    elif model_type == "coral_tflite_linear":
        from donkeycar.parts.coral import CoralLinearPilot
        kl = CoralLinearPilot()
    elif model_type == "3d":
        kl = Keras3D_CNN(image_w=cfg.IMAGE_W, image_h=cfg.IMAGE_H, image_d=cfg.IMAGE_DEPTH, seq_length=cfg.SEQUENCE_LENGTH)
    elif model_type == "rnn":
        kl = KerasRNN_LSTM(image_w=cfg.IMAGE_W, image_h=cfg.IMAGE_H, image_d=cfg.IMAGE_DEPTH, seq_length=cfg.SEQUENCE_LENGTH)
    elif model_type == "categorical":
        kl = KerasCategorical(input_shape=input_shape, throttle_range=cfg.MODEL_CATEGORICAL_MAX_THROTTLE_RANGE, roi_crop=roi_crop)
    elif model_type == "latent":
        kl = KerasLatent(input_shape=input_shape)
    elif model_type == "fastai":
        from donkeycar.parts.fastai import FastAiPilot
        kl = FastAiPilot()
    else:
        raise Exception("unknown model type: %s" % model_type)

    return kl


def get_test_img(model):
    '''
    query the input to see what it likes
    make an image capable of using with that test model
    '''
    assert(len(model.inputs) > 0)
    try:
        count, h, w, ch = model.inputs[0].get_shape()
        seq_len = 0
    except Exception as e:
        count, seq_len, h, w, ch = model.inputs[0].get_shape()

    # generate random array in the right shape
    img = np.random.rand(int(h), int(w), int(ch))

    return img


def train_test_split(data_list, shuffle=True, test_size=0.2):
    '''
    take a list, split it into two sets while selecting a 
    random element in order to shuffle the results.
    use the test_size to choose the split percent.
    shuffle is always True, left there to be backwards compatible
    '''
    assert shuffle
    train_data = []
    target_train_size = len(data_list) * (1. - test_size)
    i_sample = 0

    while i_sample < target_train_size and len(data_list) > 1:
        i_choice = random.randint(0, len(data_list) - 1)
        train_data.append(data_list.pop(i_choice))
        i_sample += 1

    # remainder of the original list is the validation set
    val_data = data_list

    return train_data, val_data
    

"""
Timers
"""


class FPSTimer(object):
    def __init__(self):
        self.t = time.time()
        self.iter = 0

    def reset(self):
        self.t = time.time()
        self.iter = 0

    def on_frame(self):
        self.iter += 1
        if self.iter == 100:
            e = time.time()
            print('fps', 100.0 / (e - self.t))
            self.t = time.time()
            self.iter = 0<|MERGE_RESOLUTION|>--- conflicted
+++ resolved
@@ -406,11 +406,6 @@
     sl = os.path.basename(fnm).split('_')
     return int(sl[1].split('.')[0])
 
-<<<<<<< HEAD
-=======
-
-def gather_records(cfg, tub_names, opts=None, verbose=False):
->>>>>>> cbcdee00
 
 def gather_records(cfg, tub_names, opts=None, verbose=False):
     tubs = gather_tubs(cfg, tub_names)
@@ -431,11 +426,7 @@
     create a Keras model and return it.
     '''
     from donkeycar.parts.keras import KerasRNN_LSTM, KerasBehavioral, \
-<<<<<<< HEAD
         KerasCategorical, KerasIMU, KerasLinear, KerasSquarePlus, Keras3D_CNN, \
-=======
-        KerasCategorical, KerasIMU, KerasLinear, Keras3D_CNN, \
->>>>>>> cbcdee00
         KerasLocalizer, KerasLatent
     from donkeycar.parts.tflite import TFLitePilot
  
