--- conflicted
+++ resolved
@@ -4,34 +4,23 @@
 Functions that don't fit anywhere else.
 
 '''
+from io import BytesIO
+import os
 import glob
+import socket
+import zipfile
+import sys
 import itertools
+import subprocess
 import math
-import os
 import random
+import time
 import signal
-<<<<<<< HEAD
-import socket
-import subprocess
-import sys
-import time
-import zipfile
-import json
-import pandas as pd
-from io import BytesIO
-
-=======
 import logging
 from typing import List, Any, Tuple
 
 from PIL import Image
->>>>>>> 7529dd23
 import numpy as np
-from PIL import Image
-from tqdm import tqdm
-
-from donkeycar.parts.keras import KerasSquarePlusImuLstm, WorldMemory, \
-    WorldPilot
 
 logger = logging.getLogger(__name__)
 
@@ -146,10 +135,6 @@
 
 
 def img_crop(img_arr, top, bottom):
-<<<<<<< HEAD
-    
-=======
->>>>>>> 7529dd23
     if bottom == 0:
         end = img_arr.shape[0]
     else:
@@ -302,36 +287,13 @@
     '''
     X_range = X_max - X_min
     Y_range = Y_max - Y_min
-    YX_ratio = Y_range / X_range
-
-    y = ((x-X_min) * YX_ratio + Y_min)
+    XY_ratio = X_range/Y_range
+
+    y = ((x-X_min) / XY_ratio + Y_min) // 1
 
     return int(y)
 
 
-<<<<<<< HEAD
-def clamp_and_norm(vec_in, factor=1.0, is_positive=False):
-    """
-    Normalise and clamp an input vector to [-1, 1] or [0, 1]
-    :param vec_in:  list or numpy array which is expected to be in the range
-                    of [-factor, factor] or [0, factor]
-    :param factor:  normalisation factor - expected to be 1/max of the value
-                    range for that array
-    :return:
-    """
-    if type(vec_in) is list:
-        out = [min(max(0.0 if is_positive else -1.0, vec_i * factor), 1.0)
-               for vec_i in vec_in]
-        return out
-    elif type(vec_in) is np.ndarray:
-        vec = vec_in * factor
-        np.clip(vec, 0.0 if is_positive else -1.0, 1.0, out=vec)
-        return vec
-    else:
-        raise TypeError("Only works for list or numpy arrays")
-
-
-=======
 def map_range_float(x, X_min, X_max, Y_min, Y_max):
     '''
     Same as map_range but supports floats return, rounded to 2 decimal places
@@ -345,7 +307,6 @@
     # print("y= {}".format(y))
 
     return round(y,2)
->>>>>>> 7529dd23
 
 '''
 ANGLES
@@ -467,223 +428,11 @@
     print(*args, file=sys.stderr, **kwargs)
 
 
-<<<<<<< HEAD
-"""
-Tub management
-"""
-
-
-def expand_path_masks(paths, exclude=None):
-    '''
-    take a list of paths and expand any wildcards
-    returns a new list of paths fully expanded
-    '''
-    import glob
-    from braceexpand import braceexpand
-    expanded_paths = []
-    for path in paths:
-        if '*' in path or '?' in path or '[' in path or '{' in path:
-            # brace expand first
-            if '{' in path:
-                path = list(braceexpand(path))
-            else:
-                path = [path]
-            for ex_path in path:
-                mask_paths = glob.glob(ex_path)
-                expanded_paths += mask_paths
-        else:
-            expanded_paths.append(path)
-    # finally allow exclusion patterns on expanded paths
-    if exclude is None:
-        return expanded_paths
-    exclude_list = exclude.split(',')
-    filtered_paths = []
-    for path in expanded_paths:
-        if not any([ex in path for ex in exclude_list]):
-            filtered_paths.append(path)
-    return filtered_paths
-
-
-def gather_tub_paths(cfg, tub_names=None, exclude=None):
-    '''
-    takes as input the configuration, and the comma seperated list of tub paths
-    returns a list of Tub paths
-    '''
-    if tub_names:
-        if type(tub_names) == list:
-            tub_paths = [os.path.expanduser(n) for n in tub_names]
-        else:
-            tub_paths = [os.path.expanduser(n) for n in tub_names.split(',')]
-        return expand_path_masks(tub_paths, exclude=exclude)
-    else:
-        paths = [os.path.join(cfg.DATA_PATH, n) for n in os.listdir(cfg.DATA_PATH)]
-        dir_paths = []
-        for p in paths:
-            if os.path.isdir(p):
-                dir_paths.append(p)
-        return dir_paths
-
-
-def gather_tubs(cfg, tub_names, exclude=None):
-    '''
-    takes as input the configuration, and the comma seperated list of tub paths
-    returns a list of Tub objects initialized to each path
-    '''
-    from donkeycar.parts.datastore import Tub
-    
-    tub_paths = gather_tub_paths(cfg, tub_names, exclude)
-    tubs = [Tub(p) for p in tub_paths]
-
-    return tubs
-
-"""
-Training helpers
-"""
-
-
-def get_image_index(fnm):
-    sl = os.path.basename(fnm).split('_')
-    return int(sl[0])
-
-
-def get_record_index(fnm):
-    sl = os.path.basename(fnm).split('_')
-    return int(sl[1].split('.')[0])
-
-
-def gather_records(cfg, tub_names, exclude=None, data_base=None, encoder=None):
-    tubs = gather_tubs(cfg, tub_names, exclude)
-    records = []
-    tub_paths = []
-    exclude_laps = getattr(cfg, 'EXCLUDE_SLOW_LAPS', None)
-    exclude_by = getattr(cfg, 'SORT_LAPS_BY', 'lap_time')
-
-    for tub in tubs:
-        if exclude_laps is not None:
-            tub.exclude_slow_laps(cfg.EXCLUDE_SLOW_LAPS, sort_by=exclude_by)
-        if encoder is not None:
-            tub.add_latent_vector(encoder, cfg)
-        record_paths = tub.gather_records()
-        records += record_paths
-        tub_paths.append(tub.path)
-
-    if data_base is not None:
-        data_base['ExcludeLaps'] = exclude_laps
-        data_base['ExcludeBy'] = exclude_by
-        data_base['Tubs'] = ",".join(tub_paths)
-
-    return records
-
-
-def get_model_by_type(model_type, cfg):
-=======
 def get_model_by_type(model_type: str, cfg: 'Config') -> 'KerasPilot':
->>>>>>> 7529dd23
     '''
     given the string model_type and the configuration settings in cfg
     create a Keras model and return it.
     '''
-<<<<<<< HEAD
-    from donkeycar.parts.keras import KerasRNN_LSTM, KerasBehavioral, \
-        KerasCategorical, KerasIMU, KerasLinear, KerasSquarePlus, \
-        KerasSquarePlusImu, KerasSquarePlusLstm, Keras3D_CNN, KerasLocalizer, \
-        KerasLatent, KerasWorld, KerasWorldImu
-    from donkeycar.parts.tflite import TFLitePilot
- 
-    if model_type is None:
-        model_type = cfg.DEFAULT_MODEL_TYPE
-    print("Get_model_by_type - model type is: {}".format(model_type))
-
-    input_shape = (cfg.IMAGE_H, cfg.IMAGE_W, cfg.IMAGE_DEPTH)
-    roi_crop = (cfg.ROI_CROP_TOP, cfg.ROI_CROP_BOTTOM)
-
-    if model_type == "tflite_linear":
-        kl = TFLitePilot()
-    elif model_type == "tflite_linear_lstm":
-        seq_length = getattr(cfg, 'SEQUENCE_LENGTH', 3)
-        kl = TFLitePilot(seq_length=seq_length)
-    elif model_type == "localizer" or cfg.TRAIN_LOCALIZER:
-        kl = KerasLocalizer(num_locations=cfg.NUM_LOCATIONS,
-                            input_shape=input_shape)
-    elif model_type == "behavior" or cfg.TRAIN_BEHAVIORS:
-        kl = KerasBehavioral(num_outputs=2,
-                             num_behavior_inputs=len(cfg.BEHAVIOR_LIST),
-                             input_shape=input_shape)
-    elif model_type == "imu":
-        kl = KerasIMU(num_outputs=2, num_imu_inputs=6, input_shape=input_shape)        
-    elif model_type == "linear":
-        kl = KerasLinear(input_shape=input_shape, roi_crop=roi_crop)
-    elif "square_plus" in model_type:
-        nn_size = getattr(cfg, 'NN_SIZE', 'S')
-        imu_dim = getattr(cfg, 'IMU_DIM', 6)
-        seq_length = getattr(cfg, 'SEQUENCE_LENGTH', 3)
-        if model_type == "square_plus":
-            kl = KerasSquarePlus(input_shape=input_shape, roi_crop=roi_crop,
-                                 size=nn_size)
-        elif model_type == "square_plus_imu":
-            kl = KerasSquarePlusImu(input_shape=input_shape,
-                                    roi_crop=roi_crop,
-                                    imu_dim=imu_dim, size=nn_size)
-        elif model_type == "square_plus_lstm":
-            kl = KerasSquarePlusLstm(input_shape=input_shape,
-                                     roi_crop=roi_crop,
-                                     size=nn_size, seq_length=seq_length)
-        elif model_type == "square_plus_imu_lstm":
-            kl = KerasSquarePlusImuLstm(input_shape=input_shape,
-                                        roi_crop=roi_crop,
-                                        imu_dim=imu_dim, size=nn_size,
-                                        seq_length=seq_length)
-    elif model_type == 'world_encoder':
-        kl = KerasWorld(input_shape=input_shape)
-    elif model_type == 'world_imu':
-        kl = KerasWorldImu(input_shape=input_shape)
-    elif model_type == 'world_memory':
-        kl = WorldMemory(input_shape=input_shape,
-                         encoder_path=cfg.ENCODER_PATH,
-                         seq_length=cfg.SEQUENCE_LENGTH)
-    elif model_type == 'world':
-        kl = WorldPilot(input_shape=input_shape,
-                        encoder_path=getattr(cfg, 'ENCODER_PATH', None),
-                        memory_path=getattr(cfg, 'MEMORY_PATH', None))
-    elif model_type == "tensorrt_linear":
-        # Aggressively lazy load this. This module imports pycuda.autoinit which
-        # causes a lot of unexpected things to happen when using TF-GPU for
-        # training.
-        from donkeycar.parts.tensorrt import TensorRTLinear
-        kl = TensorRTLinear(cfg=cfg)
-    elif model_type == "coral_tflite_linear":
-        from donkeycar.parts.coral import CoralLinearPilot
-        kl = CoralLinearPilot()
-    elif model_type == "3d":
-        kl = Keras3D_CNN(image_w=cfg.IMAGE_W, image_h=cfg.IMAGE_H,
-                         image_d=cfg.IMAGE_DEPTH,
-                         seq_length=cfg.SEQUENCE_LENGTH)
-    elif model_type == "rnn":
-        kl = KerasRNN_LSTM(image_w=cfg.IMAGE_W, image_h=cfg.IMAGE_H,
-                           image_d=cfg.IMAGE_DEPTH,
-                           seq_length=cfg.SEQUENCE_LENGTH)
-    elif model_type == "categorical":
-        range = cfg.MODEL_CATEGORICAL_MAX_THROTTLE_RANGE,
-        kl = KerasCategorical(input_shape=input_shape, throttle_range=range,
-                              roi_crop=roi_crop)
-    elif model_type == "latent":
-        kl = KerasLatent(input_shape=input_shape)
-    elif model_type == "fastai":
-        from donkeycar.parts.fastai import FastAiPilot
-        kl = FastAiPilot()
-    else:
-        model_types = ['tflite_linear', 'localizer', 'behavior', 'imu',
-                       'linear', 'square_plus', 'square_plus_imu',
-                       'square_plus_lstm', 'tensorrt_linear',
-                       'coral_tflite_linear', '3d', 'rnn',
-                       'categorical', 'latent', 'fastai', 'world', 'world_imu',
-                       'world_memory']
-        raise ValueError(
-            "Unknown model type: '{:}', known types: {:}. Note for TFlite "
-            "models pass 'tflite_linear' "
-            "whatever the underlying model is.".format(model_type, model_types))
-
-=======
     from donkeycar.parts.keras import KerasCategorical, KerasLinear, \
         KerasInferred, KerasIMU, KerasMemory, KerasBehavioral, KerasLocalizer, \
         KerasLSTM, Keras3D_CNN
@@ -739,7 +488,6 @@
                  for u in used_model_type.mem]
         raise ValueError(f"Unknown model type {model_type}, supported types are"
                          f" { ', '.join(known)}")
->>>>>>> 7529dd23
     return kl
 
 
@@ -770,18 +518,6 @@
     use the test_size to choose the split percent.
     shuffle is always True, left there to be backwards compatible
     '''
-<<<<<<< HEAD
-    assert shuffle
-    train_data = []
-    target_train_size = int(len(data_list) * (1. - test_size))
-    print('Train / test split with test size: {:3.1f}%'.format(100 * test_size))
-    for _ in tqdm(range(target_train_size)):
-        i_choice = random.randint(0, len(data_list) - 1)
-        train_data.append(data_list.pop(i_choice))
-
-    # remainder of the original list is the validation set
-    val_data = data_list
-=======
     target_train_size = int(len(data_list) * (1. - test_size))
 
     if shuffle:
@@ -798,7 +534,6 @@
     else:
         train_data = data_list[:target_train_size]
         val_data = data_list[target_train_size:]
->>>>>>> 7529dd23
 
     return train_data, val_data
 
@@ -823,50 +558,4 @@
             e = time.time()
             print('fps', 100.0 / (e - self.t))
             self.t = time.time()
-            self.iter = 0
-
-"""
-Pilot management
-"""
-
-
-def make_pilot_databases(model_path):
-    """
-    Return two dataframes containing pilot training info
-    :param model_path:  path to directory containing pilot data base (.json)
-                        files
-    :return:            pandas dataframe tuple of pilot data and tub group data
-    """
-    def sorted_string(comma_separated_string):
-        """ Return sorted list of comma separated string list"""
-        return ','.join(sorted(comma_separated_string.split(',')))
-
-    files = os.listdir(model_path)
-    j_data = []
-    for d in files:
-        if '.json' in d and d[0] != '.':
-            full_name = os.path.join(model_path, d)
-            with open(full_name, 'r') as f:
-                j_data.append(json.load(f))
-    if not j_data:
-        print('No .json pilots found')
-        return pd.DataFrame(), pd.DataFrame()
-    df_pilots = pd.DataFrame(j_data)
-    df_pilots = df_pilots.set_index('Num')
-    tubs = df_pilots['Tubs'].drop_duplicates()
-    multi_tubs = [tub for tub in tubs if ',' in tub]
-    # We might still have 'duplicates in here as 'tub_1,tub2' and 'tub_2,
-    # tub_1' would be two different entries. Hence we need to compress these
-    multi_tub_set = set([sorted_string(tub) for tub in multi_tubs])
-    # Because set is only using unique entries we can now map each list to a
-    # group and give it a name
-    d = dict(zip(multi_tub_set,
-                 ['tub_group_' + str(i) for i in range(len(multi_tubs))]))
-    new_tubs = [d[sorted_string(tub)] if tub in multi_tubs
-                else tub for tub in df_pilots['Tubs']]
-    df_pilots['Tubs'] = new_tubs
-    df_pilots.sort_index(inplace=True)
-    # pandas explode normalises multiplicity of arrays as entries in data frame
-    df_tubs = pd.DataFrame(zip(d.values(), [k.split(',') for k in d.keys()]),
-                           columns=['TubGroup', 'Tubs']).explode('Tubs')
-    return df_pilots, df_tubs+            self.iter = 0