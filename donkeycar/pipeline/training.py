import math
import os
from time import time
from typing import List, Dict, Union, Tuple
import logging

from tensorflow.python.keras.models import load_model

from donkeycar.config import Config
from donkeycar.parts.keras import KerasPilot
from donkeycar.parts.interpreter import keras_model_to_tflite, \
    saved_model_to_tensor_rt
from donkeycar.pipeline.database import PilotDatabase
from donkeycar.pipeline.sequence import TubRecord, TubSequence, TfmIterator
from donkeycar.pipeline.types import TubDataset
from donkeycar.pipeline.augmentations import ImageAugmentation
from donkeycar.utils import get_model_by_type, normalize_image, train_test_split
import tensorflow as tf
import numpy as np

logger = logging.getLogger(__name__)


class BatchSequence(object):
    """
    The idea is to have a shallow sequence with types that can hydrate
    themselves to np.ndarray initially and later into the types required by
    tf.data (i.e. dictionaries or np.ndarrays).
    """
    def __init__(self,
                 model: KerasPilot,
                 config: Config,
                 records: List[TubRecord],
                 is_train: bool) -> None:
        self.model = model
        self.config = config
        self.sequence = TubSequence(records)
        self.batch_size = self.config.BATCH_SIZE
        self.is_train = is_train
        self.augmentation = ImageAugmentation(config, 'AUGMENTATIONS')
        self.transformation = ImageAugmentation(config, 'TRANSFORMATIONS')
        self.pipeline = self._create_pipeline()

    def __len__(self) -> int:
        return math.ceil(len(self.pipeline) / self.batch_size)

    def image_processor(self, img_arr):
        """ Transforms the image and augments it if in training. We are not
        calling the normalisation here, because then the normalised images
        would get cached in the TubRecord, and they are 8 times larger (as
        they are 64bit floats and not uint8) """
        assert img_arr.dtype == np.uint8, \
            f"image_processor requires uint8 array but not {img_arr.dtype}"
        img_arr = self.transformation.run(img_arr)
        if self.is_train:
            img_arr = self.augmentation.run(img_arr)

        return img_arr

    def _create_pipeline(self) -> TfmIterator:
        """ This can be overridden if more complicated pipelines are
            required """
        # 1. Initialise TubRecord -> x, y transformations
        def get_x(record: TubRecord) -> Dict[str, Union[float, np.ndarray]]:
            """ Extracting x from record for training"""
            out_dict = self.model.x_transform(record, self.image_processor)
            # apply the normalisation here on the fly to go from uint8 -> float
            out_dict['img_in'] = normalize_image(out_dict['img_in'])
            return out_dict

        def get_y(record: TubRecord) -> Dict[str, Union[float, np.ndarray]]:
            """ Extracting y from record for training """
            y = self.model.y_transform(record)
            return y

        # 2. Build pipeline using the transformations
        pipeline = self.sequence.build_pipeline(x_transform=get_x,
                                                y_transform=get_y)
        return pipeline

    def create_tf_data(self) -> tf.data.Dataset:
        """ Assembles the tf data pipeline """
        dataset = tf.data.Dataset.from_generator(
            generator=lambda: self.pipeline,
            output_types=self.model.output_types(),
            output_shapes=self.model.output_shapes())
        return dataset.repeat().batch(self.batch_size)


def get_model_train_details(database: PilotDatabase, model: str = None) \
        -> Tuple[str, int]:
    if not model:
        model_name, model_num = database.generate_model_name()
    else:
        model_name, model_num = os.path.abspath(model), 0
    return model_name, model_num


def train(cfg: Config, tub_paths: str, model: str = None,
          model_type: str = None, transfer: str = None, comment: str = None) \
        -> tf.keras.callbacks.History:
    """
    Train the model
    """
    database = PilotDatabase(cfg)
    if model_type is None:
        model_type = cfg.DEFAULT_MODEL_TYPE
    model_path, model_num = \
        get_model_train_details(database, model)

    base_path, ext = tuple(os.path.splitext(model_path))
    kl = get_model_by_type(model_type, cfg)
    if transfer:
        kl.load(transfer)
        if getattr(cfg, 'FREEZE_LAYERS', False):
            kl.freeze_first_layers()
    if cfg.PRINT_MODEL_SUMMARY:
        kl.interpreter.summary()

    tubs = tub_paths.split(',')
    all_tub_paths = [os.path.expanduser(tub) for tub in tubs]
    dataset = TubDataset(config=cfg, tub_paths=all_tub_paths,
                         seq_size=kl.seq_size(),
                         add_lap_pct=kl.use_lap_pct())
    training_records, validation_records \
        = train_test_split(dataset.get_records(), shuffle=True,
                           test_size=(1. - cfg.TRAIN_TEST_SPLIT))
    logger.info(f'Records # Training {len(training_records)}')
    logger.info(f'Records # Validation {len(validation_records)}')
    dataset.close()

    # We need augmentation in validation when using crop / trapeze

    if 'fastai_' in model_type:
        from donkeycar.parts.pytorch.torch_data \
            import TorchTubDataset, get_default_transform
        transform = get_default_transform(resize=False)
        dataset_train = TorchTubDataset(cfg, training_records, transform=transform)
        dataset_validate = TorchTubDataset(cfg, validation_records, transform=transform)
        train_size = len(training_records)
        val_size = len(validation_records)
    else:
        training_pipe = BatchSequence(kl, cfg, training_records, is_train=True)
        validation_pipe = BatchSequence(kl, cfg, validation_records, is_train=False)
        tune = tf.data.experimental.AUTOTUNE
        dataset_train = training_pipe.create_tf_data().prefetch(tune)
        dataset_validate = validation_pipe.create_tf_data().prefetch(tune)

        train_size = len(training_pipe)
        val_size = len(validation_pipe)

    assert val_size > 0, "Not enough validation data, decrease the batch " \
                         "size or add more data."
<<<<<<< HEAD
    logger.info(f'Train with image caching: {cfg.CACHE_IMAGES}')
=======
    logger.info(f'Train with image caching: '
                f'{getattr(cfg, "CACHE_IMAGES", True)}')
>>>>>>> 4722828d
    history = kl.train(model_path=model_path,
                       train_data=dataset_train,
                       train_steps=train_size,
                       batch_size=cfg.BATCH_SIZE,
                       validation_data=dataset_validate,
                       validation_steps=val_size,
                       epochs=cfg.MAX_EPOCHS,
                       verbose=cfg.VERBOSE_TRAIN,
                       min_delta=cfg.MIN_DELTA,
                       patience=cfg.EARLY_STOP_PATIENCE,
                       show_plot=cfg.SHOW_PLOT)

    # We are doing the tflite/trt conversion here on a previously saved model
    # and not on the kl.interpreter.model object directly. The reason is that
    # we want to convert the best model which is not the model in its current
    # state, but in the state it was saved the last time during training.
    if getattr(cfg, 'CREATE_TF_LITE', True):
        tf_lite_model_path = f'{base_path}.tflite'
        keras_model_to_tflite(model_path, tf_lite_model_path)

    if getattr(cfg, 'CREATE_TENSOR_RT', False):
        # convert .h5 model to .savedmodel, only if we are using h5 format
        if ext == '.h5':
            logger.info(f"Converting from .h5 to .savedmodel first")
            model_tmp = load_model(model_path, compile=False)
            # save in tensorflow savedmodel format (i.e. directory)
            model_tmp.save(f'{base_path}.savedmodel')
        # pass savedmodel to the rt converter
        saved_model_to_tensor_rt(f'{base_path}.savedmodel', f'{base_path}.trt')

    database_entry = {
        'Number': model_num,
        'Name': os.path.basename(base_path),
        'Type': str(kl),
        'Tubs': tub_paths,
        'Time': time(),
        'History': history,
        'Transfer': os.path.basename(transfer) if transfer else None,
        'Comment': comment,
        'Config': cfg.__dict__
    }
    database.add_entry(database_entry)
    database.write()

    return history<|MERGE_RESOLUTION|>--- conflicted
+++ resolved
@@ -151,12 +151,8 @@
 
     assert val_size > 0, "Not enough validation data, decrease the batch " \
                          "size or add more data."
-<<<<<<< HEAD
-    logger.info(f'Train with image caching: {cfg.CACHE_IMAGES}')
-=======
     logger.info(f'Train with image caching: '
                 f'{getattr(cfg, "CACHE_IMAGES", True)}')
->>>>>>> 4722828d
     history = kl.train(model_path=model_path,
                        train_data=dataset_train,
                        train_steps=train_size,
