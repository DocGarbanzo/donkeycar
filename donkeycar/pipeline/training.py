import math
import os
from time import time
from typing import List, Dict, Union, Tuple
<<<<<<< HEAD
from logging import getLogger
=======
import logging

>>>>>>> f9a873aa
from tensorflow.python.keras.models import load_model

from donkeycar.config import Config
from donkeycar.parts.keras import KerasPilot
from donkeycar.parts.interpreter import keras_model_to_tflite, \
    saved_model_to_tensor_rt
from donkeycar.pipeline.database import PilotDatabase
from donkeycar.pipeline.sequence import TubRecord, TubSequence, TfmIterator
from donkeycar.pipeline.types import TubDataset
from donkeycar.pipeline.augmentations import ImageAugmentation
from donkeycar.utils import get_model_by_type, normalize_image, train_test_split
import tensorflow as tf
import numpy as np

logger = logging.getLogger(__name__)


logger = getLogger(__name__)


class BatchSequence(object):
    """
    The idea is to have a shallow sequence with types that can hydrate
    themselves to np.ndarray initially and later into the types required by
    tf.data (i.e. dictionaries or np.ndarrays).
    """
    def __init__(self,
                 model: KerasPilot,
                 config: Config,
                 records: List[TubRecord],
                 is_train: bool) -> None:
        self.model = model
        self.config = config
        self.sequence = TubSequence(records)
        self.batch_size = self.config.BATCH_SIZE
        self.is_train = is_train
        self.augmentation = ImageAugmentation(config, 'AUGMENTATIONS')
        self.transformation = ImageAugmentation(config, 'TRANSFORMATIONS')
        self.pipeline = self._create_pipeline()

    def __len__(self) -> int:
        return math.ceil(len(self.pipeline) / self.batch_size)

    def image_processor(self, img_arr):
        """ Transforms the image and augments it if in training. We are not
        calling the normalisation here, because then the normalised images
        would get cached in the TubRecord, and they are 8 times larger (as
        they are 64bit floats and not uint8) """
        assert img_arr.dtype == np.uint8, \
            f"image_processor requires uint8 array but not {img_arr.dtype}"
        img_arr = self.transformation.run(img_arr)
        if self.is_train:
            img_arr = self.augmentation.run(img_arr)

        return img_arr

    def _create_pipeline(self) -> TfmIterator:
        """ This can be overridden if more complicated pipelines are
            required """
        # 1. Initialise TubRecord -> x, y transformations
        def get_x(record: TubRecord) -> Dict[str, Union[float, np.ndarray]]:
            """ Extracting x from record for training"""
            out_dict = self.model.x_transform(record, self.image_processor)
            # apply the normalisation here on the fly to go from uint8 -> float
            out_dict['img_in'] = normalize_image(out_dict['img_in'])
            return out_dict

        def get_y(record: TubRecord) -> Dict[str, Union[float, np.ndarray]]:
            """ Extracting y from record for training """
            y = self.model.y_transform(record)
            return y

        # 2. Build pipeline using the transformations
        pipeline = self.sequence.build_pipeline(x_transform=get_x,
                                                y_transform=get_y)
        return pipeline

    def create_tf_data(self) -> tf.data.Dataset:
        """ Assembles the tf data pipeline """
        dataset = tf.data.Dataset.from_generator(
            generator=lambda: self.pipeline,
            output_types=self.model.output_types(),
            output_shapes=self.model.output_shapes())
        return dataset.repeat().batch(self.batch_size)


def get_model_train_details(database: PilotDatabase, model: str = None) \
        -> Tuple[str, int]:
    if not model:
        model_name, model_num = database.generate_model_name()
    else:
        model_name, model_num = os.path.abspath(model), 0
    return model_name, model_num


def train(cfg: Config, tub_paths: str, model: str = None,
          model_type: str = None, transfer: str = None, comment: str = None) \
        -> tf.keras.callbacks.History:
    """
    Train the model
    """
    database = PilotDatabase(cfg)
    if model_type is None:
        model_type = cfg.DEFAULT_MODEL_TYPE
    model_path, model_num = \
        get_model_train_details(database, model)

    base_path, ext = tuple(os.path.splitext(model_path))
    kl = get_model_by_type(model_type, cfg)
    if transfer:
        kl.load(transfer)
        if getattr(cfg, 'FREEZE_LAYERS', False):
            kl.freeze_first_layers()
    if cfg.PRINT_MODEL_SUMMARY:
        kl.interpreter.summary()

    tubs = tub_paths.split(',')
    all_tub_paths = [os.path.expanduser(tub) for tub in tubs]
    dataset = TubDataset(config=cfg, tub_paths=all_tub_paths,
                         seq_size=kl.seq_size(),
                         add_lap_pct=kl.use_lap_pct())
    training_records, validation_records \
        = train_test_split(dataset.get_records(), shuffle=True,
                           test_size=(1. - cfg.TRAIN_TEST_SPLIT))
    logger.info(f'Records # Training {len(training_records)}')
    logger.info(f'Records # Validation {len(validation_records)}')
<<<<<<< HEAD
    dataset.close()
=======
>>>>>>> f9a873aa

    # We need augmentation in validation when using crop / trapeze

    if 'fastai_' in model_type:
        from donkeycar.parts.pytorch.torch_data \
            import TorchTubDataset, get_default_transform
        transform = get_default_transform(resize=False)
        dataset_train = TorchTubDataset(cfg, training_records, transform=transform)
        dataset_validate = TorchTubDataset(cfg, validation_records, transform=transform)
        train_size = len(training_records)
        val_size = len(validation_records)
    else:
        training_pipe = BatchSequence(kl, cfg, training_records, is_train=True)
        validation_pipe = BatchSequence(kl, cfg, validation_records, is_train=False)
        tune = tf.data.experimental.AUTOTUNE
        dataset_train = training_pipe.create_tf_data().prefetch(tune)
        dataset_validate = validation_pipe.create_tf_data().prefetch(tune)

        train_size = len(training_pipe)
        val_size = len(validation_pipe)

    assert val_size > 0, "Not enough validation data, decrease the batch " \
                         "size or add more data."
    logger.info(f'Train with image caching: {cfg.CACHE_IMAGES}')
    history = kl.train(model_path=model_path,
                       train_data=dataset_train,
                       train_steps=train_size,
                       batch_size=cfg.BATCH_SIZE,
                       validation_data=dataset_validate,
                       validation_steps=val_size,
                       epochs=cfg.MAX_EPOCHS,
                       verbose=cfg.VERBOSE_TRAIN,
                       min_delta=cfg.MIN_DELTA,
                       patience=cfg.EARLY_STOP_PATIENCE,
                       show_plot=cfg.SHOW_PLOT)

    # We are doing the tflite/trt conversion here on a previously saved model
    # and not on the kl.interpreter.model object directly. The reason is that
    # we want to convert the best model which is not the model in its current
    # state, but in the state it was saved the last time during training.
    if getattr(cfg, 'CREATE_TF_LITE', True):
        tf_lite_model_path = f'{base_path}.tflite'
        keras_model_to_tflite(model_path, tf_lite_model_path)

    if getattr(cfg, 'CREATE_TENSOR_RT', False):
        # convert .h5 model to .savedmodel, only if we are using h5 format
        if ext == '.h5':
            logger.info(f"Converting from .h5 to .savedmodel first")
            model_tmp = load_model(model_path, compile=False)
            # save in tensorflow savedmodel format (i.e. directory)
            model_tmp.save(f'{base_path}.savedmodel')
        # pass savedmodel to the rt converter
        saved_model_to_tensor_rt(f'{base_path}.savedmodel', f'{base_path}.trt')

    database_entry = {
        'Number': model_num,
        'Name': os.path.basename(base_path),
        'Type': str(kl),
        'Tubs': tub_paths,
        'Time': time(),
        'History': history,
        'Transfer': os.path.basename(transfer) if transfer else None,
        'Comment': comment,
        'Config': cfg.__dict__
    }
    database.add_entry(database_entry)
    database.write()

    return history<|MERGE_RESOLUTION|>--- conflicted
+++ resolved
@@ -2,12 +2,8 @@
 import os
 from time import time
 from typing import List, Dict, Union, Tuple
-<<<<<<< HEAD
-from logging import getLogger
-=======
 import logging
 
->>>>>>> f9a873aa
 from tensorflow.python.keras.models import load_model
 
 from donkeycar.config import Config
@@ -23,9 +19,6 @@
 import numpy as np
 
 logger = logging.getLogger(__name__)
-
-
-logger = getLogger(__name__)
 
 
 class BatchSequence(object):
@@ -134,10 +127,7 @@
                            test_size=(1. - cfg.TRAIN_TEST_SPLIT))
     logger.info(f'Records # Training {len(training_records)}')
     logger.info(f'Records # Validation {len(validation_records)}')
-<<<<<<< HEAD
     dataset.close()
-=======
->>>>>>> f9a873aa
 
     # We need augmentation in validation when using crop / trapeze
 
