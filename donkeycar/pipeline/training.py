--- conflicted
+++ resolved
@@ -28,34 +28,24 @@
                  model: KerasPilot,
                  config: Config,
                  records: List[TubRecord],
-                 apply_aug: bool) -> None:
+                 is_train: bool) -> None:
         self.model = model
         self.config = config
         self.sequence = TubSequence(records)
         self.batch_size = self.config.BATCH_SIZE
-<<<<<<< HEAD
-        self.apply_aug = apply_aug
-        self.augmentation = ImageAugmentation(config)
-=======
         self.is_train = is_train
         self.augmentation = ImageAugmentation(config, 'AUGMENTATIONS')
         self.transformation = ImageAugmentation(config, 'TRANSFORMATIONS')
->>>>>>> 36223685
         self.pipeline = self._create_pipeline()
 
     def __len__(self) -> int:
         return math.ceil(len(self.pipeline) / self.batch_size)
 
     def image_processor(self, img_arr):
-<<<<<<< HEAD
-        """ Augments the images if in training and normalizes it. """
-        if self.apply_aug:
-=======
         """ Transformes the images and augments if in training. Then
             normalizes it. """
         img_arr = self.transformation.run(img_arr)
         if self.is_train:
->>>>>>> 36223685
             img_arr = self.augmentation.run(img_arr)
         norm_img = normalize_image(img_arr)
         return norm_img
@@ -131,23 +121,11 @@
     print(f'Records # Validation {len(validation_records)}')
 
     # We need augmentation in validation when using crop / trapeze
-<<<<<<< HEAD
-    apply_aug = getattr(cfg, 'APPLY_AUGMENTATION_IN_VALIDATION', True)
-    training_pipe = BatchSequence(kl, cfg, training_records, apply_aug=True)
-    validation_pipe = BatchSequence(kl, cfg, validation_records,
-                                    apply_aug=apply_aug)
-
-    dataset_train = training_pipe.create_tf_data().prefetch(
-        tf.data.experimental.AUTOTUNE)
-    dataset_validate = validation_pipe.create_tf_data().prefetch(
-        tf.data.experimental.AUTOTUNE)
-=======
     training_pipe = BatchSequence(kl, cfg, training_records, is_train=True)
     validation_pipe = BatchSequence(kl, cfg, validation_records, is_train=False)
     tune = tf.data.experimental.AUTOTUNE
     dataset_train = training_pipe.create_tf_data().prefetch(tune)
     dataset_validate = validation_pipe.create_tf_data().prefetch(tune)
->>>>>>> 36223685
     train_size = len(training_pipe)
     val_size = len(validation_pipe)
 
