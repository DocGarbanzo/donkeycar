#!/usr/bin/env python3
# -*- coding: utf-8 -*-
"""
Created on Sun Jun 25 10:44:24 2017
@author: wroscoe
"""

import time
import numpy as np
from threading import Thread
from .memory import Memory
from prettytable import PrettyTable
import traceback


class PartProfiler:
    def __init__(self):
        self.records = {}

    def profile_part(self, p):
        self.records[p] = { "times" : [] }

    def on_part_start(self, p):
        self.records[p]['times'].append(time.time())

    def on_part_finished(self, p):
        now = time.time()
        prev = self.records[p]['times'][-1]
        delta = now - prev
        thresh = 0.000001
        if delta < thresh or delta > 100000.0:
            delta = thresh
        self.records[p]['times'][-1] = delta

    def report(self):
        print("Part Profile Summary: (times in ms)")
        pt = PrettyTable()
        field_names = ["part", "max", "min", "avg"]
        pctile = [50, 90, 99, 99.9]
        pt.field_names = field_names + [str(p) + '%' for p in pctile]
        for p, val in self.records.items():
            # remove first and last entry because you there could be one-off
            # time spent in initialisations, and the latest diff could be
            # incomplete because of user keyboard interrupt
            arr = val['times'][1:-1]
            if len(arr) == 0:
                continue
            row = [p.__class__.__name__,
                   "%.2f" % (max(arr) * 1000),
                   "%.2f" % (min(arr) * 1000),
                   "%.2f" % (sum(arr) / len(arr) * 1000)]
            row += ["%.2f" % (np.percentile(arr, p) * 1000) for p in pctile]
            pt.add_row(row)
        print(pt)


class Vehicle:
    def __init__(self, mem=None):

        if not mem:
            mem = Memory()
        self.mem = mem
        self.parts = []
        self.on = True
        self.threads = []
        self.profiler = PartProfiler()

    def add(self, part, inputs=[], outputs=[],
            threaded=False, run_condition=None):
        """
        Method to add a part to the vehicle drive loop.

        Parameters
        ----------
            part: class
                donkey vehicle part has run() attribute
            inputs : list
                Channel names to get from memory.
            outputs : list
                Channel names to save to memory.
            threaded : boolean
                If a part should be run in a separate thread.
            run_condition : boolean
                If a part should be run or not
        """
        assert type(inputs) is list, "inputs is not a list: %r" % inputs
        assert type(outputs) is list, "outputs is not a list: %r" % outputs
        assert type(threaded) is bool, "threaded is not a boolean: %r" % threaded

        p = part
        print('Adding part {}.'.format(p.__class__.__name__))
        entry = {}
        entry['part'] = p
        entry['inputs'] = inputs
        entry['outputs'] = outputs
        entry['run_condition'] = run_condition

        if threaded:
            t = Thread(target=part.update, args=())
            t.daemon = True
            entry['thread'] = t

        self.parts.append(entry)
        self.profiler.profile_part(part)

    def remove(self, part):
        """
        remove part form list
        """
        self.parts.remove(part)

    def start(self, rate_hz=10, max_loop_count=None, verbose=False):
        """
        Start vehicle's main drive loop.

        This is the main thread of the vehicle. It starts all the new
        threads for the threaded parts then starts an infinite loop
        that runs each part and updates the memory.

        Parameters
        ----------

        rate_hz : int
            The max frequency that the drive loop should run. The actual
            frequency may be less than this if there are many blocking parts.
        max_loop_count : int
            Maximum number of loops the drive loop should execute. This is
            used for testing that all the parts of the vehicle work.
        verbose: bool
            If debug output should be printed into shell
        """
        loop_time = 1.0 / rate_hz
        try:

            self.on = True

            for entry in self.parts:
                if entry.get('thread'):
                    # start the update thread
                    entry.get('thread').start()

            # wait until the parts warm up.
<<<<<<< HEAD
            print('Starting vehicle...')
=======
            print('Starting vehicle at {} Hz'.format(rate_hz))
>>>>>>> 0174bf9a

            loop_count = 0
            while self.on:
                start_time = time.time()
                loop_count += 1
                self.update_parts()

                # stop drive loop if loop_count exceeds max_loopcount
                if max_loop_count and loop_count > max_loop_count:
                    self.on = False

                sleep_time = loop_time - (time.time() - start_time)
                if sleep_time > 0.0:
                    time.sleep(sleep_time)
                else:
                    # print a message when could not maintain loop rate.
                    if verbose:
                        print('WARN::Vehicle: jitter violation in vehicle loop '
                              'with {0:4.0f}ms'.format(abs(1000 * sleep_time)))

                if verbose and loop_count % 200 == 0:
                    self.profiler.report()

        except KeyboardInterrupt:
            pass
        except Exception as e:
            traceback.print_exc()
        finally:
            self.stop()

    def update_parts(self):
        '''
        loop over all parts
        '''
        for entry in self.parts:
            run = True
            # check run condition, if it exists
            if entry.get('run_condition'):
                run_condition = entry.get('run_condition')
                run = self.mem.get([run_condition])[0]
            
            if run:
                # get part
                p = entry['part']
                # start timing part run
                self.profiler.on_part_start(p)
                # get inputs from memory
                inputs = self.mem.get(entry['inputs'])
                # run the part
                if entry.get('thread'):
                    outputs = p.run_threaded(*inputs)
                else:
                    outputs = p.run(*inputs)

                # save the output to memory
                if outputs is not None:
                    self.mem.put(entry['outputs'], outputs)
                # finish timing part run
                self.profiler.on_part_finished(p)

    def stop(self):        
        print('Shutting down vehicle and its parts...')
        for entry in self.parts:
            try:
                entry['part'].shutdown()
            except AttributeError:
                # usually from missing shutdown method, which should be optional
                pass
            except Exception as e:
                print(e)
        self.profiler.report()<|MERGE_RESOLUTION|>--- conflicted
+++ resolved
@@ -140,11 +140,7 @@
                     entry.get('thread').start()
 
             # wait until the parts warm up.
-<<<<<<< HEAD
-            print('Starting vehicle...')
-=======
             print('Starting vehicle at {} Hz'.format(rate_hz))
->>>>>>> 0174bf9a
 
             loop_count = 0
             while self.on:
