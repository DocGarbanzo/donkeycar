import moviepy.editor as mpy
from tensorflow.python.keras import activations
from tensorflow.python.keras import backend as K

try:
    from vis.visualization import visualize_saliency, overlay
    from vis.utils import utils
    from vis.backprop_modifiers import get
    from vis.losses import ActivationMaximization
    from vis.optimizer import Optimizer
except:
    raise Exception("Please install keras-vis: pip install git+https://github.com/autorope/keras-vis.git")

import donkeycar as dk
from donkeycar.parts.datastore import Tub
from donkeycar.utils import *


class MakeMovie(object):
    def __init__(self):
        self.deg_to_rad = math.pi / 180.0

    def run(self, args, parser):
        '''
        Load the images from a tub and create a movie from them.
        Movie
        '''

        if args.tub is None:
            print("ERR>> --tub argument missing.")
            parser.print_help()
            return

        if args.type is None and args.model is not None:
            print("ERR>> --type argument missing. Required when providing a model.")
            parser.print_help()
            return

        if args.salient:
            if args.model is None:
                print("ERR>> salient visualization requires a model. Pass with the --model arg.")
                parser.print_help()

        conf = os.path.expanduser(args.config)
        if not os.path.exists(conf):
            print("No config file at location: %s. Add --config to specify\
                 location or run from dir containing config.py." % conf)
            return

        self.cfg = dk.load_config(conf)
        self.tub = Tub(args.tub)
        self.index = self.tub.get_index(shuffled=False)
        start = args.start
        self.end = args.end if args.end != -1 else len(self.index)
        if self.end >= len(self.index):
            self.end = len(self.index) - 1
        num_frames = self.end - start
        self.iRec = start
        self.scale = args.scale
        self.keras_part = None
        self.do_salient = False
        if args.model is not None:
            self.keras_part = get_model_by_type(args.type, cfg=self.cfg)
            self.keras_part.load(args.model)
            self.keras_part.compile()
            if args.salient:
                self.do_salient = self.init_salient(self.keras_part.model)

<<<<<<< HEAD
        self.use_speed = False
        if hasattr(self.cfg, 'USE_SPEED_FOR_MODEL'):
            self.use_speed = self.cfg.USE_SPEED_FOR_MODEL

=======
>>>>>>> cbcdee00
        print('making movie', args.out, 'from', num_frames, 'images')
        clip = mpy.VideoClip(self.make_frame,
                             duration=((num_frames - 1) / self.cfg.DRIVE_LOOP_HZ))
        clip.write_videofile(args.out, fps=self.cfg.DRIVE_LOOP_HZ)

    def draw_user_input(self, record, img):
        '''
        Draw the user input as a green line on the image
        '''

        import cv2

        user_angle = float(record["user/angle"])
<<<<<<< HEAD
        user_throttle_var = 'car/speed' if self.use_speed else 'user/throttle'
        user_throttle = float(record[user_throttle_var])
=======
        user_throttle = float(record["user/throttle"])
>>>>>>> cbcdee00

        height, width, _ = img.shape

        length = height
<<<<<<< HEAD
        if self.use_speed:
            length /= self.cfg.MAX_SPEED

=======
>>>>>>> cbcdee00
        a1 = user_angle * 45.0
        l1 = user_throttle * length

        mid = width // 2 - 1

        p1 = tuple((mid - 2, height - 1))
        p11 = tuple((int(p1[0] + l1 * math.cos((a1 + 270.0) * self.deg_to_rad)),
                     int(p1[1] + l1 * math.sin((a1 + 270.0) * self.deg_to_rad))))

        # user is green, pilot is blue
        cv2.line(img, p1, p11, (0, 255, 0), 2)
        
    def draw_model_prediction(self, record, img):
        '''
        query the model for it's prediction, draw the predictions
        as a blue line on the image
        '''
        if self.keras_part is None:
            return

        import cv2
         
<<<<<<< HEAD
        expected = self.keras_part.get_input_shape()[1:]
=======
        expected = self.keras_part.model.inputs[0].shape[1:]
>>>>>>> cbcdee00
        actual = img.shape

        # normalize image before prediction
        pred_img = img.astype(np.float32) / 255.0

        # check input depth
        if expected[2] == 1 and actual[2] == 3:
            pred_img = rgb2gray(pred_img)
            pred_img = pred_img.reshape(pred_img.shape + (1,))
            actual = pred_img.shape

        if expected != actual:
            print("expected input dim", expected, "didn't match actual dim", actual)
            return

        pilot_angle, pilot_throttle = self.keras_part.run(pred_img)
        height, width, _ = pred_img.shape

        length = height
<<<<<<< HEAD
        if self.use_speed:
            length /= self.cfg.MAX_SPEED
=======
>>>>>>> cbcdee00
        a2 = pilot_angle * 45.0
        l2 = pilot_throttle * length

        mid = width // 2 - 1

        p2 = tuple((mid + 2, height - 1))
        p22 = tuple((int(p2[0] + l2 * math.cos((a2 + 270.0) * self.deg_to_rad)),
                     int(p2[1] + l2 * math.sin((a2 + 270.0) * self.deg_to_rad))))

        # user is green, pilot is blue
        cv2.line(img, p2, p22, (0, 0, 255), 2)

    def draw_steering_distribution(self, record, img):
        '''
        query the model for it's prediction, draw the distribution of steering choices
        '''
        from donkeycar.parts.keras import KerasCategorical

        if self.keras_part is None or type(self.keras_part) is not KerasCategorical:
            return

        import cv2

        pred_img = img.reshape((1,) + img.shape)
        angle_binned, _ = self.keras_part.model.predict(pred_img)

        x = 4
        dx = 4
        y = 120 - 4
        iArgMax = np.argmax(angle_binned)
        for i in range(15):
            p1 = (x, y)
            p2 = (x, y - int(angle_binned[0][i] * 100.0))
            if i == iArgMax:
                cv2.line(img, p1, p2, (255, 0, 0), 2)
            else:
                cv2.line(img, p1, p2, (200, 200, 200), 2)
            x += dx

    def init_salient(self, model):
        # Utility to search for layer index by name. 
        # Alternatively we can specify this as -1 since it corresponds to the last layer.
        first_output_name = None
        for i, layer in enumerate(model.layers):
            if first_output_name is None and "dropout" not in layer.name.lower() and "out" in layer.name.lower():
                first_output_name = layer.name
                layer_idx = i

        if first_output_name is None:
            print("Failed to find the model layer named with 'out'. Skipping salient.")
            return False

        print("####################")
        print("Visualizing activations on layer:", first_output_name)
        print("####################")
<<<<<<< HEAD

=======
        
>>>>>>> cbcdee00
        # ensure we have linear activation
        model.layers[layer_idx].activation = activations.linear
        # build salient model and optimizer
        sal_model = utils.apply_modifications(model)
        modifier_fn = get('guided')
        sal_model_mod = modifier_fn(sal_model)
        losses = [
            (ActivationMaximization(sal_model_mod.layers[layer_idx], None), -1)
        ]
        self.opt = Optimizer(sal_model_mod.input, losses, norm_grads=False)
        return True

    def compute_visualisation_mask(self, img):
        grad_modifier = 'absolute'
        grads = self.opt.minimize(seed_input=img, max_iter=1, grad_modifier=grad_modifier, verbose=False)[1]
        channel_idx = 1 if K.image_data_format() == 'channels_first' else -1
        grads = np.max(grads, axis=channel_idx)
        res = utils.normalize(grads)[0]
        return res

    def draw_salient(self, img):
        import cv2
        alpha = 0.004
        beta = 1.0 - alpha

        expected = self.keras_part.model.inputs[0].shape[1:]
        actual = img.shape
        pred_img = img.astype(np.float32) / 255.0

        # check input depth
        if expected[2] == 1 and actual[2] == 3:
            pred_img = rgb2gray(pred_img)
            pred_img = pred_img.reshape(pred_img.shape + (1,))

        salient_mask = self.compute_visualisation_mask(pred_img)
        z = np.zeros_like(salient_mask)
        salient_mask_stacked = np.dstack((z, z))
        salient_mask_stacked = np.dstack((salient_mask_stacked, salient_mask))
        blend = cv2.addWeighted(img.astype('float32'), alpha, salient_mask_stacked, beta, 0.0)
        return blend

    def make_frame(self, t):
        '''
        Callback to return an image from from our tub records.
        This is called from the VideoClip as it references a time.
        We don't use t to reference the frame, but instead increment
        a frame counter. This assumes sequential access.
        '''

        if self.iRec >= self.end or self.iRec >= len(self.index):
            return None

        rec_ix = self.index[self.iRec]
        rec = self.tub.get_record(rec_ix)
        image = rec['cam/image_array']

        if self.cfg.ROI_CROP_TOP != 0 or self.cfg.ROI_CROP_BOTTOM != 0:
            image = img_crop(image, self.cfg.ROI_CROP_TOP, self.cfg.ROI_CROP_BOTTOM)

        if self.do_salient:
            image = self.draw_salient(image)
            image = image * 255
            image = image.astype('uint8')
        
        self.draw_user_input(rec, image)
        if self.keras_part is not None:
            self.draw_model_prediction(rec, image)
            self.draw_steering_distribution(rec, image)

        if self.scale != 1:
            import cv2
            h, w, d = image.shape
            dsize = (w * self.scale, h * self.scale)
            image = cv2.resize(image, dsize=dsize, interpolation=cv2.INTER_CUBIC)

        self.iRec += 1
        # returns a 8-bit RGB array
        return image<|MERGE_RESOLUTION|>--- conflicted
+++ resolved
@@ -66,13 +66,10 @@
             if args.salient:
                 self.do_salient = self.init_salient(self.keras_part.model)
 
-<<<<<<< HEAD
         self.use_speed = False
         if hasattr(self.cfg, 'USE_SPEED_FOR_MODEL'):
             self.use_speed = self.cfg.USE_SPEED_FOR_MODEL
 
-=======
->>>>>>> cbcdee00
         print('making movie', args.out, 'from', num_frames, 'images')
         clip = mpy.VideoClip(self.make_frame,
                              duration=((num_frames - 1) / self.cfg.DRIVE_LOOP_HZ))
@@ -86,22 +83,15 @@
         import cv2
 
         user_angle = float(record["user/angle"])
-<<<<<<< HEAD
         user_throttle_var = 'car/speed' if self.use_speed else 'user/throttle'
         user_throttle = float(record[user_throttle_var])
-=======
-        user_throttle = float(record["user/throttle"])
->>>>>>> cbcdee00
 
         height, width, _ = img.shape
 
         length = height
-<<<<<<< HEAD
         if self.use_speed:
             length /= self.cfg.MAX_SPEED
 
-=======
->>>>>>> cbcdee00
         a1 = user_angle * 45.0
         l1 = user_throttle * length
 
@@ -124,11 +114,7 @@
 
         import cv2
          
-<<<<<<< HEAD
-        expected = self.keras_part.get_input_shape()[1:]
-=======
         expected = self.keras_part.model.inputs[0].shape[1:]
->>>>>>> cbcdee00
         actual = img.shape
 
         # normalize image before prediction
@@ -148,11 +134,8 @@
         height, width, _ = pred_img.shape
 
         length = height
-<<<<<<< HEAD
         if self.use_speed:
             length /= self.cfg.MAX_SPEED
-=======
->>>>>>> cbcdee00
         a2 = pilot_angle * 45.0
         l2 = pilot_throttle * length
 
@@ -208,11 +191,7 @@
         print("####################")
         print("Visualizing activations on layer:", first_output_name)
         print("####################")
-<<<<<<< HEAD
-
-=======
         
->>>>>>> cbcdee00
         # ensure we have linear activation
         model.layers[layer_idx].activation = activations.linear
         # build salient model and optimizer
