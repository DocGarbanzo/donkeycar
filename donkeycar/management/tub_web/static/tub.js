$(document).ready(function(){
    var tubId = window.location.href.split('/').slice(-1)[0];

    var clips = [];
    var selectedClipIdx = 0;
    var currentFrameIdx = 0;
    var playing = null;

    var selectedClip = function() {
        return clips[selectedClipIdx];
    };

    var pause = function() {
        if (playing) {
            clearInterval(playing);
            playing = null;
        }
        updateStreamControls();
    };

    var play = function() {
        if (playing === null) {
            playing = setInterval(function(){
                currentFrameIdx ++;
                clip = selectedClip();
                if (clip && currentFrameIdx >= clip.frames.length) {
                    currentFrameIdx = 0;
                    clearInterval(playing);
                    playing = null;
                    updateStreamControls();
                }
                updateStreamImg();
                updatePreviewProgress();
            }, 1000/$('#preview-speed').val());
        }
        updateStreamControls();
    };

    var getTub = function(tId, cb) {
        $.getJSON('/api/tubs/' + tubId, function( data ) {
            clips = data.clips.map(function(clip) {
                return {frames: clip, markedToDelete: false};
            });
            selectedClipIdx = 0;
            updateStreamImg();
            updateClipTable();
        });
    };

    // UI elements update
    var updateStreamImg = function() {
        var curFrame = selectedClip().frames[currentFrameIdx];
        $('#img-preview').attr('src', '/tub_data/' + tubId + '/' + curFrame + '_cam-image_array_.jpg');
        $('#cur-frame').text(curFrame);
        $.getJSON('/tub_data/' + tubId + '/' + 'record_' + curFrame + '.json', function(data) {
            var angle = data["user/angle"];
            var steeringPercent = Math.round(Math.abs(angle) * 100) + '%';
            var steeringRounded = angle.toFixed(2)
            $('.steering-bar .progress-bar').css('width', '0%').html('');
            if(angle < 0) {
                $('#angle-bar-backward').css('width', steeringPercent).html(steeringRounded)
            }
            if (angle > 0) {
                $('#angle-bar-forward').css('width', steeringPercent).html(steeringRounded)
            }
<<<<<<< HEAD
            var throttle = data["user/throttle"];
            var throttlePercent = Math.round(Math.abs(throttle) * 100) + '%';
            var throttleRounded = throttle.toFixed(2)

            $('.throttle-bar .progress-bar').css('width', '0%').html('');
            $('#throttle-bar-forward').css('width', throttlePercent).html(throttleRounded)
            $('#throttle-bar-forward').css('width', throttlePercent).html(throttleRounded)
=======

            var throttle = data["user/throttle"];
            var throttlePercent = Math.round(Math.abs(throttle) * 100) + '%';
            var throttleRounded = throttle.toFixed(2)
            $('.throttle-bar .progress-bar').css('width', '0%').html('');
            $('#throttle-bar-forward').css('width', throttlePercent).html(throttleRounded)

            var accel = data["car/accel"];
            var accel_x = -accel[0]/10
            var accel_x_pct = Math.round(Math.abs(accel_x) * 100) + '%';
            var accel_x_rounded = accel_x.toFixed(2)
            $('.accel-x-bar .progress-bar').css('width', '0%').html('');
            if(accel_x < 0) {
                $('#accel-x-bar-backward').css('width', accel_x_pct).html(accel_x_rounded)
            }
            if (accel_x > 0) {
                $('#accel-x-bar-forward').css('width', accel_x_pct).html(accel_x_rounded)
            }
            var accel_y = -accel[1]/10
            var accel_y_pct = Math.round(Math.abs(accel_y) * 100) + '%';
            var accel_y_rounded = accel_y.toFixed(2)
            $('.accel-y-bar .progress-bar').css('width', '0%').html('');
            if(accel_y < 0) {
                $('#accel-y-bar-backward').css('width', accel_y_pct).html(accel_y_rounded)
            }
            if (accel_y > 0) {
                $('#accel-y-bar-forward').css('width', accel_y_pct).html(accel_y_rounded)
            }

>>>>>>> b63ba0a4

        });
    };

    var updateStreamControls = function() {
        if (playing) {
            $('button#play-stream').switchClass("btn-primary", "btn-danger", 0).html('<i class="glyphicon glyphicon-pause"></i>&nbsp;Pause');
        } else {
            $('button#play-stream').switchClass("btn-danger", "btn-primary", 0).html('<i class="glyphicon glyphicon-play"></i>&nbsp;Play');
        }
    };

    var updateClipTable = function() {
        $('tbody#clips tr').remove();
        clips.forEach(function(clip, i) {
            clz = i === selectedClipIdx ? 'active' : '';
            $('tbody#clips').append('<tr class="' + clz + '"><td>' + playBtnOfClip(i) + '</td><td>' + thumnailsOfClip(i) + '</td><td>' + checkboxOfClip(i) + '</td></tr>');
            $('#mark-to-delete-' + i).click(function() {toggleMarkToDelete(i);});
            $('#play-clip-' + i).click(function() {playClipBtnClicked(i);});
            $('img#clipThumbnail').click(function() {clipThumbnailClicked(this);});
        });
    };

    var playBtnOfClip = function(clipIdx) {
        return '<button type="button" class="btn btn-xs" id="play-clip-' + clipIdx + '"> <span class="glyphicon glyphicon-play"></span>&nbsp; </button>';
    };

    var checkboxOfClip = function(clipIdx) {
        var frames = clips[clipIdx].frames;
        if (clips[clipIdx].markedToDelete) {
            return '<input type="checkbox" id="mark-to-delete-' + clipIdx + '" checked />';
        } else {
            return '<input type="checkbox" id="mark-to-delete-' + clipIdx + '"/>';
        }
    };

    var thumnailsOfClip = function(clipIdx) {
        var frames = clips[clipIdx].frames;
        var html = [0,1,2,3,4,5,6,7,8,9,10,11,12,13,14,15].map(function(i) {
            return Math.round(frames.length/16*i);
        })
        .map(function(frameIdx) {
            return '<img class="clip-thumbnail" id="clipThumbnail" data-clip="' + clipIdx + '" data-frame="' + frameIdx + '" src="/tub_data/' + tubId + '/' + frames[frameIdx] + '_cam-image_array_.jpg" "/>';
        })
        .join('');

        if (clipIdx === selectedClipIdx) {
            html += previewProgress();
        }
        
        return html;
    };

    var previewProgress = function() {
        return '\
            <div class="progress">\
              <div id="preview-progress" class="progress-bar" role="progressbar" aria-valuenow="0"\
              aria-valuemin="0" aria-valuemax="100" style="width:0%">\
              </div>\
            </div>';
    };

    var updatePreviewProgress = function() {
        var progress = currentFrameIdx*100/selectedClip().frames.length;
        $('#preview-progress').css('width', progress+'%').attr('aria-valuenow', progress);
    };


    // UI event handlers
    var playBtnClicked = function(event) {
        if (playing) {
            pause();
        } else {
            play();
        }
    };

    var rewindBtnClicked = function(event) {
        currentFrameIdx -= 10;
        if (currentFrameIdx < 0) {
            currentFrameIdx = 0;
        }
        updateStreamImg();
    };

    var fforwardBtnClicked = function(event) {
        currentFrameIdx += 100; // 10 frames per second
        if (currentFrameIdx >= selectedClip().frames.length) {
            currentFrameIdx = selectedClip().frames.length-1;
        }
        updateStreamImg();
    };

    var splitBtnClicked = function(event) {
        if (currentFrameIdx === 0 || currentFrameIdx >= selectedClip().frames.length-1) {
            return;
        }

        clip = selectedClip();
        frames = clip.frames.splice(currentFrameIdx, clip.frames.length); // Remove frames from currentFrameIdx and assign them to another array
        selectedClipIdx++;
        clips.splice(selectedClipIdx, 0, {frames: frames, markedToDelete: false}); //Javascript's way of inserting to array at index
        currentFrameIdx = 0;

        updateStreamImg();
        updateClipTable();
    };

    var toggleMarkToDelete = function(clipIdx) {
        clips[clipIdx].markedToDelete = !clips[clipIdx].markedToDelete;
        updateClipTable();
    }

    var playClipBtnClicked = function(clipIdx) {
        pause();
        selectedClipIdx = clipIdx;
        currentFrameIdx = 0;
        play();
        updateClipTable();
    };

    var submitBtnClicked = function() {
        $('button#submit').prop('disabled', true);
        var clipsToKeep = clips.filter(function(clip) {
            return !clip.markedToDelete;
        })
        .map(function(clip) {
            return clip.frames;
        });

        $.ajax({
            type: 'POST',
            url: '/api/tubs/' + tubId,
            data: JSON.stringify({clips: clipsToKeep}),
            contentType: "application/json",
            dataType: 'json',
            complete: function() {
                location.reload();
            }
        });
    }

    var clipThumbnailClicked = function(el) {
        var targetClip = parseInt(el.getAttribute("data-clip"), 10);
        var targetFrame = parseInt(el.getAttribute("data-frame"), 10);
        //console.log("C: " + targetClip + " F: " + targetFrame);
        var wasPlaying = false;
        if(playing) {
            wasPlaying = true;
            pause();
        }
        selectedClipIdx = targetClip;
        currentFrameIdx = targetFrame;

        updateClipTable();
        updatePreviewProgress();
        updateStreamImg();

        if (wasPlaying) {
            play();
        }

    };
    
    var previewSpeedChanged = function() {
        // If playing then update the play speed.
        if (playing) {
            pause();
            play();
        }
    };
        
    getTub();

    $('button#play-stream').click(playBtnClicked);
    $('button#split-stream').click(splitBtnClicked);
    $('button#rewind-stream').click(rewindBtnClicked);
    $('button#fforward-stream').click(fforwardBtnClicked);
    $('button#submit').click(submitBtnClicked);
    $('select#preview-speed').change(previewSpeedChanged);
    $(document).keydown(function(e) {
        switch(e.which) {
            case 32: // space
                playBtnClicked();
                break;

            case 66: // 'b'
                rewindBtnClicked();
                break;

            case 70: // 'f'
                fforwardBtnClicked();
                break;

            case 67: // 'c'
                splitBtnClicked();
                break;

            default: return; // exit this handler for other keys
        }
        e.preventDefault(); // prevent the default action (scroll / move caret)
    });
});<|MERGE_RESOLUTION|>--- conflicted
+++ resolved
@@ -63,15 +63,6 @@
             if (angle > 0) {
                 $('#angle-bar-forward').css('width', steeringPercent).html(steeringRounded)
             }
-<<<<<<< HEAD
-            var throttle = data["user/throttle"];
-            var throttlePercent = Math.round(Math.abs(throttle) * 100) + '%';
-            var throttleRounded = throttle.toFixed(2)
-
-            $('.throttle-bar .progress-bar').css('width', '0%').html('');
-            $('#throttle-bar-forward').css('width', throttlePercent).html(throttleRounded)
-            $('#throttle-bar-forward').css('width', throttlePercent).html(throttleRounded)
-=======
 
             var throttle = data["user/throttle"];
             var throttlePercent = Math.round(Math.abs(throttle) * 100) + '%';
@@ -101,7 +92,6 @@
                 $('#accel-y-bar-forward').css('width', accel_y_pct).html(accel_y_rounded)
             }
 
->>>>>>> b63ba0a4
 
         });
     };
