
import sys
import os
import socket
import shutil
import argparse
import json
import time

import donkeycar as dk
from donkeycar.parts.datastore import Tub
from donkeycar.utils import *
from donkeycar.management.tub import TubManager
from donkeycar.management.joystick_creator import CreateJoystick
import numpy as np

PACKAGE_PATH = os.path.dirname(os.path.dirname(os.path.realpath(__file__)))
TEMPLATES_PATH = os.path.join(PACKAGE_PATH, 'templates')

def make_dir(path):
    real_path = os.path.expanduser(path)
    print('making dir ', real_path)
    if not os.path.exists(real_path):
        os.makedirs(real_path)
    return real_path


def load_config(config_path):

    '''
    load a config from the given path
    '''
    conf = os.path.expanduser(config_path)

    if not os.path.exists(conf):
        print("No config file at location: %s. Add --config to specify\
                location or run from dir containing config.py." % conf)
        return None

    try:
        cfg = dk.load_config(conf)
    except:
        print("Exception while loading config from", conf)
        return None

    return cfg


class BaseCommand(object):
    pass


class CreateCar(BaseCommand):

    def parse_args(self, args):
        parser = argparse.ArgumentParser(prog='createcar', usage='%(prog)s [options]')
        parser.add_argument('--path', default=None, help='path where to create car folder')
        parser.add_argument('--template', default=None, help='name of car template to use')
        parser.add_argument('--overwrite', action='store_true', help='should replace existing files')

        parsed_args = parser.parse_args(args)
        return parsed_args

    def run(self, args):
        args = self.parse_args(args)
        self.create_car(path=args.path, template=args.template, overwrite=args.overwrite)

    def create_car(self, path, template='complete', overwrite=False):
        """
        This script sets up the folder structure for donkey to work.
        It must run without donkey installed so that people installing with
        docker can build the folder structure for docker to mount to.
        """

        #these are neeeded incase None is passed as path
        path = path or '~/mycar'
        template = template or 'complete'


        print("Creating car folder: {}".format(path))
        path = make_dir(path)

        print("Creating data & model folders.")
        folders = ['models', 'data', 'logs']
        folder_paths = [os.path.join(path, f) for f in folders]
        for fp in folder_paths:
            make_dir(fp)

        #add car application and config files if they don't exist
        app_template_path = os.path.join(TEMPLATES_PATH, template+'.py')
        config_template_path = os.path.join(TEMPLATES_PATH, 'cfg_' + template + '.py')
        myconfig_template_path = os.path.join(TEMPLATES_PATH, 'myconfig.py')
        train_template_path = os.path.join(TEMPLATES_PATH, 'train.py')
        car_app_path = os.path.join(path, 'manage.py')
        car_config_path = os.path.join(path, 'config.py')
        mycar_config_path = os.path.join(path, 'myconfig.py')
        train_app_path = os.path.join(path, 'train.py')

        if os.path.exists(car_app_path) and not overwrite:
            print('Car app already exists. Delete it and rerun createcar to replace.')
        else:
            print("Copying car application template: {}".format(template))
            shutil.copyfile(app_template_path, car_app_path)

        if os.path.exists(car_config_path) and not overwrite:
            print('Car config already exists. Delete it and rerun createcar to replace.')
        else:
            print("Copying car config defaults. Adjust these before starting your car.")
            shutil.copyfile(config_template_path, car_config_path)

        if os.path.exists(train_app_path) and not overwrite:
            print('Train already exists. Delete it and rerun createcar to replace.')
        else:
            print("Copying train script. Adjust these before starting your car.")
            shutil.copyfile(train_template_path, train_app_path)

        if not os.path.exists(mycar_config_path):
            print("Copying my car config overrides")
            shutil.copyfile(myconfig_template_path, mycar_config_path)
            #now copy file contents from config to myconfig, with all lines commented out.
            cfg = open(car_config_path, "rt")
            mcfg = open(mycar_config_path, "at")
            copy = False
            for line in cfg:
                if "import os" in line:
                    copy = True
                if copy:
                    mcfg.write("# " + line)
            cfg.close()
            mcfg.close()


        print("Donkey setup complete.")


class FindCar(BaseCommand):
    def parse_args(self, args):
        pass


    def run(self, args):
        print('Looking up your computer IP address...')
        s = socket.socket(socket.AF_INET, socket.SOCK_DGRAM)
        s.connect(("8.8.8.8",80))
        ip = s.getsockname()[0]
        print('Your IP address: %s ' %s.getsockname()[0])
        s.close()

        print("Finding your car's IP address...")
        cmd = "sudo nmap -sP " + ip + "/24 | awk '/^Nmap/{ip=$NF}/B8:27:EB/{print ip}'"
        print("Your car's ip address is:" )
        os.system(cmd)



class CalibrateCar(BaseCommand):

    def parse_args(self, args):
        parser = argparse.ArgumentParser(prog='calibrate', usage='%(prog)s [options]')
        parser.add_argument('--channel', help="The channel you'd like to calibrate [0-15]")
        parser.add_argument('--address', default='0x40', help="The i2c address you'd like to calibrate [default 0x40]")
        parser.add_argument('--bus', default=None, help="The i2c bus you'd like to calibrate [default autodetect]")
        parsed_args = parser.parse_args(args)
        return parsed_args

    def run(self, args):
        from donkeycar.parts.actuator import PCA9685
        from donkeycar.parts.sombrero import Sombrero

        s = Sombrero()

        args = self.parse_args(args)
        channel = int(args.channel)
        busnum = None
        if args.bus:
            busnum = int(args.bus)
        address = int(args.address, 16)
        print('init PCA9685 on channel %d address %s bus %s' %(channel, str(hex(address)), str(busnum)))
        c = PCA9685(channel, address=address, busnum=busnum)
<<<<<<< HEAD

        for i in range(10):
            pmw = int(input('Enter a PWM setting to test(0-1500)'))
            c.run(pmw)

=======
        
        while True:
            try:
                val = input("""Enter a PWM setting to test ('q' for quit) (0-1500): """)
                if val == 'q' or val == 'Q':
                    break
                pmw = int(val)
                c.run(pmw)
            except KeyboardInterrupt:
                print("\nKeyboardInterrupt received, exit.")
                break
            except Exception as ex:
                print("Oops, {}".format(ex))
>>>>>>> 357bc9b3

class MakeMovie(BaseCommand):

    def parse_args(self, args):
        parser = argparse.ArgumentParser(prog='makemovie')
        parser.add_argument('--tub', help='The tub to make movie from')
        parser.add_argument('--out', default='tub_movie.mp4', help='The movie filename to create. default: tub_movie.mp4')
        parser.add_argument('--config', default='./config.py', help='location of config file to use. default: ./config.py')
        parser.add_argument('--model', default='None', help='the model to use to show control outputs')
        parser.add_argument('--type', help='the model type to load')
        parser.add_argument('--salient', action="store_true", help='should we overlay salient map showing avtivations')
        parser.add_argument('--start', type=int, default=1, help='first frame to process')
        parser.add_argument('--end', type=int, default=-1, help='last frame to process')
        parser.add_argument('--scale', type=int, default=2, help='make image frame output larger by X mult')
        parsed_args = parser.parse_args(args)
        return parsed_args, parser

    def run(self, args):
        '''
        Load the images from a tub and create a movie from them.
        Movie
        '''
        import moviepy.editor as mpy

        args, parser = self.parse_args(args)

        if args.tub is None:
            print("ERR>> --tub argument missing.")
            parser.print_help()
            return

        if args.type is None:
            print("ERR>> --type argument missing.")
            parser.print_help()
            return

        if args.salient:
            if args.model is None or "None" in args.model:
                print("ERR>> salient visualization requires a model. Pass with the --model arg.")
                parser.print_help()
                return

            #imported like this, we make TF conditional on use of --salient
            #and we keep the context maintained throughout our callbacks to
            #compute the salient mask
            from tensorflow.python.keras import backend as K
            import tensorflow as tf
            os.environ['TF_CPP_MIN_LOG_LEVEL'] = '3'

        conf = os.path.expanduser(args.config)

        if not os.path.exists(conf):
            print("No config file at location: %s. Add --config to specify\
                 location or run from dir containing config.py." % conf)
            return

        try:
            cfg = dk.load_config(conf)
        except:
            print("Exception while loading config from", conf)
            return

        self.tub = Tub(args.tub)
        self.num_rec = self.tub.get_num_records()

        if args.start == 1:
            self.start = self.tub.get_index(shuffled=False)[0]
        else:
            self.start = args.start

        if args.end != -1:
            self.end = args.end
        else:
            self.end = self.num_rec - self.start

        self.num_rec = self.end - self.start

        self.iRec = args.start
        self.scale = args.scale
        self.keras_part = None
        self.convolution_part = None
        if not args.model == "None":
            self.keras_part = get_model_by_type(args.type, cfg=cfg)
            self.keras_part.load(args.model)
            self.keras_part.compile()
            if args.salient:
                self.init_salient(self.keras_part.model)

                #This method nested in this way to take the conditional import of TF
                #in a manner that extends to this callback. Done this way, we avoid
                #importing in the below method, which triggers a new cuda device allocation
                #each call.
                def compute_visualisation_mask(img):
                    #from https://github.com/ermolenkodev/keras-salient-object-visualisation

                    activations = self.functor([np.array([img])])
                    activations = [np.reshape(img, (1, img.shape[0], img.shape[1], img.shape[2]))] + activations
                    upscaled_activation = np.ones((3, 6))
                    for layer in [5, 4, 3, 2, 1]:
                        averaged_activation = np.mean(activations[layer], axis=3).squeeze(axis=0) * upscaled_activation
                        output_shape = (activations[layer - 1].shape[1], activations[layer - 1].shape[2])
                        x = tf.constant(
                            np.reshape(averaged_activation, (1,averaged_activation.shape[0],averaged_activation.shape[1],1)),
                            tf.float32
                        )
                        conv = tf.nn.conv2d_transpose(
                            x, self.layers_kernels[layer],
                            output_shape=(1,output_shape[0],output_shape[1], 1),
                            strides=self.layers_strides[layer],
                            padding='VALID'
                        )
                        with tf.Session() as session:
                            result = session.run(conv)
                        upscaled_activation = np.reshape(result, output_shape)
                    final_visualisation_mask = upscaled_activation
                    return (final_visualisation_mask - np.min(final_visualisation_mask))/(np.max(final_visualisation_mask) - np.min(final_visualisation_mask))
                self.compute_visualisation_mask = compute_visualisation_mask

        print('making movie', args.out, 'from', self.num_rec, 'images')
        clip = mpy.VideoClip(self.make_frame, duration=(self.num_rec//cfg.DRIVE_LOOP_HZ) - 1)
        clip.write_videofile(args.out,fps=cfg.DRIVE_LOOP_HZ)

        print('done')

    def draw_model_prediction(self, record, img):
        '''
        query the model for it's prediction, draw the user input and the predictions
        as green and blue lines on the image
        '''
        if self.keras_part is None:
            return

        import cv2

        user_angle = float(record["user/angle"])
        user_throttle = float(record["user/throttle"])
        expected = self.keras_part.model.inputs[0].shape[1:]
        actual = img.shape
        pred_img = img

        #check input depth
        if expected[2] == 1 and actual[2] == 3:
            pred_img = rgb2gray(pred_img)
            pred_img = pred_img.reshape(pred_img.shape + (1,))
            actual = pred_img.shape

        if(expected != actual):
            print("expected input dim", expected, "didn't match actual dim", actual)
            return

        pilot_angle, pilot_throttle = self.keras_part.run(pred_img)

        a1 = user_angle * 45.0
        l1 = user_throttle * 3.0 * 80.0
        a2 = pilot_angle * 45.0
        l2 = pilot_throttle * 3.0 * 80.0

        p1 = tuple((74, 119))
        p2 = tuple((84, 119))
        p11 = tuple(( int(p1[0] + l1 * math.cos((a1 + 270.0) * math.pi / 180.0)), int(p1[1] + l1 * math.sin((a1 + 270.0) * math.pi / 180.0))))
        p22 = tuple(( int(p2[0] + l2 * math.cos((a2 + 270.0) * math.pi / 180.0)), int(p2[1] + l2 * math.sin((a2 + 270.0) * math.pi / 180.0))))

        cv2.line(img, p1, p11, (0, 255, 0), 2)
        cv2.line(img, p2, p22, (0, 0, 255), 2)

    def draw_steering_distribution(self, record, img):
        '''
        query the model for it's prediction, draw the distribution of steering choices
        '''
        from donkeycar.parts.keras import KerasCategorical

        if self.keras_part is None or type(self.keras_part) is not KerasCategorical:
            return

        import cv2

        orig_shape = img.shape
        pred_img = img.reshape((1,) + img.shape)
        angle_binned, throttle = self.keras_part.model.predict(pred_img)
        #img.reshape(orig_shape)

        x = 4
        dx = 4
        y = 120 - 4
        iArgMax = np.argmax(angle_binned)
        for i in range(15):
            p1 = (x, y)
            p2 = (x, y - int(angle_binned[0][i] * 100.0))
            if i == iArgMax:
                cv2.line(img, p1, p2, (255, 0, 0), 2)
            else:
                cv2.line(img, p1, p2, (200, 200, 200), 2)
            x += dx


    def init_salient(self, model):
        #from https://github.com/ermolenkodev/keras-salient-object-visualisation
        from tensorflow.python.keras.layers import Input, Dense, merge
        from tensorflow.python.keras.models import Model
        from tensorflow.python.keras.layers import Convolution2D, MaxPooling2D, Reshape, BatchNormalization
        from tensorflow.python.keras.layers import Activation, Dropout, Flatten, Dense

        input_shape = model.inputs[0].shape

        img_in = Input(shape=(input_shape[1], input_shape[2], input_shape[3]), name='img_in')
        x = img_in
        x = Convolution2D(24, (5,5), strides=(2,2), activation='relu', name='conv1')(x)
        x = Convolution2D(32, (5,5), strides=(2,2), activation='relu', name='conv2')(x)
        x = Convolution2D(64, (5,5), strides=(2,2), activation='relu', name='conv3')(x)
        x = Convolution2D(64, (3,3), strides=(2,2), activation='relu', name='conv4')(x)
        conv_5 = Convolution2D(64, (3,3), strides=(1,1), activation='relu', name='conv5')(x)
        self.convolution_part = Model(inputs=[img_in], outputs=[conv_5])

        #print("input model summary:")
        #print(model.summary())
        #print("conv model summary:")
        #print(self.convolution_part.summary())

        for layer_num in ('1', '2', '3', '4', '5'):
            try:
                self.convolution_part.get_layer('conv' + layer_num).set_weights(model.get_layer('conv2d_' + layer_num).get_weights())
            except Exception as e:
                print(e)
                print("Failed to load layer weights for layer", layer_num)
                raise Exception("Failed to load weights")

        from tensorflow.python.keras import backend as K
        import tensorflow as tf
        os.environ['TF_CPP_MIN_LOG_LEVEL'] = '3'

        self.inp = self.convolution_part.input                                           # input placeholder
        self.outputs = [layer.output for layer in self.convolution_part.layers[1:]]          # all layer outputs
        self.functor = K.function([self.inp], self.outputs)

        kernel_3x3 = tf.constant(np.array([
        [[[1]], [[1]], [[1]]],
        [[[1]], [[1]], [[1]]],
        [[[1]], [[1]], [[1]]]
        ]), tf.float32)

        kernel_5x5 = tf.constant(np.array([
                [[[1]], [[1]], [[1]], [[1]], [[1]]],
                [[[1]], [[1]], [[1]], [[1]], [[1]]],
                [[[1]], [[1]], [[1]], [[1]], [[1]]],
                [[[1]], [[1]], [[1]], [[1]], [[1]]],
                [[[1]], [[1]], [[1]], [[1]], [[1]]]
        ]), tf.float32)

        self.layers_kernels = {5: kernel_3x3, 4: kernel_3x3, 3: kernel_5x5, 2: kernel_5x5, 1: kernel_5x5}

        self.layers_strides = {5: [1, 1, 1, 1], 4: [1, 2, 2, 1], 3: [1, 2, 2, 1], 2: [1, 2, 2, 1], 1: [1, 2, 2, 1]}



    def draw_salient(self, img):
        #from https://github.com/ermolenkodev/keras-salient-object-visualisation
        import cv2
        alpha = 0.004
        beta = 1.0 - alpha

        expected = self.keras_part.model.inputs[0].shape[1:]
        actual = img.shape
        pred_img = img

        #check input depth
        if expected[2] == 1 and actual[2] == 3:
            pred_img = rgb2gray(pred_img)
            pred_img = pred_img.reshape(pred_img.shape + (1,))
            actual = pred_img.shape

        salient_mask = self.compute_visualisation_mask(pred_img)
        salient_mask_stacked = np.dstack((salient_mask,salient_mask))
        salient_mask_stacked = np.dstack((salient_mask_stacked,salient_mask))
        blend = cv2.addWeighted(img.astype('float32'), alpha, salient_mask_stacked, beta, 0.0)
        return blend


    def make_frame(self, t):
        '''
        Callback to return an image from from our tub records.
        This is called from the VideoClip as it references a time.
        We don't use t to reference the frame, but instead increment
        a frame counter. This assumes sequential access.
        '''

        if self.iRec >= self.end:
            return None

        rec = None

        while rec is None and self.iRec < self.end:
            try:
                rec = self.tub.get_record(self.iRec)
            except Exception as e:
                print(e)
                print("Failed to get image for frame", self.iRec)
                self.iRec = self.iRec + 1
                rec = None

        image = rec['cam/image_array']

        if self.convolution_part:
            image = self.draw_salient(image)
            image = image * 255
            image = image.astype('uint8')

        self.draw_model_prediction(rec, image)
        self.draw_steering_distribution(rec, image)

        if self.scale != 1:
            import cv2
            h, w, d = image.shape
            dsize = (w * self.scale, h * self.scale)
            image = cv2.resize(image, dsize=dsize, interpolation=cv2.INTER_CUBIC)

        self.iRec = self.iRec + 1

        return image # returns a 8-bit RGB array



class Sim(BaseCommand):
    '''
    Start a websocket SocketIO server to talk to a donkey simulator
    '''

    def parse_args(self, args):
        parser = argparse.ArgumentParser(prog='sim')
        parser.add_argument('--model', help='the model to use for predictions')
        parser.add_argument('--config', default='./config.py', help='location of config file to use. default: ./config.py')
        parser.add_argument('--type', default='categorical', help='model type to use when loading. categorical|linear')
        parser.add_argument('--top_speed', default='3', help='what is top speed to drive')
        parsed_args = parser.parse_args(args)
        return parsed_args, parser

    def run(self, args):
        '''
        Start a websocket SocketIO server to talk to a donkey simulator
        '''
        import socketio
        from donkeycar.parts.simulation import SteeringServer
        from donkeycar.parts.keras import KerasLinear

        args, parser = self.parse_args(args)

        cfg = load_config(args.config)

        if cfg is None:
            return

        #TODO: this logic should be in a pilot or model handler part.
        if args.type == "categorical":
            kl = KerasCategorical()
        elif args.type == "linear":
            kl = KerasLinear(num_outputs=2)
        else:
            print("ERR>> Didn't recognize type:", args.type)
            parser.print_help()
            return

        #can provide an optional image filter part
        img_stack = None

        #load keras model
        kl.load(args.model)

        #start socket server framework
        sio = socketio.Server()

        top_speed = float(args.top_speed)

        #start sim server handler
        ss = SteeringServer(sio, kpart=kl, top_speed=top_speed, image_part=img_stack)

        #register events and pass to server handlers

        @sio.on('telemetry')
        def telemetry(sid, data):
            ss.telemetry(sid, data)

        @sio.on('connect')
        def connect(sid, environ):
            ss.connect(sid, environ)

        ss.go(('0.0.0.0', 9090))



class TubCheck(BaseCommand):
    def parse_args(self, args):
        parser = argparse.ArgumentParser(prog='tubcheck', usage='%(prog)s [options]')
        parser.add_argument('tubs', nargs='+', help='paths to tubs')
        parser.add_argument('--fix', action='store_true', help='remove problem records')
        parser.add_argument('--delete_empty', action='store_true', help='delete tub dir with no records')
        parsed_args = parser.parse_args(args)
        return parsed_args

    def check(self, tub_paths, fix=False, delete_empty=False):
        '''
        Check for any problems. Looks at tubs and find problems in any records or images that won't open.
        If fix is True, then delete images and records that cause problems.
        '''
        tubs = [Tub(path) for path in tub_paths]

        for tub in tubs:
            tub.check(fix=fix)
            if delete_empty and tub.get_num_records() == 0:
                import shutil
                print("removing empty tub", tub.path)
                shutil.rmtree(tub.path)

    def run(self, args):
        args = self.parse_args(args)
        self.check(args.tubs, args.fix, args.delete_empty)


class ShowHistogram(BaseCommand):

    def parse_args(self, args):
        parser = argparse.ArgumentParser(prog='tubhist', usage='%(prog)s [options]')
        parser.add_argument('--tub', nargs='+', help='paths to tubs')
        parser.add_argument('--record', default=None, help='name of record to create histogram')
        parsed_args = parser.parse_args(args)
        return parsed_args

    def show_histogram(self, tub_paths, record_name):
        '''
        Produce a histogram of record type frequency in the given tub
        '''
        from matplotlib import pyplot as plt
        from donkeycar.parts.datastore import TubGroup

        tg = TubGroup(tub_paths=tub_paths)
        if record_name is not None:
            tg.df[record_name].hist(bins=50)
        else:
            tg.df.hist(bins=50)

        try:
            filename = os.path.basename(tub_paths) + '_hist_%s.png' % record_name.replace('/', '_')
            plt.savefig(filename)
            print('saving image to:', filename)
        except:
            pass
        plt.show()

    def run(self, args):
        args = self.parse_args(args)
        args.tub = ','.join(args.tub)
        self.show_histogram(args.tub, args.record)


class ConSync(BaseCommand):
    '''
    continuously rsync data
    '''

    def parse_args(self, args):
        parser = argparse.ArgumentParser(prog='consync', usage='%(prog)s [options]')
        parser.add_argument('--dir', default='./cont_data/', help='paths to tubs')
        parser.add_argument('--delete', default='y', help='remove files locally that were deleted remotely y=yes n=no')
        parsed_args = parser.parse_args(args)
        return parsed_args

    def run(self, args):
        args = self.parse_args(args)
        cfg = load_config('config.py')
        dest_dir = args.dir
        del_arg = ""

        if args.delete == 'y':
            reply = input('WARNING:this rsync operation will delete data in the target dir: %s. ok to proceeed? [y/N]: ' % dest_dir)

            if reply != 'y' and reply != "Y":
                return
            del_arg = "--delete"

        if not dest_dir[-1] == '/' and not dest_dir[-1] == '\\':
            print("Desination dir should end with a /")
            return

        try:
            os.mkdir(dest_dir)
        except:
            pass

        while True:
            command = "rsync -aW --progress %s@%s:%s/data/ %s %s" %\
                (cfg.PI_USERNAME, cfg.PI_HOSTNAME, cfg.PI_DONKEY_ROOT, dest_dir, del_arg)

            os.system(command)
            time.sleep(5)

class ConTrain(BaseCommand):
    '''
    continuously train data
    '''

    def parse_args(self, args):
        parser = argparse.ArgumentParser(prog='contrain', usage='%(prog)s [options]')
        parser.add_argument('--tub', default='./cont_data/*', help='paths to tubs')
        parser.add_argument('--model', default='./models/drive.h5', help='path to model')
        parser.add_argument('--transfer', default=None, help='path to transfer model')
        parser.add_argument('--type', default='categorical', help='type of model (linear|categorical|rnn|imu|behavior|3d)')
        parser.add_argument('--aug', action="store_true", help='perform image augmentation')
        parsed_args = parser.parse_args(args)
        return parsed_args

    def run(self, args):
        args = self.parse_args(args)
        cfg = load_config('config.py')
        import sys
        sys.path.append('.')
        from train import multi_train
        continuous = True
        multi_train(cfg, args.tub, args.model, args.transfer, args.type, continuous, args.aug)


class ShowCnnActivations(BaseCommand):

    def __init__(self):
        import matplotlib.pyplot as plt
        self.plt = plt

    def get_activations(self, image_path, model_path):
        '''
        Extracts features from an image

        returns activations/features
        '''
        from tensorflow.python.keras.models import load_model, Model

        model_path = os.path.expanduser(model_path)
        image_path = os.path.expanduser(image_path)

        model = load_model(model_path)
        image = self.plt.imread(image_path)[None, ...]

        conv_layer_names = self.get_conv_layers(model)
        input_layer = model.get_layer(name='img_in').input
        activations = []
        for conv_layer_name in conv_layer_names:
            output_layer = model.get_layer(name=conv_layer_name).output

            layer_model = Model(inputs=[input_layer], outputs=[output_layer])
            activations.append(layer_model.predict(image)[0])
        return activations

    def create_figure(self, activations):
        import math
        cols = 6

        for i, layer in enumerate(activations):
            fig = self.plt.figure()
            fig.suptitle('Layer {}'.format(i+1))

            print('layer {} shape: {}'.format(i+1, layer.shape))
            feature_maps = layer.shape[2]
            rows = math.ceil(feature_maps / cols)

            for j in range(feature_maps):
                self.plt.subplot(rows, cols, j + 1)

                self.plt.imshow(layer[:, :, j])

        self.plt.show()

    def get_conv_layers(self, model):
        conv_layers = []
        for layer in model.layers:
            if layer.__class__.__name__ == 'Conv2D':
                conv_layers.append(layer.name)
        return conv_layers

    def parse_args(self, args):
        parser = argparse.ArgumentParser(prog='cnnactivations', usage='%(prog)s [options]')
        parser.add_argument('--image', help='path to image')
        parser.add_argument('--model', default=None, help='path to model')

        parsed_args = parser.parse_args(args)
        return parsed_args

    def run(self, args):
        args = self.parse_args(args)
        activations = self.get_activations(args.image, args.model)
        self.create_figure(activations)


class ShowPredictionPlots(BaseCommand):

    def plot_predictions(self, cfg, tub_paths, model_path, limit, model_type):
        '''
        Plot model predictions for angle and throttle against data from tubs.

        '''
        import matplotlib.pyplot as plt
        import pandas as pd

        model_path = os.path.expanduser(model_path)
        model = dk.utils.get_model_by_type(model_type, cfg)
        # This just gets us the text for the plot title:
        if model_type is None:
            model_type = cfg.DEFAULT_MODEL_TYPE
        model.load(model_path)

        records = gather_records(cfg, tub_paths)
        user_angles = []
        user_throttles = []
        pilot_angles = []
        pilot_throttles = []

        records = records[:limit]
        num_records = len(records)
        print('processing %d records:' % num_records)

        for record_path in records:
            with open(record_path, 'r') as fp:
                record = json.load(fp)
            img_filename = os.path.join(tub_paths, record['cam/image_array'])
            img = load_scaled_image_arr(img_filename, cfg)
            user_angle = float(record["user/angle"])
            user_throttle = float(record["user/throttle"])
            pilot_angle, pilot_throttle = model.run(img)

            user_angles.append(user_angle)
            user_throttles.append(user_throttle)
            pilot_angles.append(pilot_angle)
            pilot_throttles.append(pilot_throttle)

        angles_df = pd.DataFrame({'user_angle': user_angles, 'pilot_angle': pilot_angles})
        throttles_df = pd.DataFrame({'user_throttle': user_throttles, 'pilot_throttle': pilot_throttles})

        fig = plt.figure()

        title = "Model Predictions\nTubs: " + tub_paths + "\nModel: " + model_path + "\nType: " + model_type
        fig.suptitle(title)

        ax1 = fig.add_subplot(211)
        ax2 = fig.add_subplot(212)

        angles_df.plot(ax=ax1)
        throttles_df.plot(ax=ax2)

        ax1.legend(loc=4)
        ax2.legend(loc=4)

        plt.savefig(model_path + '_pred.png')
        plt.show()

    def parse_args(self, args):
        parser = argparse.ArgumentParser(prog='tubplot', usage='%(prog)s [options]')
        parser.add_argument('--tub', nargs='+', help='paths to tubs')
        parser.add_argument('--model', default=None, help='name of record to create histogram')
        parser.add_argument('--limit', default=1000, help='how many records to process')
        parser.add_argument('--type', default=None, help='model type')
        parser.add_argument('--config', default='./config.py', help='location of config file to use. default: ./config.py')
        parsed_args = parser.parse_args(args)
        return parsed_args

    def run(self, args):
        args = self.parse_args(args)
        args.tub = ','.join(args.tub)
        cfg = load_config(args.config)
        self.plot_predictions(cfg, args.tub, args.model, args.limit, args.type)


def execute_from_command_line():
    """
    This is the function linked to the "donkey" terminal command.
    """
    commands = {
            'createcar': CreateCar,
            'findcar': FindCar,
            'calibrate': CalibrateCar,
            'tubclean': TubManager,
            'tubhist': ShowHistogram,
            'tubplot': ShowPredictionPlots,
            'tubcheck': TubCheck,
            'makemovie': MakeMovie,
            'sim': Sim,
            'createjs': CreateJoystick,
            'consync': ConSync,
            'contrain': ConTrain,
            'cnnactivations': ShowCnnActivations,
                }

    args = sys.argv[:]

    if len(args) > 1 and args[1] in commands.keys():
        command = commands[args[1]]
        c = command()
        c.run(args[2:])
    else:
        dk.utils.eprint('Usage: The available commands are:')
        dk.utils.eprint(list(commands.keys()))


if __name__ == "__main__":
    execute_from_command_line()<|MERGE_RESOLUTION|>--- conflicted
+++ resolved
@@ -177,14 +177,7 @@
         address = int(args.address, 16)
         print('init PCA9685 on channel %d address %s bus %s' %(channel, str(hex(address)), str(busnum)))
         c = PCA9685(channel, address=address, busnum=busnum)
-<<<<<<< HEAD
-
-        for i in range(10):
-            pmw = int(input('Enter a PWM setting to test(0-1500)'))
-            c.run(pmw)
-
-=======
-        
+
         while True:
             try:
                 val = input("""Enter a PWM setting to test ('q' for quit) (0-1500): """)
@@ -197,7 +190,6 @@
                 break
             except Exception as ex:
                 print("Oops, {}".format(ex))
->>>>>>> 357bc9b3
 
 class MakeMovie(BaseCommand):
 
