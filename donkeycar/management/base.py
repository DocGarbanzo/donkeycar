--- conflicted
+++ resolved
@@ -67,11 +67,7 @@
 
     def create_car(self, path, template='complete', overwrite=False):
         """
-<<<<<<< HEAD
-        This script sets up the folder struction for donkey to work.
-=======
         This script sets up the folder structure for donkey to work.
->>>>>>> 1d6f04ba
         It must run without donkey installed so that people installing with
         docker can build the folder structure for docker to mount to.
         """
@@ -137,22 +133,6 @@
         print("Donkey setup complete.")
 
 
-<<<<<<< HEAD
-
-class UploadData(BaseCommand):
-
-    def parse_args(self, args):
-        parser = argparse.ArgumentParser(prog='uploaddata', usage='%(prog)s [options]')
-        parser.add_argument('--url', help='path where to create car folder')
-        parser.add_argument('--template', help='name of car template to use')
-
-        parsed_args = parser.parse_args(args)
-        return parsed_args
-
-
-
-=======
->>>>>>> 1d6f04ba
 class FindCar(BaseCommand):
     def parse_args(self, args):
         pass
