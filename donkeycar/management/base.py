
import sys
import os
import socket
import shutil
import argparse
import json
import time

import donkeycar as dk
from donkeycar.parts.datastore import Tub
from donkeycar.utils import *
from donkeycar.management.tub import TubManager
from donkeycar.management.joystick_creator import CreateJoystick
import numpy as np
from prettytable import PrettyTable

PACKAGE_PATH = os.path.dirname(os.path.dirname(os.path.realpath(__file__)))
TEMPLATES_PATH = os.path.join(PACKAGE_PATH, 'templates')


def make_dir(path):
    real_path = os.path.expanduser(path)
    print('making dir ', real_path)
    if not os.path.exists(real_path):
        os.makedirs(real_path)
    return real_path


def load_config(config_path):

    '''
    load a config from the given path
    '''
    conf = os.path.expanduser(config_path)

    if not os.path.exists(conf):
        print("No config file at location: %s. Add --config to specify "
              "location or run from dir containing config.py." % conf)
        return None

    try:
        cfg = dk.load_config(conf)
    except:
        print("Exception while loading config from", conf)
        return None

    return cfg


class BaseCommand(object):
    pass


class CreateCar(BaseCommand):

    def parse_args(self, args):
        parser = argparse.ArgumentParser(prog='createcar', usage='%(prog)s [options]')
        parser.add_argument('--path', default=None, help='path where to create car folder')
        parser.add_argument('--template', default=None, help='name of car template to use')
        parser.add_argument('--overwrite', action='store_true', help='should replace existing files')

        parsed_args = parser.parse_args(args)
        return parsed_args

    def run(self, args):
        args = self.parse_args(args)
        self.create_car(path=args.path, template=args.template, overwrite=args.overwrite)

    def create_car(self, path, template='complete', overwrite=False):
        """
        This script sets up the folder structure for donkey to work.
        It must run without donkey installed so that people installing with
        docker can build the folder structure for docker to mount to.
        """

        # these are needed in case None is passed as path
        path = path or '~/mycar'
        template = template or 'complete'

        print("Creating car folder: {}".format(path))
        path = make_dir(path)

        print("Creating data & model folders.")
        folders = ['models', 'data', 'logs']
        folder_paths = [os.path.join(path, f) for f in folders]
        for fp in folder_paths:
            make_dir(fp)

        # add car application and config files if they don't exist
        app_template_path = os.path.join(TEMPLATES_PATH, template+'.py')
        config_template_path = os.path.join(TEMPLATES_PATH, 'cfg_complete.py')
        myconfig_template_path = os.path.join(TEMPLATES_PATH, 'myconfig.py')
        train_template_path = os.path.join(TEMPLATES_PATH, 'train.py')
        car_app_path = os.path.join(path, 'manage.py')
        car_config_path = os.path.join(path, 'config.py')
        mycar_config_path = os.path.join(path, 'myconfig.py')
        train_app_path = os.path.join(path, 'train.py')

        if os.path.exists(car_app_path) and not overwrite:
            print('Car app already exists. Delete it and rerun createcar to replace.')
        else:
            print("Copying car application template: {}".format(template))
            shutil.copyfile(app_template_path, car_app_path)

        if os.path.exists(car_config_path) and not overwrite:
            print('Car config already exists. Delete it and rerun createcar to replace.')
        else:
            print("Copying car config defaults. Adjust these before starting your car.")
            shutil.copyfile(config_template_path, car_config_path)

        if os.path.exists(train_app_path) and not overwrite:
            print('Train already exists. Delete it and rerun createcar to replace.')
        else:
            print("Copying train script. Adjust these before starting your car.")
            shutil.copyfile(train_template_path, train_app_path)

        if not os.path.exists(mycar_config_path):
            print("Copying my car config overrides")
            shutil.copyfile(myconfig_template_path, mycar_config_path)
            # now copy file contents from config to myconfig, with all lines commented out.
            cfg = open(car_config_path, "rt")
            mcfg = open(mycar_config_path, "at")
            copy = False
            for line in cfg:
                if "import os" in line:
                    copy = True
                if copy:
                    mcfg.write("# " + line)
            cfg.close()
            mcfg.close()

        print("Donkey setup complete.")


class UpdateCar(BaseCommand):
    '''
    always run in the base ~/mycar dir to get latest
    '''

    def parse_args(self, args):
        parser = argparse.ArgumentParser(prog='update', usage='%(prog)s [options]')
        parsed_args = parser.parse_args(args)
        return parsed_args

    def run(self, args):
        cc = CreateCar()
        cc.create_car(path=".", overwrite=True)


class FindCar(BaseCommand):
    def parse_args(self, args):
        pass

    def run(self, args):
        print('Looking up your computer IP address...')
        s = socket.socket(socket.AF_INET, socket.SOCK_DGRAM)
        s.connect(("8.8.8.8",80))
        ip = s.getsockname()[0]
        print('Your IP address: %s ' %s.getsockname()[0])
        s.close()

        print("Finding your car's IP address...")
        cmd = "sudo nmap -sP " + ip + "/24 | awk '/^Nmap/{ip=$NF}/B8:27:EB/{print ip}'"
        print("Your car's ip address is:" )
        os.system(cmd)


class CalibrateCar(BaseCommand):

    def parse_args(self, args):
        parser = argparse.ArgumentParser(prog='calibrate', usage='%(prog)s [options]')
        parser.add_argument('--channel', help="The channel you'd like to calibrate [0-15]")
        parser.add_argument('--address', default='0x40', help="The i2c address you'd like to calibrate [default 0x40]")
        parser.add_argument('--bus', default=None, help="The i2c bus you'd like to calibrate [default autodetect]")
        parser.add_argument('--pwmFreq', default=60, help="The frequency to use for the PWM")
        parser.add_argument('--arduino', dest='arduino', action='store_true', help='Use arduino pin for PWM (calibrate pin=<channel>)')
        parser.set_defaults(arduino=False)
        parsed_args = parser.parse_args(args)
        return parsed_args

    def run(self, args):
<<<<<<< HEAD
        from donkeycar.parts.actuator import PCA9685

        args = self.parse_args(args)
        channel = int(args.channel)
        bus_num = None
        if args.bus:
            bus_num = int(args.bus)
        address = int(args.address, 16)
        print('init PCA9685 on channel %d address %s bus %s'
              % (channel, str(hex(address)), str(bus_num)))
        freq = int(args.pwmFreq)
        print("Using PWM freq: {}".format(freq))
        c = PCA9685(channel, address=address, busnum=bus_num, frequency=freq)
        print()
=======
        args = self.parse_args(args)
        channel = int(args.channel)

        if args.arduino == True:
            from donkeycar.parts.actuator import ArduinoFirmata

            arduino_controller = ArduinoFirmata(servo_pin=channel)
            print('init Arduino PWM on pin %d' %(channel))
            input_prompt = "Enter a PWM setting to test ('q' for quit) (0-180): "
        else:
            from donkeycar.parts.actuator import PCA9685
            from donkeycar.parts.sombrero import Sombrero

            s = Sombrero()

            busnum = None
            if args.bus:
                busnum = int(args.bus)
            address = int(args.address, 16)
            print('init PCA9685 on channel %d address %s bus %s' %(channel, str(hex(address)), str(busnum)))
            freq = int(args.pwmFreq)
            print("Using PWM freq: {}".format(freq))
            c = PCA9685(channel, address=address, busnum=busnum, frequency=freq)
            input_prompt = "Enter a PWM setting to test ('q' for quit) (0-1500): "
            print()
>>>>>>> 0174bf9a
        while True:
            try:
                val = input(input_prompt)
                if val == 'q' or val == 'Q':
                    break
                pmw = int(val)
                if args.arduino == True:
                    arduino_controller.set_pulse(channel,pmw)
                else:
                    c.run(pmw)
            except KeyboardInterrupt:
                print("\nKeyboardInterrupt received, exit.")
                break
            except Exception as ex:
                print("Oops, {}".format(ex))


class MakeMovieShell(BaseCommand):
    '''
    take the make movie args and then call make movie command
    with lazy imports
    '''
    def __init__(self):
        self.deg_to_rad = math.pi / 180.0

    def parse_args(self, args):
        parser = argparse.ArgumentParser(prog='makemovie')
        parser.add_argument('--tub', help='The tub to make movie from')
        parser.add_argument('--out', default='tub_movie.mp4', help='The movie filename to create. default: tub_movie.mp4')
        parser.add_argument('--config', default='./config.py', help='location of config file to use. default: ./config.py')
        parser.add_argument('--model', default=None, help='the model to use to show control outputs')
        parser.add_argument('--type', default=None, help='the model type to load')
        parser.add_argument('--salient', action="store_true", help='should we overlay salient map showing activations')
        parser.add_argument('--start', type=int, default=0, help='first frame to process')
        parser.add_argument('--end', type=int, default=-1, help='last frame to process')
        parser.add_argument('--scale', type=int, default=2, help='make image frame output larger by X mult')
        parsed_args = parser.parse_args(args)
        return parsed_args, parser

    def run(self, args):
        '''
        Load the images from a tub and create a movie from them.
        Movie
        '''
        args, parser = self.parse_args(args)
        from donkeycar.management.makemovie import MakeMovie

        mm = MakeMovie()
        mm.run(args, parser)


class TubCheck(BaseCommand):

    def parse_args(self, args):
        parser = argparse.ArgumentParser(prog='tubcheck', usage='%(prog)s [options]')
        parser.add_argument('tubs', nargs='+', help='paths to tubs')
        parser.add_argument('--fix', action='store_true', help='remove problem records')
        parser.add_argument('--delete_empty', action='store_true', help='delete tub dir with no records')
        parsed_args = parser.parse_args(args)
        return parsed_args

    def check(self, tub_paths, fix=False, delete_empty=False):
        '''
        Check for any problems. Looks at tubs and find problems in any records or images that won't open.
        If fix is True, then delete images and records that cause problems.
        '''
        cfg = load_config('config.py')
        tubs = gather_tubs(cfg, tub_paths)

        for tub in tubs:
            tub.check(fix=fix)
            if delete_empty and tub.get_num_records() == 0:
                import shutil
                print("removing empty tub", tub.path)
                shutil.rmtree(tub.path)

    def run(self, args):
        args = self.parse_args(args)
        self.check(args.tubs, args.fix, args.delete_empty)


class ShowHistogram(BaseCommand):

    def parse_args(self, args):
        parser = argparse.ArgumentParser(prog='tubhist', usage='%(prog)s [options]')
        parser.add_argument('--tub', nargs='+', help='paths to tubs')
        parser.add_argument('--record', default=None, help='name of record to create histogram')
        parsed_args = parser.parse_args(args)
        return parsed_args

    def show_histogram(self, tub_paths, record_name):
        '''
        Produce a histogram of record type frequency in the given tub
        '''
        from matplotlib import pyplot as plt
        from donkeycar.parts.datastore import TubGroup

        tg = TubGroup(tub_paths=tub_paths)
        if record_name is not None:
            tg.df[record_name].hist(bins=50)
        else:
            tg.df.hist(bins=50)

        try:
            filename = os.path.basename(tub_paths) + '_hist_%s.png' % record_name.replace('/', '_')
            plt.savefig(filename)
            print('saving image to:', filename)
        except:
            pass
        plt.show()

    def run(self, args):
        args = self.parse_args(args)
        args.tub = ','.join(args.tub)
        self.show_histogram(args.tub, args.record)


class ConSync(BaseCommand):
    '''
    continuously rsync data
    '''

    def parse_args(self, args):
        parser = argparse.ArgumentParser(prog='consync', usage='%(prog)s [options]')
        parser.add_argument('--dir', default='./cont_data/', help='paths to tubs')
        parser.add_argument('--delete', default='y', help='remove files locally that were deleted remotely y=yes n=no')
        parsed_args = parser.parse_args(args)
        return parsed_args

    def run(self, args):
        args = self.parse_args(args)
        cfg = load_config('config.py')
        dest_dir = args.dir
        del_arg = ""

        if args.delete == 'y':
            reply = input('WARNING:this rsync operation will delete data in the target dir: %s. ok to proceeed? [y/N]: ' % dest_dir)

            if reply != 'y' and reply != "Y":
                return
            del_arg = "--delete"

        if not dest_dir[-1] == '/' and not dest_dir[-1] == '\\':
            print("Desination dir should end with a /")
            return

        try:
            os.mkdir(dest_dir)
        except:
            pass

        while True:
            command = "rsync -aW --progress %s@%s:%s/data/ %s %s" %\
                (cfg.PI_USERNAME, cfg.PI_HOSTNAME, cfg.PI_DONKEY_ROOT, dest_dir, del_arg)

            os.system(command)
            time.sleep(5)


class ConTrain(BaseCommand):
    '''
    continuously train data
    '''

    def parse_args(self, args):
        parser = argparse.ArgumentParser(prog='contrain', usage='%(prog)s [options]')
        parser.add_argument('--tub', default='./cont_data/*', help='paths to tubs')
        parser.add_argument('--model', default='./models/drive.h5', help='path to model')
        parser.add_argument('--transfer', default=None, help='path to transfer model')
        parser.add_argument('--type', default='categorical', help='type of model (linear|categorical|rnn|imu|behavior|3d)')
        parser.add_argument('--aug', action="store_true", help='perform image augmentation')
        parsed_args = parser.parse_args(args)
        return parsed_args

    def run(self, args):
        args = self.parse_args(args)
        cfg = load_config('config.py')
        import sys
        sys.path.append('.')
        from train import multi_train
        continuous = True
        multi_train(cfg, args.tub, args.model, args.transfer, args.type, continuous, args.aug)


class ShowCnnActivations(BaseCommand):

    def __init__(self):
        import matplotlib.pyplot as plt
        self.plt = plt

    def get_activations(self, image_path, model_path, cfg):
        '''
        Extracts features from an image

        returns activations/features
        '''
        from tensorflow.python.keras.models import load_model, Model

        model_path = os.path.expanduser(model_path)
        image_path = os.path.expanduser(image_path)

        model = load_model(model_path)
        image = load_scaled_image_arr(image_path, cfg)[None, ...]

        conv_layer_names = self.get_conv_layers(model)
        input_layer = model.get_layer(name='img_in').input
        activations = []
        for conv_layer_name in conv_layer_names:
            output_layer = model.get_layer(name=conv_layer_name).output

            layer_model = Model(inputs=[input_layer], outputs=[output_layer])
            activations.append(layer_model.predict(image)[0])
        return activations

    def create_figure(self, activations):
        import math
        cols = 6

        for i, layer in enumerate(activations):
            fig = self.plt.figure()
            fig.suptitle('Layer {}'.format(i+1))

            print('layer {} shape: {}'.format(i+1, layer.shape))
            feature_maps = layer.shape[2]
            rows = math.ceil(feature_maps / cols)

            for j in range(feature_maps):
                self.plt.subplot(rows, cols, j + 1)

                self.plt.imshow(layer[:, :, j])

        self.plt.show()

    def get_conv_layers(self, model):
        conv_layers = []
        for layer in model.layers:
            if layer.__class__.__name__ == 'Conv2D':
                conv_layers.append(layer.name)
        return conv_layers

    def parse_args(self, args):
        parser = argparse.ArgumentParser(prog='cnnactivations', usage='%(prog)s [options]')
        parser.add_argument('--image', help='path to image')
        parser.add_argument('--model', default=None, help='path to model')
        parser.add_argument('--config', default='./config.py', help='location of config file to use. default: ./config.py')

        parsed_args = parser.parse_args(args)
        return parsed_args

    def run(self, args):
        args = self.parse_args(args)
        cfg = load_config(args.config)
        activations = self.get_activations(args.image, args.model, cfg)
        self.create_figure(activations)


class ShowPredictionPlots(BaseCommand):

    def plot_predictions(self, cfg, tub_paths, model_path, limit, model_type):
        '''
        Plot model predictions for angle and throttle against data from tubs.
        '''
        import matplotlib.pyplot as plt
        import pandas as pd
        from progress.bar import Bar

        model_path = os.path.expanduser(model_path)
        model = dk.utils.get_model_by_type(model_type, cfg)
        # This just gets us the text for the plot title:
        if model_type is None:
            model_type = cfg.DEFAULT_MODEL_TYPE
        model.load(model_path)

        records = gather_records(cfg, tub_paths)
        user_angles = []
        user_throttles = []
        pilot_angles = []
        pilot_throttles = []

        records = records[:int(limit)]
        num_records = len(records)
        print('processing %d records:' % num_records)

        use_speed = False
        if cfg.USE_SPEED_FOR_MODEL is not None:
            use_speed = cfg.USE_SPEED_FOR_MODEL
        throttle_key = 'car/speed' if use_speed else 'user/throttle'

        bar = Bar('Processing', max=num_records)
        for record_path in records:
            with open(record_path, 'r') as fp:
                record = json.load(fp)
            img_filename = os.path.join(tub_paths, record['cam/image_array'])
            img = load_scaled_image_arr(img_filename, cfg)
            user_angle = float(record["user/angle"])
            user_throttle = float(record[throttle_key])
            pilot_angle, pilot_throttle = model.run(img)

            user_angles.append(user_angle)
            user_throttles.append(user_throttle)
            pilot_angles.append(pilot_angle)
            pilot_throttles.append(pilot_throttle)
            bar.next()

        bar.finish()

        angles_df = pd.DataFrame({'user_angle': user_angles,
                                  'pilot_angle': pilot_angles})
        throttles_df = pd.DataFrame({'user_throttle': user_throttles,
                                     'pilot_throttle': pilot_throttles})

        fig = plt.figure()
        title = "Model Predictions\nTubs: " + tub_paths + "\nModel: " \
                + model_path + "\nType: " + model_type
        fig.suptitle(title)
        ax1 = fig.add_subplot(211)
        ax2 = fig.add_subplot(212)

        angles_df.plot(ax=ax1)
        throttles_df.plot(ax=ax2)
        ax1.legend(loc=4)
        ax2.legend(loc=4)

        plt.savefig(model_path + '_pred.png')
        plt.show()

    def parse_args(self, args):
        parser = argparse.ArgumentParser(prog='tubplot',
                                         usage='%(prog)s [options]')
        parser.add_argument('--tub', nargs='+',
                            help='paths to tubs')
        parser.add_argument('--model', default=None,
                            help='name of record to create histogram')
        parser.add_argument('--limit', default=1000,
                            help='how many records to process')
        parser.add_argument('--type', default=None,
                            help='model type')
        parser.add_argument('--config', default='./config.py',
                            help='location of config file to use. default: ./config.py')
        parsed_args = parser.parse_args(args)
        return parsed_args

    def run(self, args):
        args = self.parse_args(args)
        args.tub = ','.join(args.tub)
        cfg = load_config(args.config)
        self.plot_predictions(cfg, args.tub, args.model, args.limit, args.type)


class ShowPredictionMetric(BaseCommand):

    def evaluate_predictions(self, cfg, tub_paths, model_path, limit, model_type):
        '''
        Plot model predictions for angle and throttle against data from tubs.
        '''
        from progress.bar import Bar

        model_path = os.path.expanduser(model_path)
        model = dk.utils.get_model_by_type(model_type, cfg)
        model.load(model_path)

        records = gather_records(cfg, tub_paths)
        records = records[:int(limit)]
        num_records = len(records)
        print('Processing %d records:' % num_records)

        use_speed = False
        if cfg.USE_SPEED_FOR_MODEL is not None:
            use_speed = cfg.USE_SPEED_FOR_MODEL
        throttle_key = 'car/speed' if use_speed else 'user/throttle'

        X = np.zeros((num_records, cfg.IMAGE_H, cfg.IMAGE_W, cfg.IMAGE_DEPTH))
        angle = np.zeros(num_records)
        throttle = np.zeros(num_records)
        bar = Bar('Concatenating data ', max=num_records)
        i = 0
        for record_path in records:
            with open(record_path, 'r') as fp:
                record = json.load(fp)
            img_filename = os.path.join(tub_paths, record['cam/image_array'])
            img = load_scaled_image_arr(img_filename, cfg)
            X[i] = img
            angle[i] = float(record["user/angle"])
            throttle[i] = float(record[throttle_key])
            i += 1
            bar.next()

        bar.finish()
        model.compile()
        result = model.model.evaluate(x=X,
                                      y=[np.array(angle), np.array(throttle)])

        pt = PrettyTable()
        pt.field_names = model.model.metrics_names
        pt.add_row(["%6.4f" % z for z in result])
        print(pt)

    def parse_args(self, args):
        parser = argparse.ArgumentParser(prog='tubpredict',
                                         usage='%(prog)s [options]')
        parser.add_argument('--tub', nargs='+',
                            help='paths to tubs')
        parser.add_argument('--model', default=None,
                            help='path to calibrated model')
        parser.add_argument('--limit', default=1000,
                            help='how many records to process')
        parser.add_argument('--type', default=None,
                            help='model type')
        parser.add_argument('--config', default='./config.py',
                            help='location of config file to use. default: ./config.py')
        parsed_args = parser.parse_args(args)
        return parsed_args

    def run(self, args):
        args = self.parse_args(args)
        args.tub = ','.join(args.tub)
        cfg = load_config(args.config)
        self.evaluate_predictions(cfg, args.tub, args.model, args.limit, args.type)


def execute_from_command_line():
    """
    This is the function linked to the "donkey" terminal command.
    """
    commands = {'createcar': CreateCar,
                'findcar': FindCar,
                'calibrate': CalibrateCar,
                'tubclean': TubManager,
                'tubhist': ShowHistogram,
                'tubplot': ShowPredictionPlots,
                'tubpredict': ShowPredictionMetric,
                'tubcheck': TubCheck,
                'makemovie': MakeMovieShell,
                'createjs': CreateJoystick,
                'consync': ConSync,
                'contrain': ConTrain,
                'cnnactivations': ShowCnnActivations,
                'update': UpdateCar,
                }

    args = sys.argv[:]

    if len(args) > 1 and args[1] in commands.keys():
        command = commands[args[1]]
        c = command()
        c.run(args[2:])
    else:
        dk.utils.eprint('Usage: The available commands are:')
        dk.utils.eprint(list(commands.keys()))


if __name__ == "__main__":
    execute_from_command_line()<|MERGE_RESOLUTION|>--- conflicted
+++ resolved
@@ -180,22 +180,6 @@
         return parsed_args
 
     def run(self, args):
-<<<<<<< HEAD
-        from donkeycar.parts.actuator import PCA9685
-
-        args = self.parse_args(args)
-        channel = int(args.channel)
-        bus_num = None
-        if args.bus:
-            bus_num = int(args.bus)
-        address = int(args.address, 16)
-        print('init PCA9685 on channel %d address %s bus %s'
-              % (channel, str(hex(address)), str(bus_num)))
-        freq = int(args.pwmFreq)
-        print("Using PWM freq: {}".format(freq))
-        c = PCA9685(channel, address=address, busnum=bus_num, frequency=freq)
-        print()
-=======
         args = self.parse_args(args)
         channel = int(args.channel)
 
@@ -221,7 +205,6 @@
             c = PCA9685(channel, address=address, busnum=busnum, frequency=freq)
             input_prompt = "Enter a PWM setting to test ('q' for quit) (0-1500): "
             print()
->>>>>>> 0174bf9a
         while True:
             try:
                 val = input(input_prompt)
@@ -274,7 +257,6 @@
 
 
 class TubCheck(BaseCommand):
-
     def parse_args(self, args):
         parser = argparse.ArgumentParser(prog='tubcheck', usage='%(prog)s [options]')
         parser.add_argument('tubs', nargs='+', help='paths to tubs')
@@ -392,7 +374,7 @@
         parser.add_argument('--model', default='./models/drive.h5', help='path to model')
         parser.add_argument('--transfer', default=None, help='path to transfer model')
         parser.add_argument('--type', default='categorical', help='type of model (linear|categorical|rnn|imu|behavior|3d)')
-        parser.add_argument('--aug', action="store_true", help='perform image augmentation')
+        parser.add_argument('--aug', action="store_true", help='perform image augmentation')        
         parsed_args = parser.parse_args(args)
         return parsed_args
 
