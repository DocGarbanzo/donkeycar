--- conflicted
+++ resolved
@@ -14,19 +14,13 @@
 from donkeycar.management.joystick_creator import CreateJoystick
 import numpy as np
 from prettytable import PrettyTable
-<<<<<<< HEAD
-=======
-
->>>>>>> b63ba0a4
+
 
 PACKAGE_PATH = os.path.dirname(os.path.dirname(os.path.realpath(__file__)))
 TEMPLATES_PATH = os.path.join(PACKAGE_PATH, 'templates')
 
-<<<<<<< HEAD
-=======
 ONE_BYTE_SCALE = 1.0 / 255.0
 
->>>>>>> b63ba0a4
 
 def make_dir(path):
     real_path = os.path.expanduser(path)
@@ -189,7 +183,6 @@
         return parsed_args
 
     def run(self, args):
-<<<<<<< HEAD
         args = self.parse_args(args)
         channel = int(args.channel)
 
@@ -215,22 +208,6 @@
             c = PCA9685(channel, address=address, busnum=busnum, frequency=freq)
             input_prompt = "Enter a PWM setting to test ('q' for quit) (0-1500): "
             print()
-=======
-        from donkeycar.parts.actuator import PCA9685
-
-        args = self.parse_args(args)
-        channel = int(args.channel)
-        bus_num = None
-        if args.bus:
-            bus_num = int(args.bus)
-        address = int(args.address, 16)
-        print('init PCA9685 on channel %d address %s bus %s'
-              % (channel, str(hex(address)), str(bus_num)))
-        freq = int(args.pwmFreq)
-        print("Using PWM freq: {}".format(freq))
-        c = PCA9685(channel, address=address, busnum=bus_num, frequency=freq)
-        print()
->>>>>>> b63ba0a4
         while True:
             try:
                 val = input(input_prompt)
@@ -283,7 +260,6 @@
 
 
 class TubCheck(BaseCommand):
-
     def parse_args(self, args):
         parser = argparse.ArgumentParser(prog='tubcheck', usage='%(prog)s [options]')
         parser.add_argument('tubs', nargs='+', help='paths to tubs')
@@ -401,7 +377,7 @@
         parser.add_argument('--model', default='./models/drive.h5', help='path to model')
         parser.add_argument('--transfer', default=None, help='path to transfer model')
         parser.add_argument('--type', default='categorical', help='type of model (linear|categorical|rnn|imu|behavior|3d)')
-        parser.add_argument('--aug', action="store_true", help='perform image augmentation')
+        parser.add_argument('--aug', action="store_true", help='perform image augmentation')        
         parsed_args = parser.parse_args(args)
         return parsed_args
 
@@ -650,8 +626,6 @@
         cfg = load_config(args.config)
         self.evaluate_predictions(cfg, args.tub, args.model, args.limit, args.type)
 
-<<<<<<< HEAD
-=======
 
 class ShowLapTimes(BaseCommand):
 
@@ -786,7 +760,6 @@
         assert hasattr(cfg, 'PACK_PATH'), 'Need to set PACK_PATH in config'
         self.pack_tubs(cfg, args.tub)
 
->>>>>>> b63ba0a4
 
 def execute_from_command_line():
     """
@@ -806,12 +779,9 @@
                 'contrain': ConTrain,
                 'cnnactivations': ShowCnnActivations,
                 'update': UpdateCar,
-<<<<<<< HEAD
-=======
                 'laps': ShowLapTimes,
                 'monitor': Monitor,
                 'pack': PackTubs
->>>>>>> b63ba0a4
                 }
 
     args = sys.argv[:]
