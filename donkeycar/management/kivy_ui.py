--- conflicted
+++ resolved
@@ -717,13 +717,9 @@
         self.last_output = (0, 0)
 
     def augment(self, img_arr):
-<<<<<<< HEAD
-        if pilot_screen().auglist:
-=======
         if pilot_screen().trans_list:
             img_arr = pilot_screen().transformation.run(img_arr)
         if pilot_screen().aug_list:
->>>>>>> 36223685
             img_arr = pilot_screen().augmentation.run(img_arr)
         return img_arr
 
@@ -820,33 +816,16 @@
     def set_brightness(self, val=None):
         if self.ids.button_bright.state == 'down':
             self.config.AUG_MULTIPLY_RANGE = (val, val)
-<<<<<<< HEAD
-            if 'MULTIPLY' not in self.auglist:
-                self.auglist.append('MULTIPLY')
-        elif 'MULTIPLY' in self.auglist:
-            self.auglist.remove('MULTIPLY')
-        # update dependency
-        self.on_auglist(None, None)
-=======
             if 'MULTIPLY' not in self.aug_list:
                 self.aug_list.append('MULTIPLY')
         elif 'MULTIPLY' in self.aug_list:
             self.aug_list.remove('MULTIPLY')
         # update dependency
         self.on_aug_list(None, None)
->>>>>>> 36223685
 
     def set_blur(self, val=None):
         if self.ids.button_blur.state == 'down':
             self.config.AUG_BLUR_RANGE = (val, val)
-<<<<<<< HEAD
-            if 'BLUR' not in self.auglist:
-                self.auglist.append('BLUR')
-        elif 'BLUR' in self.auglist:
-            self.auglist.remove('BLUR')
-        # update dependency
-        self.on_auglist(None, None)
-=======
             if 'BLUR' not in self.aug_list:
                 self.aug_list.append('BLUR')
         elif 'BLUR' in self.aug_list:
@@ -858,7 +837,6 @@
         self.config.AUGMENTATIONS = self.aug_list
         self.augmentation = ImageAugmentation(self.config, 'AUGMENTATIONS')
         self.on_current_record(None, self.current_record)
->>>>>>> 36223685
 
     def on_trans_list(self, obj, trans_list):
         self.config.TRANSFORMATIONS = self.trans_list
@@ -868,36 +846,20 @@
     def set_mask(self, state):
         if state == 'down':
             self.ids.status.text = 'Trapezoidal mask on'
-<<<<<<< HEAD
-            self.auglist = ['TRAPEZE'] + self.auglist
-        else:
-            self.ids.status.text = 'Trapezoidal mask off'
-            if 'TRAPEZE' in self.auglist:
-                self.auglist.remove('TRAPEZE')
-=======
             self.trans_list.append('TRAPEZE')
         else:
             self.ids.status.text = 'Trapezoidal mask off'
             if 'TRAPEZE' in self.trans_list:
                 self.trans_list.remove('TRAPEZE')
->>>>>>> 36223685
 
     def set_crop(self, state):
         if state == 'down':
             self.ids.status.text = 'Crop on'
-<<<<<<< HEAD
-            self.auglist = ['CROP'] + self.auglist
-        else:
-            self.ids.status.text = 'Crop off'
-            if 'CROP' in self.auglist:
-                self.auglist.remove('CROP')
-=======
             self.trans_list.append('CROP')
         else:
             self.ids.status.text = 'Crop off'
             if 'CROP' in self.trans_list:
                 self.trans_list.remove('CROP')
->>>>>>> 36223685
 
     def status(self, msg):
         self.ids.status.text = msg
