import json
import re
import time
from copy import copy, deepcopy
from datetime import datetime
from functools import partial
from subprocess import Popen, PIPE, STDOUT
from threading import Thread
from collections import namedtuple
from kivy.logger import Logger, LOG_LEVELS

import io
import os
import atexit
import yaml
from PIL import Image as PilImage
import pandas as pd
import numpy as np
import plotly.express as px
from kivy.clock import Clock
from kivy.app import App
from kivy.uix.boxlayout import BoxLayout
from kivy.uix.image import Image
from kivy.core.image import Image as CoreImage
from kivy.properties import NumericProperty, ObjectProperty, StringProperty, \
    ListProperty, BooleanProperty
from kivy.uix.label import Label
from kivy.uix.popup import Popup
from kivy.lang.builder import Builder
from kivy.core.window import Window
from kivy.uix.screenmanager import ScreenManager, Screen
from kivy.uix.scrollview import ScrollView
from kivy.uix.spinner import SpinnerOption, Spinner

from donkeycar import load_config
from donkeycar.parts.keras_2 import KerasSquarePlusImu, KerasSquarePlusMemoryLap
from donkeycar.parts.tub_v2 import Tub
from donkeycar.pipeline.augmentations import ImageAugmentation
from donkeycar.pipeline.database import PilotDatabase
from donkeycar.pipeline.types import TubRecord
from donkeycar.utils import get_model_by_type
from donkeycar.pipeline.training import train

Logger.setLevel(LOG_LEVELS["info"])

Builder.load_file(os.path.join(os.path.dirname(__file__), 'ui.kv'))
Window.clearcolor = (0.2, 0.2, 0.2, 1)
LABEL_SPINNER_TEXT = 'Add/remove'

# Data struct to show tub field in the progress bar, containing the name,
# the name of the maximum value in the config file and if it is centered.
FieldProperty = namedtuple('FieldProperty',
                           ['field', 'max_value_id', 'centered'])


def get_norm_value(value, cfg, field_property, normalised=True):
    max_val_key = field_property.max_value_id
    max_value = getattr(cfg, max_val_key, 1.0)
    out_val = value / max_value if normalised else value * max_value
    return out_val


def tub_screen():
    return App.get_running_app().tub_screen if App.get_running_app() else None


def pilot_screen():
    return App.get_running_app().pilot_screen if App.get_running_app() else None


def train_screen():
    return App.get_running_app().train_screen if App.get_running_app() else None


def car_screen():
    return App.get_running_app().car_screen if App.get_running_app() else None


def recursive_update(target, source):
    """ Recursively update dictionary """
    if isinstance(target, dict) and isinstance(source, dict):
        for k, v in source.items():
            v_t = target.get(k)
            if not recursive_update(v_t, v):
                target[k] = v
        return True
    else:
        return False


def decompose(field):
    """ Function to decompose a string vector field like 'gyroscope_1' into a
        tuple ('gyroscope', 1) """
    field_split = field.split('_')
    if len(field_split) > 1 and field_split[-1].isdigit():
        return '_'.join(field_split[:-1]), int(field_split[-1])
    return field, None


class RcFileHandler:
    """ This handles the config file which stores the data, like the field
        mapping for displaying of bars and last opened car, tub directory. """

    # These entries are expected in every tub, so they don't need to be in
    # the file
    known_entries = [
        FieldProperty('user/angle', '', centered=True),
        FieldProperty('user/throttle', '', centered=False),
        FieldProperty('pilot/angle', '', centered=True),
        FieldProperty('pilot/throttle', '', centered=False),
    ]

    def __init__(self, file_path='~/.donkeyrc'):
        self.file_path = os.path.expanduser(file_path)
        self.data = self.create_data()
        recursive_update(self.data, self.read_file())
        self.field_properties = self.create_field_properties()

        def exit_hook():
            self.write_file()
        # Automatically save config when program ends
        atexit.register(exit_hook)

    def create_field_properties(self):
        """ Merges known field properties with the ones from the file """
        field_properties = {entry.field: entry for entry in self.known_entries}
        field_list = self.data.get('field_mapping')
        if field_list is None:
            field_list = {}
        for entry in field_list:
            assert isinstance(entry, dict), \
                'Dictionary required in each entry in the field_mapping list'
            field_property = FieldProperty(**entry)
            field_properties[field_property.field] = field_property
        return field_properties

    def create_data(self):
        data = dict()
        data['user_pilot_map'] = {'user/throttle': 'pilot/throttle',
                                  'user/angle': 'pilot/angle'}
        return data

    def read_file(self):
        if os.path.exists(self.file_path):
            with open(self.file_path) as f:
                data = yaml.load(f, Loader=yaml.FullLoader)
                Logger.info(f'Donkeyrc: Donkey file {self.file_path} loaded.')
                return data
        else:
            Logger.warn(f'Donkeyrc: Donkey file {self.file_path} does not '
                        f'exist.')
            return {}

    def write_file(self):
        if os.path.exists(self.file_path):
            Logger.info(f'Donkeyrc: Donkey file {self.file_path} updated.')
        with open(self.file_path, mode='w') as f:
            self.data['time_stamp'] = datetime.now()
            data = yaml.dump(self.data, f)
            return data


rc_handler = RcFileHandler()


class MySpinnerOption(SpinnerOption):
    """ Customization for Spinner """
    pass


class MySpinner(Spinner):
    """ Customization of Spinner drop down menu """
    def __init__(self, **kwargs):
        super().__init__(option_cls=MySpinnerOption, **kwargs)


class FileChooserPopup(Popup):
    """ File Chooser popup window"""
    load = ObjectProperty()
    root_path = StringProperty()
    filters = ListProperty()


class FileChooserBase:
    """ Base class for file chooser widgets"""
    file_path = StringProperty("No file chosen")
    popup = ObjectProperty(None)
    root_path = os.path.expanduser('~')
    title = StringProperty(None)
    filters = ListProperty()

    def open_popup(self):
        self.popup = FileChooserPopup(load=self.load, root_path=self.root_path,
                                      title=self.title, filters=self.filters)
        self.popup.open()

    def load(self, selection):
        """ Method to load the chosen file into the path and call an action"""
        self.file_path = str(selection[0])
        self.popup.dismiss()
        self.load_action()

    def load_action(self):
        """ Virtual method to run when file_path has been updated """
        pass


class ConfigManager(BoxLayout, FileChooserBase):
    """ Class to mange loading of the config file from the car directory"""
    config = ObjectProperty(None)
    file_path = StringProperty(rc_handler.data.get('car_dir', ''))

    def load_action(self):
        """ Load the config from the file path"""
        if self.file_path:
            try:
                path = os.path.join(self.file_path, 'config.py')
                self.config = load_config(path)
                # If load successful, store into app config
                rc_handler.data['car_dir'] = self.file_path
            except FileNotFoundError:
                Logger.error(f'Config: Directory {self.file_path} has no '
                             f'config.py')
            except Exception as e:
                Logger.error(f'Config: {e}')


class TubLoader(BoxLayout, FileChooserBase):
    """ Class to manage loading or reloading of the Tub from the tub directory.
        Loading triggers many actions on other widgets of the app. """
    file_path = StringProperty(rc_handler.data.get('last_tub', ''))
    tub = ObjectProperty(None)
    len = NumericProperty(1)
    records = None

    def load_action(self):
        """ Update tub from the file path"""
        if self.update_tub():
            # If update successful, store into app config
            rc_handler.data['last_tub'] = self.file_path

    def update_tub(self, event=None):
        if not self.file_path:
            return False
        # If config not yet loaded return
        cfg = tub_screen().ids.config_manager.config
        if not cfg:
            return False
        # At least check if there is a manifest file in the tub path
        if not os.path.exists(os.path.join(self.file_path, 'manifest.json')):
            tub_screen().status(f'Path {self.file_path} is not a valid tub.')
            return False
        try:
            if self.tub:
                self.tub.close()
            self.tub = Tub(self.file_path)
        except Exception as e:
            tub_screen().status(f'Failed loading tub: {str(e)}')
            return False
        # Check if filter is set in tub screen
        # expression = tub_screen().ids.tub_filter.filter_expression
        train_filter = getattr(cfg, 'TRAIN_FILTER', None)

        # Use filter, this defines the function
        def select(underlying):
            if not train_filter:
                return True
            else:
                try:
                    record = TubRecord(cfg, self.tub.base_path, underlying)
                    res = train_filter(record)
                    return res
                except KeyError as err:
                    Logger.error(f'Filter: {err}')
                    return True

        self.records = [TubRecord(cfg, self.tub.base_path, record)
                        for record in self.tub if select(record)]
        self.len = len(self.records)
        if self.len > 0:
            tub_screen().index = 0
            tub_screen().ids.data_plot.update_dataframe_from_tub()
            msg = f'Loaded tub {self.file_path} with {self.len} records'
        else:
            msg = f'No records in tub {self.file_path}'
        tub_screen().status(msg)
        return True


class LabelBar(BoxLayout):
    """ Widget that combines a label with a progress bar. This is used to
        display the record fields in the data panel."""
    field = StringProperty()
    field_property = ObjectProperty()
    config = ObjectProperty()
    msg = ''

    def update(self, record):
        """ This function is called everytime the current record is updated"""
        if not record:
            return
        field, index = decompose(self.field)
        if field in record.underlying:
            val = record.underlying[field]
            if index is not None:
                val = val[index]
            # Update bar if a field property for this field is known
            if self.field_property:
                norm_value = get_norm_value(val, self.config,
                                            self.field_property)
                new_bar_val = (norm_value + 1) * 50 if \
                    self.field_property.centered else norm_value * 100
                self.ids.bar.value = new_bar_val
            self.ids.field_label.text = self.field
            if isinstance(val, float) or isinstance(val, np.float32):
                text = f'{val:+07.3f}'
            elif isinstance(val, int):
                text = f'{val:10}'
            else:
                text = str(val)
            self.ids.value_label.text = text
        else:
            Logger.error(f'Record: Bad record {record.underlying["_index"]} - '
                         f'missing field {self.field}')


class DataPanel(BoxLayout):
    """ Data panel widget that contains the label/bar widgets and the drop
        down menu to select/deselect fields."""
    record = ObjectProperty()
    # dual mode is used in the pilot arena where we only show angle and
    # throttle or speed
    dual_mode = BooleanProperty(False)
    auto_text = StringProperty(LABEL_SPINNER_TEXT)
    throttle_field = StringProperty('user/throttle')
    link = False

    def __init__(self, **kwargs):
        super().__init__(**kwargs)
        self.labels = {}
        self.screen = ObjectProperty()

    def add_remove(self):
        """ Method to add or remove a LabelBar. Depending on the value of the
            drop down menu the LabelBar is added if it is not present otherwise
            removed."""
        field = self.ids.data_spinner.text
        if field is LABEL_SPINNER_TEXT:
            return
        if field in self.labels and not self.dual_mode:
            self.remove_widget(self.labels[field])
            del(self.labels[field])
            self.screen.status(f'Removing {field}')
        else:
            # in dual mode replace the second entry with the new one
            if self.dual_mode and len(self.labels) == 2:
                k, v = list(self.labels.items())[-1]
                self.remove_widget(v)
                del(self.labels[k])
            field_property = rc_handler.field_properties.get(decompose(field)[0])
            cfg = tub_screen().ids.config_manager.config
            lb = LabelBar(field=field, field_property=field_property, config=cfg)
            self.labels[field] = lb
            self.add_widget(lb)
            lb.update(self.record)
            if len(self.labels) == 2:
                self.throttle_field = field
            self.screen.status(f'Adding {field}')
        if self.screen.name == 'tub':
            self.screen.ids.data_plot.plot_from_current_bars()
        self.ids.data_spinner.text = LABEL_SPINNER_TEXT
        self.auto_text = field

    def on_record(self, obj, record):
        """ Kivy function that is called every time self.record changes"""
        for v in self.labels.values():
            v.update(record)

    def clear(self):
        for v in self.labels.values():
            self.remove_widget(v)
        self.labels.clear()


class FullImage(Image):
    """ Widget to display an image that fills the space. """
    def __init__(self, **kwargs):
        super().__init__(**kwargs)
        self.core_image = None

    def update(self, record):
        """ This method is called ever time a record gets updated. """
        try:
            img_arr = self.get_image(record)
            pil_image = PilImage.fromarray(img_arr)
            bytes_io = io.BytesIO()
            pil_image.save(bytes_io, format='png')
            bytes_io.seek(0)
            self.core_image = CoreImage(bytes_io, ext='png')
            self.texture = self.core_image.texture
        except KeyError as e:
            Logger.error(f'Record: Missing key: {e}')
        except Exception as e:
            Logger.error(f'Record: Bad record: {e}')

    def get_image(self, record):
        return record.image()


class ControlPanel(BoxLayout):
    """ Class for control panel navigation. """
    screen = ObjectProperty()
    speed = NumericProperty(1.0)
    record_display = StringProperty()
    clock = None
    fwd = None

    def start(self, fwd=True, continuous=False):
        """
        Method to cycle through records if either single <,> or continuous
        <<, >> buttons are pressed
        :param fwd:         If we go forward or backward
        :param continuous:  If we do <<, >> or <, >
        :return:            None
        """
        # this widget it used in two screens, so reference the original location
        # of the config which is the config manager in the tub screen
        cfg = tub_screen().ids.config_manager.config
        hz = cfg.DRIVE_LOOP_HZ if cfg else 20
        time.sleep(0.1)
        call = partial(self.step, fwd, continuous)
        if continuous:
            self.fwd = fwd
            s = float(self.speed) * hz
            cycle_time = 1.0 / s
        else:
            cycle_time = 0.08
        self.clock = Clock.schedule_interval(call, cycle_time)

    def step(self, fwd=True, continuous=False, *largs):
        """
        Updating a single step and cap/floor the index so we stay w/in the tub.
        :param fwd:         If we go forward or backward
        :param continuous:  If we are in continuous mode <<, >>
        :param largs:       dummy
        :return:            None
        """
        if self.screen.index is None:
            self.screen.status("No tub loaded")
            return
        new_index = self.screen.index + (1 if fwd else -1)
        if new_index >= tub_screen().ids.tub_loader.len:
            new_index = 0
        elif new_index < 0:
            new_index = tub_screen().ids.tub_loader.len - 1
        self.screen.index = new_index
        msg = f'Donkey {"run" if continuous else "step"} ' \
              f'{"forward" if fwd else "backward"}'
        if not continuous:
            msg += f' - you can also use {"<right>" if fwd else "<left>"} key'
        else:
            msg += ' - you can toggle run/stop with <space>'
        self.screen.status(msg)

    def stop(self):
        if self.clock:
            self.clock.cancel()
            self.clock = None

    def restart(self):
        if self.clock:
            self.stop()
            self.start(self.fwd, True)

    def update_speed(self, up=True):
        """ Method to update the speed on the controller"""
        values = self.ids.control_spinner.values
        idx = values.index(self.ids.control_spinner.text)
        if up and idx < len(values) - 1:
            self.ids.control_spinner.text = values[idx + 1]
        elif not up and idx > 0:
            self.ids.control_spinner.text = values[idx - 1]

    def set_button_status(self, disabled=True):
        """ Method to disable(enable) all buttons. """
        self.ids.run_bwd.disabled = self.ids.run_fwd.disabled = \
            self.ids.step_fwd.disabled = self.ids.step_bwd.disabled = disabled

    def on_keyboard(self, key, scancode):
        """ Method to chack with keystroke has ben sent. """
        if key == ' ':
            if self.clock and self.clock.is_triggered:
                self.stop()
                self.set_button_status(disabled=False)
                self.screen.status('Donkey stopped')
            else:
                self.start(continuous=True)
                self.set_button_status(disabled=True)
        elif scancode == 79:
            self.step(fwd=True)
        elif scancode == 80:
            self.step(fwd=False)
        elif scancode == 45:
            self.update_speed(up=False)
        elif scancode == 46:
            self.update_speed(up=True)


class PaddedBoxLayout(BoxLayout):
    pass


class TubEditor(PaddedBoxLayout):
    """ Tub editor widget. Contains left/right index interval and the
        manipulator buttons for deleting / restoring and reloading """
    lr = ListProperty([0, 0])

    def set_lr(self, is_l=True):
        """ Sets left or right range to the current tub record index """
        if not tub_screen().current_record:
            return
        self.lr[0 if is_l else 1] = tub_screen().current_record.underlying['_index']

    def del_lr(self, is_del):
        """ Deletes or restores records in chosen range """
        tub = tub_screen().ids.tub_loader.tub
        if self.lr[1] >= self.lr[0]:
            selected = list(range(*self.lr))
        else:
            last_id = tub.manifest.current_index
            selected = list(range(self.lr[0], last_id))
            selected += list(range(self.lr[1]))
        tub.delete_records(selected) if is_del else tub.restore_records(selected)


class TubFilter(PaddedBoxLayout):
    """ Tub filter widget. """
    filter_expression = StringProperty(None)
    record_filter = StringProperty(rc_handler.data.get('record_filter', ''))

    def update_filter(self):
        filter_text = self.ids.record_filter.text
        config = tub_screen().ids.config_manager.config
        # empty string resets the filter
        if filter_text == '':
            self.record_filter = ''
            self.filter_expression = ''
            rc_handler.data['record_filter'] = self.record_filter
            if hasattr(config, 'TRAIN_FILTER'):
                delattr(config, 'TRAIN_FILTER')
            tub_screen().status(f'Filter cleared')
            return
        filter_expression = self.create_filter_string(filter_text)
        try:
            record = tub_screen().current_record
            filter_func_text = f"""def filter_func(record): 
                                       return {filter_expression}       
                                """
            # creates the function 'filter_func'
            ldict = {}
            exec(filter_func_text, globals(), ldict)
            filter_func = ldict['filter_func']
            res = filter_func(record)
            status = f'Filter result on current record: {res}'
            if isinstance(res, bool):
                self.record_filter = filter_text
                self.filter_expression = filter_expression
                rc_handler.data['record_filter'] = self.record_filter
                setattr(config, 'TRAIN_FILTER', filter_func)
            else:
                status += ' - non bool expression can\'t be applied'
            status += ' - press <Reload tub> to see effect'
            tub_screen().status(status)
        except Exception as e:
            tub_screen().status(f'Filter error on current record: {e}')

    @staticmethod
    def create_filter_string(filter_text, record_name='record'):
        """ Converts text like 'user/angle' into 'record.underlying['user/angle']
        so that it can be used in a filter. Will replace only expressions that
        are found in the tub inputs list.

        :param filter_text: input text like 'user/throttle > 0.1'
        :param record_name: name of the record in the expression
        :return:            updated string that has all input fields wrapped
        """
        for field in tub_screen().current_record.underlying.keys():
            field_list = filter_text.split(field)
            if len(field_list) > 1:
                filter_text = f'{record_name}.underlying["{field}"]'\
                    .join(field_list)
        return filter_text


class DataPlot(PaddedBoxLayout):
    """ Data plot panel which embeds matplotlib interactive graph"""
    df = ObjectProperty(force_dispatch=True, allownone=True)

    def plot_from_current_bars(self, in_app=True):
        """ Plotting from current selected bars. The DataFrame for plotting
            should contain all bars except for strings fields and all data is
            selected if bars are empty.  """
        tub = tub_screen().ids.tub_loader.tub
        field_map = dict(zip(tub.manifest.inputs, tub.manifest.types))
        # Use selected fields or all fields if nothing is slected
        all_cols = tub_screen().ids.data_panel.labels.keys() or self.df.columns
        cols = [c for c in all_cols if decompose(c)[0] in field_map
                and field_map[decompose(c)[0]] not in ('image_array', 'str')]

        df = self.df[cols]
        if df is None:
            return
        # Don't plot the milliseconds time stamp as this is a too big number
        df = df.drop(labels=['_timestamp_ms'], axis=1, errors='ignore')

        if in_app:
            tub_screen().ids.graph.df = df
        else:
            fig = px.line(df, x=df.index, y=df.columns, title=tub.base_path)
            fig.update_xaxes(rangeslider=dict(visible=True))
            fig.show()

    def unravel_vectors(self):
        """ Unravels vector and list entries in tub which are created
            when the DataFrame is created from a list of records"""
        manifest = tub_screen().ids.tub_loader.tub.manifest
        for k, v in zip(manifest.inputs, manifest.types):
            if v == 'vector' or v == 'list':
                dim = len(tub_screen().current_record.underlying[k])
                df_keys = [k + f'_{i}' for i in range(dim)]
                self.df[df_keys] = pd.DataFrame(self.df[k].tolist(),
                                                index=self.df.index)
                self.df.drop(k, axis=1, inplace=True)

    def update_dataframe_from_tub(self):
        """ Called from TubManager when a tub is reloaded/recreated. Fills
            the DataFrame from records, and updates the dropdown menu in the
            data panel."""
        generator = (t.underlying for t in tub_screen().ids.tub_loader.records)
        self.df = pd.DataFrame(generator).dropna()
        to_drop = {'cam/image_array'}
        self.df.drop(labels=to_drop, axis=1, errors='ignore', inplace=True)
        self.df.set_index('_index', inplace=True)
        self.unravel_vectors()
        tub_screen().ids.data_panel.ids.data_spinner.values = self.df.columns
        self.plot_from_current_bars()


class TabBar(BoxLayout):
    manager = ObjectProperty(None)

    def disable_only(self, bar_name):
        this_button_name = bar_name + '_btn'
        for button_name, button in self.ids.items():
            button.disabled = button_name == this_button_name


class TubScreen(Screen):
    """ First screen of the app managing the tub data. """
    index = NumericProperty(None, force_dispatch=True)
    current_record = ObjectProperty(None)
    keys_enabled = BooleanProperty(True)

    def initialise(self, e):
        self.ids.config_manager.load_action()
        self.ids.tub_loader.update_tub()

    def on_index(self, obj, index):
        """ Kivy method that is called if self.index changes"""
        if index >= 0:
            self.current_record = self.ids.tub_loader.records[index]
            self.ids.slider.value = index

    def on_current_record(self, obj, record):
        """ Kivy method that is called if self.current_record changes."""
        self.ids.img.update(record)
        i = record.underlying['_index']
        self.ids.control_panel.record_display = f"Record {i:06}"

    def status(self, msg):
        self.ids.status.text = msg

    def on_keyboard(self, instance, keycode, scancode, key, modifiers):
        if self.keys_enabled:
            self.ids.control_panel.on_keyboard(key, scancode)


class PilotLoader(BoxLayout, FileChooserBase):
    """ Class to mange loading of the config file from the car directory"""
    num = StringProperty()
    model_type = StringProperty()
    pilot = ObjectProperty(None)
    filters = ['*.h5', '*.tflite', '*.savedmodel', '*.trt']

    def load_action(self):
        if self.file_path and self.pilot:
            try:
                self.pilot.load(os.path.join(self.file_path))
                rc_handler.data['pilot_' + self.num] = self.file_path
                rc_handler.data['model_type_' + self.num] = self.model_type
                self.ids.pilot_spinner.text = self.model_type
                Logger.info(f'Pilot: Successfully loaded {self.file_path}')
            except FileNotFoundError:
                Logger.error(f'Pilot: Model {self.file_path} not found')
            except Exception as e:
                Logger.error(f'Failed loading {self.file_path}: {e}')

    def on_model_type(self, obj, model_type):
        """ Kivy method that is called if self.model_type changes. """
        if self.model_type and self.model_type != 'Model type':
            cfg = tub_screen().ids.config_manager.config
            if cfg:
                self.pilot = get_model_by_type(self.model_type, cfg)
                self.ids.pilot_button.disabled = False
                if 'tflite' in self.model_type:
                    self.filters = ['*.tflite']
                elif 'tensorrt' in self.model_type:
                    self.filters = ['*.trt', '*.savedmodel']
                else:
                    self.filters = ['*.h5', '*.savedmodel']

    def on_num(self, e, num):
        """ Kivy method that is called if self.num changes. """
        self.file_path = rc_handler.data.get('pilot_' + self.num, '')
        self.model_type = rc_handler.data.get('model_type_' + self.num, '')


class OverlayImage(FullImage):
    """ Widget to display the image and the user/pilot data for the tub. """
    pilot = ObjectProperty()
    pilot_record = ObjectProperty()
    throttle_field = StringProperty('user/throttle')

    def __init__(self, **kwargs):
        super().__init__(**kwargs)
        self.is_left = True

    def augment(self, img_arr):
        if pilot_screen().trans_list:
            img_arr = pilot_screen().transformation.run(img_arr)
        if pilot_screen().aug_list:
            img_arr = pilot_screen().augmentation.run(img_arr)
        return img_arr

    def get_image(self, record):
        from donkeycar.management.makemovie import MakeMovie
        config = tub_screen().ids.config_manager.config
        orig_img_arr = super().get_image(record)
        aug_img_arr = self.augment(orig_img_arr)
        img_arr = copy(aug_img_arr)
        angle = record.underlying['user/angle']
        throttle = get_norm_value(
            record.underlying[self.throttle_field], config,
            rc_handler.field_properties[self.throttle_field])
        rgb = (0, 255, 0)
        MakeMovie.draw_line_into_image(angle, throttle, False, img_arr, rgb)
        if not self.pilot:
            return img_arr

        if isinstance(self.pilot, KerasSquarePlusImu):
            imu = record.underlying['car/accel'] + record.underlying['car/gyro']
            args = (aug_img_arr, imu)
        elif isinstance(self.pilot, KerasSquarePlusMemoryLap):
            lap_pct = getattr(config, 'LAP_PCT_L', config.LAP_PCT) if \
                self.is_left else getattr(config, 'LAP_PCT_R', config.LAP_PCT)
            # lap_pct needs to be passed as array, as this is the run interface
            args = (aug_img_arr, [lap_pct])
        else:
            args = (aug_img_arr,)
        output = (0, 0)
        try:
            # Not each model is supported in each interpreter
            output = self.pilot.run(*args)
        except Exception as e:
            Logger.error(e)

        rgb = (0, 0, 255)
        MakeMovie.draw_line_into_image(output[0], output[1], True, img_arr, rgb)
        out_record = copy(record)
        out_record.underlying['pilot/angle'] = output[0]
        # rename and denormalise the throttle output
        pilot_throttle_field \
            = rc_handler.data['user_pilot_map'][self.throttle_field]
        out_record.underlying[pilot_throttle_field] \
            = get_norm_value(output[1], tub_screen().ids.config_manager.config,
                             rc_handler.field_properties[self.throttle_field],
                             normalised=False)
        self.pilot_record = out_record
        return img_arr


class PilotScreen(Screen):
    """ Screen to do the pilot vs pilot comparison ."""
    index = NumericProperty(None, force_dispatch=True)
    current_record = ObjectProperty(None)
    keys_enabled = BooleanProperty(False)
    aug_list = ListProperty(force_dispatch=True)
    augmentation = ObjectProperty()
    trans_list = ListProperty(force_dispatch=True)
    transformation = ObjectProperty()
    config = ObjectProperty()

    def on_index(self, obj, index):
        """ Kivy method that is called if self.index changes. Here we update
            self.current_record and the slider value. """
        if tub_screen().ids.tub_loader.records:
            self.current_record = tub_screen().ids.tub_loader.records[index]
            self.ids.slider.value = index

    def on_current_record(self, obj, record):
        """ Kivy method that is called when self.current_index changes. Here
            we update the images and the control panel entry."""
        if not record:
            return
        i = record.underlying['_index']
        self.ids.pilot_control.record_display = f"Record {i:06}"
        self.ids.img_1.update(record)
        self.ids.img_2.update(record)

    def initialise(self, e):
        self.ids.pilot_loader_1.on_model_type(None, None)
        self.ids.pilot_loader_1.load_action()
        self.ids.pilot_loader_2.on_model_type(None, None)
        self.ids.pilot_loader_2.load_action()
        mapping = copy(rc_handler.data['user_pilot_map'])
        del(mapping['user/angle'])
        self.ids.data_in.ids.data_spinner.values = mapping.keys()
        self.ids.data_in.ids.data_spinner.text = 'user/angle'
        self.ids.data_panel_1.ids.data_spinner.disabled = True
        self.ids.data_panel_2.ids.data_spinner.disabled = True

    def map_pilot_field(self, text):
        """ Method to return user -> pilot mapped fields except for the
            initial value called Add/remove. """
        if text == LABEL_SPINNER_TEXT:
            return text
        return rc_handler.data['user_pilot_map'][text]

    def set_brightness(self, val=None):
        if not self.config:
            return
        if self.ids.button_bright.state == 'down':
            self.config.AUG_MULTIPLY_RANGE = (val, val)
            if 'MULTIPLY' not in self.aug_list:
                self.aug_list.append('MULTIPLY')
        elif 'MULTIPLY' in self.aug_list:
            self.aug_list.remove('MULTIPLY')
        # update dependency
        self.on_aug_list(None, None)

    def set_blur(self, val=None):
        if not self.config:
            return
        if self.ids.button_blur.state == 'down':
            self.config.AUG_BLUR_RANGE = (val, val)
            if 'BLUR' not in self.aug_list:
                self.aug_list.append('BLUR')
        elif 'BLUR' in self.aug_list:
            self.aug_list.remove('BLUR')
        # update dependency
        self.on_aug_list(None, None)

    def on_aug_list(self, obj, aug_list):
        if not self.config:
            return
        self.config.AUGMENTATIONS = self.aug_list
        self.augmentation = ImageAugmentation(self.config, 'AUGMENTATIONS')
        self.on_current_record(None, self.current_record)

    def on_trans_list(self, obj, trans_list):
        if not self.config:
            return
        self.config.TRANSFORMATIONS = self.trans_list
        self.transformation = ImageAugmentation(self.config, 'TRANSFORMATIONS')
        self.on_current_record(None, self.current_record)

    def set_mask(self, state):
        if state == 'down':
            self.ids.status.text = 'Trapezoidal mask on'
            self.trans_list.append('TRAPEZE')
        else:
            self.ids.status.text = 'Trapezoidal mask off'
            if 'TRAPEZE' in self.trans_list:
                self.trans_list.remove('TRAPEZE')

    def set_crop(self, state):
        if state == 'down':
            self.ids.status.text = 'Crop on'
            self.trans_list.append('CROP')
        else:
            self.ids.status.text = 'Crop off'
            if 'CROP' in self.trans_list:
                self.trans_list.remove('CROP')

    def status(self, msg):
        self.ids.status.text = msg

    def on_keyboard(self, instance, keycode, scancode, key, modifiers):
        if self.keys_enabled:
            self.ids.pilot_control.on_keyboard(key, scancode)


class ScrollableLabel(ScrollView):
    pass


class DataFrameLabel(Label):
    pass


class TransferSelector(BoxLayout, FileChooserBase):
    """ Class to select transfer model"""
    filters = ['*.h5', '*.savedmodel']


class TrainScreen(Screen):
    """ Class showing the training screen. """
    config = ObjectProperty(force_dispatch=True, allownone=True)
    database = ObjectProperty()
    pilot_df = ObjectProperty(force_dispatch=True)
    tub_df = ObjectProperty(force_dispatch=True)
    train_checker = False

    def train_call(self, *args):
        tub_path = tub_screen().ids.tub_loader.tub.base_path
        transfer = self.ids.transfer_spinner.text
        model_type = self.ids.train_spinner.text
        if transfer != 'Choose transfer model':
            h5 = os.path.join(self.config.MODELS_PATH, transfer + '.h5')
            sm = os.path.join(self.config.MODELS_PATH, transfer + '.savedmodel')
            if os.path.exists(sm):
                transfer = sm
            elif os.path.exists(h5):
                transfer = h5
            else:
                transfer = None
                self.ids.status.text = \
                    f'Could find neither {sm} nor {trans_h5} - training ' \
                    f'without transfer'
        else:
            transfer = None
        try:
            history = train(self.config, tub_paths=tub_path,
                            model_type=model_type,
                            transfer=transfer,
                            comment=self.ids.comment.text)
        except Exception as e:
            Logger.error(e)
            self.ids.status.text = f'Train failed see console'

    def train(self):
        self.config.SHOW_PLOT = False
        t = Thread(target=self.train_call)
        self.ids.status.text = 'Training started.'

        def func(dt):
            t.start()

        def check_training_done(dt):
            if not t.is_alive():
                self.train_checker.cancel()
                self.ids.comment.text = 'Comment'
                self.ids.transfer_spinner.text = 'Choose transfer model'
                self.ids.train_button.state = 'normal'
                self.ids.status.text = 'Training completed.'
                self.ids.train_button.disabled = False
                self.reload_database()

        # schedules the call after the current frame
        Clock.schedule_once(func, 0)
        # checks if training finished and updates the window if
        self.train_checker = Clock.schedule_interval(check_training_done, 0.5)

    def set_config_attribute(self, input):
        try:
            val = json.loads(input)
        except ValueError:
            val = input

        att = self.ids.cfg_spinner.text.split(':')[0]
        setattr(self.config, att, val)
        self.ids.cfg_spinner.values = self.value_list()
        self.ids.status.text = f'Setting {att} to {val} of type ' \
                               f'{type(val).__name__}'

    def value_list(self):
        if self.config:
            return [f'{k}: {v}' for k, v in self.config.__dict__.items()]
        else:
            return ['select']

    def on_config(self, obj, config):
        if self.config and self.ids:
            self.ids.cfg_spinner.values = self.value_list()
            self.reload_database()

    def reload_database(self):
        if self.config:
            self.database = PilotDatabase(self.config)

    def on_database(self, obj, database):
        group_tubs = self.ids.check.state == 'down'
        pilot_txt, tub_txt, pilot_names = self.database.pretty_print(group_tubs)
        self.ids.scroll_tubs.text = tub_txt
        self.ids.scroll_pilots.text = pilot_txt
        self.ids.transfer_spinner.values \
            = ['Choose transfer model'] + pilot_names
        self.ids.delete_spinner.values \
            = ['Pilot'] + pilot_names


class CarScreen(Screen):
    """ Screen for interacting with the car. """
    config = ObjectProperty(force_dispatch=True, allownone=True)
    files = ListProperty()
    car_dir = StringProperty(rc_handler.data.get('robot_car_dir', '~/mycar'))
    event = ObjectProperty(None, allownone=True)
    connection = ObjectProperty(None, allownone=True)
    pid = NumericProperty(None, allownone=True)
    pilots = ListProperty()
    is_connected = BooleanProperty(False)

    def initialise(self):
        self.event = Clock.schedule_interval(self.connected, 3)

    def list_remote_dir(self, dir):
        if self.is_connected:
            cmd = f'ssh {self.config.PI_USERNAME}@{self.config.PI_HOSTNAME}' + \
                  f' "ls {dir}"'
            listing = os.popen(cmd).read()
            adjusted_listing = listing.split('\n')[1:-1]
            return adjusted_listing
        else:
            return []

    def list_car_dir(self, dir):
        self.car_dir = dir
        self.files = self.list_remote_dir(dir)
        # non-empty director found
        if self.files:
            rc_handler.data['robot_car_dir'] = dir

    def update_pilots(self):
        model_dir = os.path.join(self.car_dir, 'models')
        self.pilots = self.list_remote_dir(model_dir)

    def pull(self, tub_dir):
        target = f'{self.config.PI_USERNAME}@{self.config.PI_HOSTNAME}' + \
               f':{os.path.join(self.car_dir, tub_dir)}'
        dest = self.config.DATA_PATH
        if self.ids.create_dir.state == 'normal':
            target += '/'
        cmd = ['rsync', '-rv', '--progress', '--partial', target, dest]
        Logger.info('car pull: ' + str(cmd))
        proc = Popen(cmd, shell=False, stdout=PIPE, text=True,
                     encoding='utf-8', universal_newlines=True)
        repeats = 100
        call = partial(self.show_progress, proc, repeats, True)
        event = Clock.schedule_interval(call, 0.0001)

    def send_pilot(self):
        # add trailing '/'
        src = os.path.join(self.config.MODELS_PATH,'')
        # check if any sync buttons are pressed and update path accordingly
        buttons = ['h5', 'savedmodel', 'tflite', 'trt']
        select = [btn for btn in buttons if self.ids[f'btn_{btn}'].state
                  == 'down']
        # build filter: for example this rsyncs all .tfilte and .trt models
        # --include=*.trt/*** --include=*.tflite --exclude=*
        filter = ['--include=database.json']
        for ext in select:
            if ext in ['savedmodel', 'trt']:
                ext += '/***'
            filter.append(f'--include=*.{ext}')
        # if nothing selected, sync all
        if not select:
            filter.append('--include=*')
        else:
            filter.append('--exclude=*')
        dest = f'{self.config.PI_USERNAME}@{self.config.PI_HOSTNAME}:' + \
               f'{os.path.join(self.car_dir, "models")}'
        cmd = ['rsync', '-rv', '--progress', '--partial', *filter, src, dest]
        Logger.info('car push: ' + ' '.join(cmd))
        proc = Popen(cmd, shell=False, stdout=PIPE,
                     encoding='utf-8', universal_newlines=True)
        repeats = 0
        call = partial(self.show_progress, proc, repeats, False)
        event = Clock.schedule_interval(call, 0.0001)

    def show_progress(self, proc, repeats, is_pull, e):
        # find 'to-check=33/4551)' in OSX or 'to-chk=33/4551)' in
        # Linux which is end of line
        pattern = 'to-(check|chk)=(.*)\)'

        def end():
            # call ended this stops the schedule
            if is_pull:
                button = self.ids.pull_tub
                self.ids.pull_bar.value = 0
                # merge in previous deleted indexes which now might have been
                # overwritten
                old_tub = tub_screen().ids.tub_loader.tub
                if old_tub:
                    deleted_indexes = old_tub.manifest.deleted_indexes
                    tub_screen().ids.tub_loader.update_tub()
                    if deleted_indexes:
                        new_tub = tub_screen().ids.tub_loader.tub
                        new_tub.manifest.add_deleted_indexes(deleted_indexes)
            else:
                button = self.ids.send_pilots
                self.ids.push_bar.value = 0
                self.update_pilots()
            button.disabled = False

        if proc.poll() is not None:
            end()
            return False
        # find the next repeats lines with update info
        count = 0
        while True:
            stdout_data = proc.stdout.readline()
            if stdout_data:
                res = re.search(pattern, stdout_data)
                if res:
                    if count < repeats:
                        count += 1
                    else:
                        remain, total = tuple(res.group(2).split('/'))
                        bar = 100 * (1. - float(remain) / float(total))
                        if is_pull:
                            self.ids.pull_bar.value = bar
                        else:
                            self.ids.push_bar.value = bar
                        return True
            else:
                # end of stream command completed
                end()
                return False

    def connected(self, event):
        if not self.config:
            return
        if self.connection is None:
            if not hasattr(self.config, 'PI_USERNAME') or \
                    not hasattr(self.config, 'PI_HOSTNAME'):
                self.ids.connected.text = 'Requires PI_USERNAME, PI_HOSTNAME'
                return
            # run new command to check connection status
            cmd = ['ssh',
                   '-o ConnectTimeout=3',
                   f'{self.config.PI_USERNAME}@{self.config.PI_HOSTNAME}',
                   'date']
            self.connection = Popen(cmd, shell=False, stdout=PIPE,
                                    stderr=STDOUT, text=True,
                                    encoding='utf-8', universal_newlines=True)
        else:
            # ssh is already running, check where we are
            return_val = self.connection.poll()
            self.is_connected = False
            if return_val is None:
                # command still running, do nothing and check next time again
                status = 'Awaiting connection to...'
                self.ids.connected.color = 0.8, 0.8, 0.0, 1
            else:
                # command finished, check if successful and reset connection
                if return_val == 0:
                    status = 'Connected to'
                    self.ids.connected.color = 0, 0.9, 0, 1
                    self.is_connected = True
                else:
                    status = 'Disconnected from'
                    self.ids.connected.color = 0.9, 0, 0, 1
                self.connection = None
<<<<<<< HEAD
            self.ids.connected.text = f'{status} {self.config.PI_HOSTNAME}'
=======
            self.ids.connected.text \
                = f'{status} {getattr(self.config, "PI_HOSTNAME")}'
>>>>>>> 4722828d

    def drive(self):
        model_args = ''
        if self.ids.pilot_spinner.text != 'No pilot':
            model_path = os.path.join(self.car_dir, "models",
                                      self.ids.pilot_spinner.text)
            model_args = f'--type {self.ids.type_spinner.text} ' + \
                         f'--model {model_path}'
        cmd = ['ssh',
               f'{self.config.PI_USERNAME}@{self.config.PI_HOSTNAME}',
               f'source env/bin/activate; cd {self.car_dir}; ./manage.py '
               f'drive {model_args} 2>&1']
        Logger.info(f'car connect: {cmd}')
        proc = Popen(cmd, shell=False, stdout=PIPE, text=True,
                     encoding='utf-8', universal_newlines=True)
        while True:
            stdout_data = proc.stdout.readline()
            if stdout_data:
                # find 'PID: 12345'
                pattern = 'PID: .*'
                res = re.search(pattern, stdout_data)
                if res:
                    try:
                        self.pid = int(res.group(0).split('PID: ')[1])
                        Logger.info(f'car connect: manage.py drive PID: '
                                    f'{self.pid}')
                    except Exception as e:
                        Logger.error(f'car connect: {e}')
                    return
                Logger.info(f'car connect: {stdout_data}')
            else:
                return

    def stop(self):
        if self.pid:
            cmd = f'ssh {self.config.PI_USERNAME}@{self.config.PI_HOSTNAME} '\
                  + f'kill {self.pid}'
            out = os.popen(cmd).read()
            Logger.info(f"car connect: Kill PID {self.pid} + {out}")
            self.pid = None


class StartScreen(Screen):
    img_path = os.path.realpath(os.path.join(
        os.path.dirname(__file__),
        '../parts/web_controller/templates/static/donkeycar-logo-sideways.png'))
    pass


class DonkeyApp(App):
    start_screen = None
    tub_screen = None
    train_screen = None
    pilot_screen = None
    car_screen = None
    title = 'Donkey Manager'

    def initialise(self, event):
        self.tub_screen.ids.config_manager.load_action()
        self.pilot_screen.initialise(event)
        self.car_screen.initialise()
        # This builds the graph which can only happen after everything else
        # has run, therefore delay until the next round.
        Clock.schedule_once(self.tub_screen.ids.tub_loader.update_tub)

    def build(self):
        Window.bind(on_request_close=self.on_request_close)
        self.start_screen = StartScreen(name='donkey')
        self.tub_screen = TubScreen(name='tub')
        self.train_screen = TrainScreen(name='train')
        self.pilot_screen = PilotScreen(name='pilot')
        self.car_screen = CarScreen(name='car')
        Window.bind(on_keyboard=self.tub_screen.on_keyboard)
        Window.bind(on_keyboard=self.pilot_screen.on_keyboard)
        Clock.schedule_once(self.initialise)
        sm = ScreenManager()
        sm.add_widget(self.start_screen)
        sm.add_widget(self.tub_screen)
        sm.add_widget(self.train_screen)
        sm.add_widget(self.pilot_screen)
        sm.add_widget(self.car_screen)
        return sm

    def on_request_close(self, *args):
        tub = self.tub_screen.ids.tub_loader.tub
        if tub:
            tub.close()
        Logger.info("Good bye Donkey")
        return False


def main():
    tub_app = DonkeyApp()
    tub_app.run()


if __name__ == '__main__':
    main()<|MERGE_RESOLUTION|>--- conflicted
+++ resolved
@@ -1171,12 +1171,8 @@
                     status = 'Disconnected from'
                     self.ids.connected.color = 0.9, 0, 0, 1
                 self.connection = None
-<<<<<<< HEAD
-            self.ids.connected.text = f'{status} {self.config.PI_HOSTNAME}'
-=======
             self.ids.connected.text \
                 = f'{status} {getattr(self.config, "PI_HOSTNAME")}'
->>>>>>> 4722828d
 
     def drive(self):
         model_args = ''
