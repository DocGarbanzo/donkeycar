--- conflicted
+++ resolved
@@ -1,14 +1,8 @@
 import os
 import types
-<<<<<<< HEAD
 import logging
 
 logger = logging.getLogger(__name__)
-=======
-from logging import getLogger
-
-logger = getLogger(__name__)
->>>>>>> a1e003c7
 
 
 class Config:
@@ -53,33 +47,19 @@
             local_config = os.path.join(os.path.curdir, 'config.py')
             if os.path.exists(local_config):
                 config_path = local_config
-<<<<<<< HEAD
-
-    logger.info(f'Loading config file: {config_path}')
-=======
     
     logger.info(f'loading config file: {config_path}')
->>>>>>> a1e003c7
     cfg = Config()
     cfg.from_pyfile(config_path)
 
     # look for the optional myconfig.py in the same path.
     personal_cfg_path = config_path.replace("config.py", myconfig)
     if os.path.exists(personal_cfg_path):
-<<<<<<< HEAD
-        logger.info(f"Loading personal config over-rides from {myconfig}")
-=======
         logger.info(f"loading personal config over-rides from {myconfig}")
->>>>>>> a1e003c7
         personal_cfg = Config()
         personal_cfg.from_pyfile(personal_cfg_path)
         cfg.from_object(personal_cfg)
     else:
-<<<<<<< HEAD
-        logger.warning(f"Personal config file {myconfig} not found at"
-                       f" {personal_cfg_path}")
-=======
         logger.warning(f"personal config: file not found {personal_cfg_path}")
->>>>>>> a1e003c7
 
     return cfg