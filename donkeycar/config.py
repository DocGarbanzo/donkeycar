#!/usr/bin/env python3
# -*- coding: utf-8 -*-
"""
Created on Wed Sep 13 21:27:44 2017

@author: wroscoe
"""
import os
import types
    
class Config:
    
    def from_pyfile(self, filename, silent=False):
        #filename = os.path.join(self.root_path, filename)
        d = types.ModuleType('config')
        d.__file__ = filename
        try:
            with open(filename, mode='rb') as config_file:
                exec(compile(config_file.read(), filename, 'exec'), d.__dict__)
        except IOError as e:
            e.strerror = 'Unable to load configuration file (%s)' % e.strerror
            raise
        self.from_object(d)
        return True
    
    def from_object(self, obj):
        for key in dir(obj):
            if key.isupper():
                #self[key] = getattr(obj, key)
                setattr(self, key, getattr(obj, key))
                
    def __str__(self):
        result = []
        for key in dir(self):
            if key.isupper():
                result.append((key, getattr(self,key)))
        return str(result)

    def show(self):
        for attr in dir(self):
            if attr.isupper():
                print(attr, ":", getattr(self, attr))



def load_config(config_path=None):
    
    if config_path is None:
        import __main__ as main
        main_path = os.path.dirname(os.path.realpath(main.__file__))
        config_path = os.path.join(main_path, 'config.py')
        if not os.path.exists(config_path):
            local_config = os.path.join(os.path.curdir, 'config.py')
            if os.path.exists(local_config):
                config_path = local_config
    
    print('loading config file: {}'.format(config_path))
    cfg = Config()
    cfg.from_pyfile(config_path)

    #look for the optional myconfig.py in the same path.
    personal_cfg_path = config_path.replace("config.py", "myconfig.py")
    if os.path.exists(personal_cfg_path):
        print("loading personal config over-rides...", end=' ')
        personal_cfg = Config()
        personal_cfg.from_pyfile(personal_cfg_path)
        #personal_cfg.show()

        cfg.from_object(personal_cfg)
<<<<<<< HEAD
=======

        #print("final settings:")
        #cfg.show()
        
    print()

>>>>>>> 357bc9b3
    print('config loaded')
    return cfg<|MERGE_RESOLUTION|>--- conflicted
+++ resolved
@@ -7,9 +7,9 @@
 """
 import os
 import types
-    
+
 class Config:
-    
+
     def from_pyfile(self, filename, silent=False):
         #filename = os.path.join(self.root_path, filename)
         d = types.ModuleType('config')
@@ -22,13 +22,13 @@
             raise
         self.from_object(d)
         return True
-    
+
     def from_object(self, obj):
         for key in dir(obj):
             if key.isupper():
                 #self[key] = getattr(obj, key)
                 setattr(self, key, getattr(obj, key))
-                
+
     def __str__(self):
         result = []
         for key in dir(self):
@@ -44,7 +44,7 @@
 
 
 def load_config(config_path=None):
-    
+
     if config_path is None:
         import __main__ as main
         main_path = os.path.dirname(os.path.realpath(main.__file__))
@@ -53,7 +53,7 @@
             local_config = os.path.join(os.path.curdir, 'config.py')
             if os.path.exists(local_config):
                 config_path = local_config
-    
+
     print('loading config file: {}'.format(config_path))
     cfg = Config()
     cfg.from_pyfile(config_path)
@@ -67,14 +67,5 @@
         #personal_cfg.show()
 
         cfg.from_object(personal_cfg)
-<<<<<<< HEAD
-=======
-
-        #print("final settings:")
-        #cfg.show()
-        
-    print()
-
->>>>>>> 357bc9b3
     print('config loaded')
     return cfg