[metadata]
name = donkeycar
version = attr: donkeycar.__version__
author = Will Roscoe, Adam Conway, Tawn Kramer
url = https://github.com/autorope/donkeycar
description = Self driving library for python.
long_description = file: README.md
long_description_content_type = text/markdown
keywords = selfdriving cars donkeycar diyrobocars
license = MIT
classifiers =
    # How mature is this project? Common values are
    #   3 - Alpha
    #   4 - Beta
    #   5 - Production/Stable
    Development Status :: 4 - Beta
    # Indicate who your project is intended for
    Intended Audience :: Developers
    Topic :: Scientific/Engineering :: Artificial Intelligence
    Programming Language :: Python :: 3.11

[options]
packages = find_namespace:
zip_safe = True
include_package_data = True
python_requires = >=3.11.0,<3.12
install_requires =
    numpy
    pillow
    docopt
    tornado
    requests
    PrettyTable
    paho-mqtt
    simple_pid
    progress
    pyfiglet
    psutil
    pynmea2
    pyserial
    utm
    pandas
    pyyaml

[options.extras_require]
pi = 
    picamera2
    Adafruit_PCA9685
    adafruit-circuitpython-ssd1306
    adafruit-circuitpython-rplidar
    RPi.GPIO
    tensorflow-aarch64==2.15.*
    opencv-contrib-python

nano =
    Adafruit_PCA9685
    adafruit-circuitpython-ssd1306
    adafruit-circuitpython-rplidar
    Jetson.GPIO
<<<<<<< HEAD
    numpy==1.23
    matplotlib==3.7
    kivy==2.1
    kivy-garden
    https://github.com/kivy-garden/matplotlib/archive/master.zip
=======
    numpy==1.23.*
    matplotlib==3.7.*
    kivy
>>>>>>> 5efa1b09
    plotly
    pandas==2.0.*

pc =
    tensorflow==2.15.*
    matplotlib
<<<<<<< HEAD
    kivy==2.1
    kivy-garden
    https://github.com/kivy-garden/matplotlib/archive/master.zip
=======
    kivy
>>>>>>> 5efa1b09
    pandas
    plotly
    albumentations

macos =
    tensorflow-macos==2.15.*
    matplotlib
<<<<<<< HEAD
    kivy==2.1
    kivy-garden
    https://github.com/kivy-garden/matplotlib/archive/master.zip
=======
    kivy
>>>>>>> 5efa1b09
    pandas
    plotly
    albumentations

dev =
    pytest
    pytest-cov
    responses
    mypy

torch =
<<<<<<< HEAD
    torch
    pytorch-lightning
    torchvision==0.12
=======
    torch==2.1.*
    pytorch-lightning
    torchvision
>>>>>>> 5efa1b09
    torchaudio
    fastai


[options.package_data]
* = *.html, *.ini, *.txt, *.kv

[options.entry_points]
console_scripts =
    donkey = donkeycar.management.base:execute_from_command_line<|MERGE_RESOLUTION|>--- conflicted
+++ resolved
@@ -57,30 +57,20 @@
     adafruit-circuitpython-ssd1306
     adafruit-circuitpython-rplidar
     Jetson.GPIO
-<<<<<<< HEAD
-    numpy==1.23
-    matplotlib==3.7
-    kivy==2.1
-    kivy-garden
-    https://github.com/kivy-garden/matplotlib/archive/master.zip
-=======
     numpy==1.23.*
     matplotlib==3.7.*
     kivy
->>>>>>> 5efa1b09
+    kivy-garden
+    https://github.com/kivy-garden/matplotlib/archive/master.zip
     plotly
     pandas==2.0.*
 
 pc =
     tensorflow==2.15.*
     matplotlib
-<<<<<<< HEAD
-    kivy==2.1
+    kivy
     kivy-garden
     https://github.com/kivy-garden/matplotlib/archive/master.zip
-=======
-    kivy
->>>>>>> 5efa1b09
     pandas
     plotly
     albumentations
@@ -88,13 +78,9 @@
 macos =
     tensorflow-macos==2.15.*
     matplotlib
-<<<<<<< HEAD
-    kivy==2.1
+    kivy
     kivy-garden
     https://github.com/kivy-garden/matplotlib/archive/master.zip
-=======
-    kivy
->>>>>>> 5efa1b09
     pandas
     plotly
     albumentations
@@ -106,15 +92,9 @@
     mypy
 
 torch =
-<<<<<<< HEAD
-    torch
-    pytorch-lightning
-    torchvision==0.12
-=======
     torch==2.1.*
     pytorch-lightning
     torchvision
->>>>>>> 5efa1b09
     torchaudio
     fastai
 
